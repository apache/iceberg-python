--- conflicted
+++ resolved
@@ -319,28 +319,24 @@
 
     spark.sql(f"ALTER TABLE {catalog_name}.default.test_table_add_column ADD COLUMN b string")
 
-<<<<<<< HEAD
-spark.sql("INSERT INTO default.test_table_add_column VALUES ('2', '2')")
-
-spark.sql(
-    """
-CREATE TABLE default.test_table_empty_list_and_map (
-    col_list array<int>,
-    col_map map<int, int>
-)
-USING iceberg
-TBLPROPERTIES (
-    'format-version'='1'
-);
-"""
-)
-
-spark.sql(
-    """
-INSERT INTO default.test_table_empty_list_and_map
-VALUES (null, null)
-"""
-)
-=======
     spark.sql(f"INSERT INTO {catalog_name}.default.test_table_add_column VALUES ('2', '2')")
->>>>>>> 46b25be4
+
+    spark.sql(
+        f"""
+    CREATE TABLE {catalog_name}.default.test_table_empty_list_and_map (
+        col_list array<int>,
+        col_map map<int, int>
+    )
+    USING iceberg
+    TBLPROPERTIES (
+        'format-version'='1'
+    );
+    """
+    )
+
+    spark.sql(
+        f"""
+    INSERT INTO {catalog_name}.default.test_table_empty_list_and_map
+    VALUES (null, null)
+    """
+    )