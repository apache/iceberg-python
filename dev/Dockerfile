# Licensed to the Apache Software Foundation (ASF) under one or more
# contributor license agreements.  See the NOTICE file distributed with
# this work for additional information regarding copyright ownership.
# The ASF licenses this file to You under the Apache License, Version 2.0
# (the "License"); you may not use this file except in compliance with
# the License.  You may obtain a copy of the License at
#
#    http://www.apache.org/licenses/LICENSE-2.0
#
# Unless required by applicable law or agreed to in writing, software
# distributed under the License is distributed on an "AS IS" BASIS,
# WITHOUT WARRANTIES OR CONDITIONS OF ANY KIND, either express or implied.
# See the License for the specific language governing permissions and
# limitations under the License.

FROM python:3.12-bullseye

RUN apt-get -qq update && \
    apt-get -qq install -y --no-install-recommends \
      sudo \
      curl \
      vim \
      unzip \
      openjdk-11-jdk \
      build-essential \
      software-properties-common \
      ssh && \
    apt-get -qq clean && \
    rm -rf /var/lib/apt/lists/*

# Optional env variables
ENV SPARK_HOME=${SPARK_HOME:-"/opt/spark"}
ENV HADOOP_HOME=${HADOOP_HOME:-"/opt/hadoop"}
ENV PYTHONPATH=$SPARK_HOME/python:$SPARK_HOME/python/lib/py4j-0.10.9.7-src.zip:$PYTHONPATH

RUN mkdir -p ${HADOOP_HOME} && mkdir -p ${SPARK_HOME} && mkdir -p /home/iceberg/spark-events
WORKDIR ${SPARK_HOME}

ENV SPARK_VERSION=3.5.6
ENV SCALA_VERSION=2.12
ENV ICEBERG_SPARK_RUNTIME_VERSION=3.5_${SCALA_VERSION}
ENV ICEBERG_VERSION=1.9.2
ENV PYICEBERG_VERSION=0.10.0
ENV HADOOP_VERSION=3.3.4
ENV AWS_SDK_VERSION=1.12.753

<<<<<<< HEAD
RUN curl --retry 5 -s -C - https://downloads.apache.org/spark/spark-${SPARK_VERSION}/spark-${SPARK_VERSION}-bin-hadoop3.tgz -o spark-${SPARK_VERSION}-bin-hadoop3.tgz \
 && tar xzf spark-${SPARK_VERSION}-bin-hadoop3.tgz --directory /opt/spark --strip-components 1 \
 && rm -rf spark-${SPARK_VERSION}-bin-hadoop3.tgz
=======
# Try the primary Apache mirror (downloads.apache.org) first, then fall back to the archive
RUN set -eux; \
  FILE=spark-${SPARK_VERSION}-bin-hadoop3.tgz; \
  URLS="https://downloads.apache.org/spark/spark-${SPARK_VERSION}/${FILE} https://archive.apache.org/dist/spark/spark-${SPARK_VERSION}/${FILE}"; \
  for url in $URLS; do \
    echo "Attempting download: $url"; \
    if curl --retry 3 --retry-delay 5 -f -s -C - "$url" -o "$FILE"; then \
      echo "Downloaded from: $url"; \
      break; \
    else \
      echo "Failed to download from: $url"; \
    fi; \
  done; \
  if [ ! -f "$FILE" ]; then echo "Failed to download Spark from all mirrors" >&2; exit 1; fi; \
  tar xzf "$FILE" --directory /opt/spark --strip-components 1; \
  rm -rf "$FILE"
>>>>>>> caf02ee6

# Download Spark Connect server JAR
RUN curl --retry 5 -s -L https://repo1.maven.org/maven2/org/apache/spark/spark-connect_${SCALA_VERSION}/${SPARK_VERSION}/spark-connect_${SCALA_VERSION}-${SPARK_VERSION}.jar \
      -Lo /opt/spark/jars/spark-connect_${SCALA_VERSION}-${SPARK_VERSION}.jar

# Download iceberg spark runtime
RUN curl --retry 5 -s https://repo1.maven.org/maven2/org/apache/iceberg/iceberg-spark-runtime-${ICEBERG_SPARK_RUNTIME_VERSION}/${ICEBERG_VERSION}/iceberg-spark-runtime-${ICEBERG_SPARK_RUNTIME_VERSION}-${ICEBERG_VERSION}.jar \
      -Lo /opt/spark/jars/iceberg-spark-runtime-${ICEBERG_SPARK_RUNTIME_VERSION}-${ICEBERG_VERSION}.jar

# Download AWS bundle
RUN curl --retry 5 -s https://repo1.maven.org/maven2/org/apache/iceberg/iceberg-aws-bundle/${ICEBERG_VERSION}/iceberg-aws-bundle-${ICEBERG_VERSION}.jar \
      -Lo /opt/spark/jars/iceberg-aws-bundle-${ICEBERG_VERSION}.jar

# Download hadoop-aws (required for S3 support)
RUN curl --retry 5 -s https://repo1.maven.org/maven2/org/apache/hadoop/hadoop-aws/${HADOOP_VERSION}/hadoop-aws-${HADOOP_VERSION}.jar \
      -Lo /opt/spark/jars/hadoop-aws-${HADOOP_VERSION}.jar

# Download AWS SDK bundle
RUN curl --retry 5 -s https://repo1.maven.org/maven2/com/amazonaws/aws-java-sdk-bundle/${AWS_SDK_VERSION}/aws-java-sdk-bundle-${AWS_SDK_VERSION}.jar \
      -Lo /opt/spark/jars/aws-java-sdk-bundle-${AWS_SDK_VERSION}.jar

COPY spark-defaults.conf /opt/spark/conf
ENV PATH="/opt/spark/sbin:/opt/spark/bin:${PATH}"

RUN chmod u+x /opt/spark/sbin/* && \
    chmod u+x /opt/spark/bin/*

RUN pip3 install -q ipython

RUN pip3 install "pyiceberg[s3fs,hive,pyarrow]==${PYICEBERG_VERSION}"

COPY entrypoint.sh .
COPY provision.py .

ENTRYPOINT ["./entrypoint.sh"]
CMD ["notebook"]<|MERGE_RESOLUTION|>--- conflicted
+++ resolved
@@ -44,11 +44,6 @@
 ENV HADOOP_VERSION=3.3.4
 ENV AWS_SDK_VERSION=1.12.753
 
-<<<<<<< HEAD
-RUN curl --retry 5 -s -C - https://downloads.apache.org/spark/spark-${SPARK_VERSION}/spark-${SPARK_VERSION}-bin-hadoop3.tgz -o spark-${SPARK_VERSION}-bin-hadoop3.tgz \
- && tar xzf spark-${SPARK_VERSION}-bin-hadoop3.tgz --directory /opt/spark --strip-components 1 \
- && rm -rf spark-${SPARK_VERSION}-bin-hadoop3.tgz
-=======
 # Try the primary Apache mirror (downloads.apache.org) first, then fall back to the archive
 RUN set -eux; \
   FILE=spark-${SPARK_VERSION}-bin-hadoop3.tgz; \
@@ -65,7 +60,6 @@
   if [ ! -f "$FILE" ]; then echo "Failed to download Spark from all mirrors" >&2; exit 1; fi; \
   tar xzf "$FILE" --directory /opt/spark --strip-components 1; \
   rm -rf "$FILE"
->>>>>>> caf02ee6
 
 # Download Spark Connect server JAR
 RUN curl --retry 5 -s -L https://repo1.maven.org/maven2/org/apache/spark/spark-connect_${SCALA_VERSION}/${SPARK_VERSION}/spark-connect_${SCALA_VERSION}-${SPARK_VERSION}.jar \
