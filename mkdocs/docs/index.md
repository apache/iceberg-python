---
hide:
  - navigation
---

<!--
 - Licensed to the Apache Software Foundation (ASF) under one or more
 - contributor license agreements.  See the NOTICE file distributed with
 - this work for additional information regarding copyright ownership.
 - The ASF licenses this file to You under the Apache License, Version 2.0
 - (the "License"); you may not use this file except in compliance with
 - the License.  You may obtain a copy of the License at
 -
 -   http://www.apache.org/licenses/LICENSE-2.0
 -
 - Unless required by applicable law or agreed to in writing, software
 - distributed under the License is distributed on an "AS IS" BASIS,
 - WITHOUT WARRANTIES OR CONDITIONS OF ANY KIND, either express or implied.
 - See the License for the specific language governing permissions and
 - limitations under the License.
 -->

# Getting started with PyIceberg

PyIceberg is a Python implementation for accessing Iceberg tables, without the need of a JVM.

## Installation

Before installing PyIceberg, make sure that you're on an up-to-date version of `pip`:

```sh
pip install --upgrade pip
```

You can install the latest release version from pypi:

```sh
pip install "pyiceberg[s3fs,hive]"
```

You can mix and match optional dependencies depending on your needs:

<<<<<<< HEAD
| Key           | Description:                                                         |
| ------------- | -------------------------------------------------------------------- |
| hive          | Support for the Hive metastore                                       |
| hive-kerberos | Support for Hive metastore in Kerberos environment                   |
| glue          | Support for AWS Glue                                                 |
| dynamodb      | Support for AWS DynamoDB                                             |
| sql-postgres  | Support for SQL Catalog backed by Postgresql                         |
| sql-sqlite    | Support for SQL Catalog backed by SQLite                             |
| pyarrow       | PyArrow as a FileIO implementation to interact with the object store |
| pandas        | Installs both PyArrow and Pandas                                     |
| duckdb        | Installs both PyArrow and DuckDB                                     |
| ray           | Installs PyArrow, Pandas, and Ray                                    |
| daft          | Installs Daft                                                        |
| s3fs          | S3FS as a FileIO implementation to interact with the object store    |
| adlfs         | ADLFS as a FileIO implementation to interact with the object store   |
| snappy        | Support for snappy Avro compression                                  |
| gcsfs         | GCSFS as a FileIO implementation to interact with the object store   |
=======
| Key          | Description:                                                              |
| ------------ | ------------------------------------------------------------------------- |
| hive         | Support for the Hive metastore                                            |
| glue         | Support for AWS Glue                                                      |
| dynamodb     | Support for AWS DynamoDB                                                  |
| sql-postgres | Support for SQL Catalog backed by Postgresql                              |
| sql-sqlite   | Support for SQL Catalog backed by SQLite                                  |
| pyarrow      | PyArrow as a FileIO implementation to interact with the object store      |
| pandas       | Installs both PyArrow and Pandas                                          |
| duckdb       | Installs both PyArrow and DuckDB                                          |
| ray          | Installs PyArrow, Pandas, and Ray                                         |
| daft         | Installs Daft                                                             |
| s3fs         | S3FS as a FileIO implementation to interact with the object store         |
| adlfs        | ADLFS as a FileIO implementation to interact with the object store        |
| snappy       | Support for snappy Avro compression                                       |
| gcsfs        | GCSFS as a FileIO implementation to interact with the object store        |
| rest-sigv4   | Support for generating AWS SIGv4 authentication headers for REST Catalogs |
>>>>>>> dd175aad

You either need to install `s3fs`, `adlfs`, `gcsfs`, or `pyarrow` to be able to fetch files from an object store.

## Connecting to a catalog

Iceberg leverages the [catalog to have one centralized place to organize the tables](https://iceberg.apache.org/concepts/catalog/). This can be a traditional Hive catalog to store your Iceberg tables next to the rest, a vendor solution like the AWS Glue catalog, or an implementation of Icebergs' own [REST protocol](https://github.com/apache/iceberg/tree/main/open-api). Checkout the [configuration](configuration.md) page to find all the configuration details.

For the sake of demonstration, we'll configure the catalog to use the `SqlCatalog` implementation, which will store information in a local `sqlite` database. We'll also configure the catalog to store data files in the local filesystem instead of an object store. This should not be used in production due to the limited scalability.

Create a temporary location for Iceberg:

```shell
mkdir /tmp/warehouse
```

Open a Python 3 REPL to set up the catalog:

```python
from pyiceberg.catalog import load_catalog

warehouse_path = "/tmp/warehouse"
catalog = load_catalog(
    "default",
    **{
        'type': 'sql',
        "uri": f"sqlite:///{warehouse_path}/pyiceberg_catalog.db",
        "warehouse": f"file://{warehouse_path}",
    },
)
```

The `sql` catalog works for testing locally without needing another service. If you want to try out another catalog, please [check out the configuration](https://py.iceberg.apache.org/configuration/#catalogs).

## Write a PyArrow dataframe

Let's take the Taxi dataset, and write this to an Iceberg table.

First download one month of data:

```shell
curl https://d37ci6vzurychx.cloudfront.net/trip-data/yellow_tripdata_2023-01.parquet -o /tmp/yellow_tripdata_2023-01.parquet
```

Load it into your PyArrow dataframe:

```python
import pyarrow.parquet as pq

df = pq.read_table("/tmp/yellow_tripdata_2023-01.parquet")
```

Create a new Iceberg table:

```python
catalog.create_namespace("default")

table = catalog.create_table(
    "default.taxi_dataset",
    schema=df.schema,
)
```

Append the dataframe to the table:

```python
table.append(df)
len(table.scan().to_arrow())
```

3066766 rows have been written to the table.

Now generate a tip-per-mile feature to train the model on:

```python
import pyarrow.compute as pc

df = df.append_column("tip_per_mile", pc.divide(df["tip_amount"], df["trip_distance"]))
```

Evolve the schema of the table with the new column:

```python
with table.update_schema() as update_schema:
    update_schema.union_by_name(df.schema)
```

And now we can write the new dataframe to the Iceberg table:

```python
table.overwrite(df)
print(table.scan().to_arrow())
```

And the new column is there:

```python
taxi_dataset(
  1: VendorID: optional long,
  2: tpep_pickup_datetime: optional timestamp,
  3: tpep_dropoff_datetime: optional timestamp,
  4: passenger_count: optional double,
  5: trip_distance: optional double,
  6: RatecodeID: optional double,
  7: store_and_fwd_flag: optional string,
  8: PULocationID: optional long,
  9: DOLocationID: optional long,
  10: payment_type: optional long,
  11: fare_amount: optional double,
  12: extra: optional double,
  13: mta_tax: optional double,
  14: tip_amount: optional double,
  15: tolls_amount: optional double,
  16: improvement_surcharge: optional double,
  17: total_amount: optional double,
  18: congestion_surcharge: optional double,
  19: airport_fee: optional double,
  20: tip_per_mile: optional double
),
```

And we can see that 2371784 rows have a tip-per-mile:

```python
df = table.scan(row_filter="tip_per_mile > 0").to_arrow()
len(df)
```

### Explore Iceberg data and metadata files

Since the catalog was configured to use the local filesystem, we can explore how Iceberg saved data and metadata files from the above operations.

```shell
find /tmp/warehouse/
```

## More details

For the details, please check the [CLI](cli.md) or [Python API](api.md) page.<|MERGE_RESOLUTION|>--- conflicted
+++ resolved
@@ -40,43 +40,25 @@
 
 You can mix and match optional dependencies depending on your needs:
 
-<<<<<<< HEAD
-| Key           | Description:                                                         |
-| ------------- | -------------------------------------------------------------------- |
-| hive          | Support for the Hive metastore                                       |
-| hive-kerberos | Support for Hive metastore in Kerberos environment                   |
-| glue          | Support for AWS Glue                                                 |
-| dynamodb      | Support for AWS DynamoDB                                             |
-| sql-postgres  | Support for SQL Catalog backed by Postgresql                         |
-| sql-sqlite    | Support for SQL Catalog backed by SQLite                             |
-| pyarrow       | PyArrow as a FileIO implementation to interact with the object store |
-| pandas        | Installs both PyArrow and Pandas                                     |
-| duckdb        | Installs both PyArrow and DuckDB                                     |
-| ray           | Installs PyArrow, Pandas, and Ray                                    |
-| daft          | Installs Daft                                                        |
-| s3fs          | S3FS as a FileIO implementation to interact with the object store    |
-| adlfs         | ADLFS as a FileIO implementation to interact with the object store   |
-| snappy        | Support for snappy Avro compression                                  |
-| gcsfs         | GCSFS as a FileIO implementation to interact with the object store   |
-=======
-| Key          | Description:                                                              |
-| ------------ | ------------------------------------------------------------------------- |
-| hive         | Support for the Hive metastore                                            |
-| glue         | Support for AWS Glue                                                      |
-| dynamodb     | Support for AWS DynamoDB                                                  |
-| sql-postgres | Support for SQL Catalog backed by Postgresql                              |
-| sql-sqlite   | Support for SQL Catalog backed by SQLite                                  |
-| pyarrow      | PyArrow as a FileIO implementation to interact with the object store      |
-| pandas       | Installs both PyArrow and Pandas                                          |
-| duckdb       | Installs both PyArrow and DuckDB                                          |
-| ray          | Installs PyArrow, Pandas, and Ray                                         |
-| daft         | Installs Daft                                                             |
-| s3fs         | S3FS as a FileIO implementation to interact with the object store         |
-| adlfs        | ADLFS as a FileIO implementation to interact with the object store        |
-| snappy       | Support for snappy Avro compression                                       |
-| gcsfs        | GCSFS as a FileIO implementation to interact with the object store        |
-| rest-sigv4   | Support for generating AWS SIGv4 authentication headers for REST Catalogs |
->>>>>>> dd175aad
+
+| Key           | Description:                                                              |
+|---------------|---------------------------------------------------------------------------|
+| hive          | Support for the Hive metastore                                            |
+| hive-kerberos | Support for Hive metastore in Kerberos environment                       |
+| glue          | Support for AWS Glue                                                      |
+| dynamodb      | Support for AWS DynamoDB                                                  |
+| sql-postgres  | Support for SQL Catalog backed by Postgresql                              |
+| sql-sqlite    | Support for SQL Catalog backed by SQLite                                  |
+| pyarrow       | PyArrow as a FileIO implementation to interact with the object store      |
+| pandas        | Installs both PyArrow and Pandas                                          |
+| duckdb        | Installs both PyArrow and DuckDB                                          |
+| ray           | Installs PyArrow, Pandas, and Ray                                         |
+| daft          | Installs Daft                                                             |
+| s3fs          | S3FS as a FileIO implementation to interact with the object store         |
+| adlfs         | ADLFS as a FileIO implementation to interact with the object store        |
+| snappy        | Support for snappy Avro compression                                       |
+| gcsfs         | GCSFS as a FileIO implementation to interact with the object store        |
+| rest-sigv4    | Support for generating AWS SIGv4 authentication headers for REST Catalogs |
 
 You either need to install `s3fs`, `adlfs`, `gcsfs`, or `pyarrow` to be able to fetch files from an object store.
 
