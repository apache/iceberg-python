--- conflicted
+++ resolved
@@ -200,22 +200,6 @@
 
 <!-- markdown-link-check-disable -->
 
-<<<<<<< HEAD
-| Key                 | Example                          | Description                                                                                                                                                                                             |
-| ------------------- | -------------------------------- | ------------------------------------------------------------------------------------------------------------------------------------------------------------------------------------------------------- |
-| uri                 | https://rest-catalog/ws          | URI identifying the REST Server                                                                                                                                                                         |
-| ugi                 | t-1234:secret                    | Hadoop UGI for Hive client.                                                                                                                                                                             |
-| credential          | t-1234:secret                    | Credential to use for OAuth2 credential flow when initializing the catalog                                                                                                                              |
-| token               | FEW23.DFSDF.FSDF                 | Bearer token value to use for `Authorization` header                                                                                                                                                    |
-| scope               | openid offline corpds:ds:profile | Desired scope of the requested security token (default : catalog)                                                                                                                                       |
-| resource            | rest_catalog.iceberg.com         | URI for the target resource or service                                                                                                                                                                  |
-| audience            | rest_catalog                     | Logical name of target resource or service                                                                                                                                                              |
-| access-delegation   | remote-signing                   | A comma-separated list of access mechanisms to signal the server that the client supports delegated access. It will be sent in `X-Iceberg-Access-Delegation` header. (default: vended-credentials) |
-| rest.sigv4-enabled  | true                             | Sign requests to the REST Server using AWS SigV4 protocol                                                                                                                                               |
-| rest.signing-region | us-east-1                        | The region to use when SigV4 signing a request                                                                                                                                                          |
-| rest.signing-name   | execute-api                      | The service signing name to use when SigV4 signing a request                                                                                                                                            |
-| oauth2-server-uri   | https://auth-service/cc          | Authentication URL to use for client credentials authentication (default: uri + 'v1/oauth/tokens')                                                                                                      |
-=======
 | Key                 | Example                          | Description                                                                                        |
 | ------------------- | -------------------------------- | -------------------------------------------------------------------------------------------------- |
 | uri                 | <https://rest-catalog/ws>          | URI identifying the REST Server                                                                    |
@@ -229,7 +213,6 @@
 | rest.signing-region | us-east-1                        | The region to use when SigV4 signing a request                                                     |
 | rest.signing-name   | execute-api                      | The service signing name to use when SigV4 signing a request                                       |
 | oauth2-server-uri   | <https://auth-service/cc>          | Authentication URL to use for client credentials authentication (default: uri + 'v1/oauth/tokens') |
->>>>>>> e5a58b34
 
 <!-- markdown-link-check-enable-->
 
