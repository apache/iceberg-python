# Licensed to the Apache Software Foundation (ASF) under one
# or more contributor license agreements.  See the NOTICE file
# distributed with this work for additional information
# regarding copyright ownership.  The ASF licenses this file
# to you under the Apache License, Version 2.0 (the
# "License"); you may not use this file except in compliance
# with the License.  You may obtain a copy of the License at
#
#   http://www.apache.org/licenses/LICENSE-2.0
#
# Unless required by applicable law or agreed to in writing,
# software distributed under the License is distributed on an
# "AS IS" BASIS, WITHOUT WARRANTIES OR CONDITIONS OF ANY
# KIND, either express or implied.  See the License for the
# specific language governing permissions and limitations
# under the License.
[tool.poetry]
name = "pyiceberg"
version = "0.10.0"
readme = "README.md"
homepage = "https://py.iceberg.apache.org/"
repository = "https://github.com/apache/iceberg-python"
description = "Apache Iceberg is an open table format for huge analytic datasets"
authors = ["Apache Software Foundation <dev@iceberg.apache.org>"]
license = "Apache License 2.0"
classifiers = [
  "License :: OSI Approved :: Apache Software License",
  "Operating System :: OS Independent",
  "Programming Language :: Python :: 3.9",
  "Programming Language :: Python :: 3.10",
  "Programming Language :: Python :: 3.11",
  "Programming Language :: Python :: 3.12",
]
packages = [
  { include = "pyiceberg" },
  { from = "vendor", include = "fb303" },
  { from = "vendor", include = "hive_metastore" },
  { include = "tests", format = "sdist" },
  { include = "Makefile", format = "sdist" },
  { include = "NOTICE", format = [
    "sdist",
    "wheel",
  ] },
]
include = [
  { path = "dev", format = "sdist" },
  { path = "pyiceberg/**/*.so", format = "wheel" },
  { path = "pyiceberg/**/*.pyd", format = "wheel" },
]

[tool.poetry.dependencies]
python = "^3.9.2, !=3.9.7"
mmh3 = ">=4.0.0,<6.0.0"
requests = ">=2.20.0,<3.0.0"
click = ">=7.1.1,<9.0.0"
rich = ">=10.11.0,<15.0.0"
strictyaml = ">=1.7.0,<2.0.0" # CVE-2020-14343 was fixed in 5.4.
pydantic = ">=2.0,<3.0,!=2.4.0,!=2.4.1" # 2.4.0, 2.4.1 has a critical bug
sortedcontainers = "2.4.0"
fsspec = ">=2023.1.0"
pyparsing = ">=3.1.0,<4.0.0"
zstandard = ">=0.13.0,<1.0.0"
tenacity = ">=8.2.3,<10.0.0"
pyroaring = ">=1.0.0,<2.0.0"
pyarrow = { version = ">=17.0.0,<21.0.0", optional = true }
pandas = { version = ">=1.0.0,<3.0.0", optional = true }
duckdb = { version = ">=0.5.0,<2.0.0", optional = true }
ray = [
  { version = "==2.10.0", python = "<3.9", optional = true },
  { version = ">=2.10.0,<=2.44.0", python = ">=3.9", optional = true },
]
python-snappy = { version = ">=0.6.0,<1.0.0", optional = true }
thrift = { version = ">=0.13.0,<1.0.0", optional = true }
boto3 = { version = ">=1.24.59", optional = true }
s3fs = { version = ">=2023.1.0", optional = true }
adlfs = { version = ">=2023.1.0", optional = true }
gcsfs = { version = ">=2023.1.0", optional = true }
huggingface-hub = { version = ">=0.24.0", optional = true }
psycopg2-binary = { version = ">=2.9.6", optional = true }
sqlalchemy = { version = "^2.0.18", optional = true }
<<<<<<< HEAD
getdaft = { version = ">=0.2.12", optional = true }
bodo = { version = ">=2025.7.4", optional = true }
=======
daft = { version = ">=0.5.0", optional = true }
>>>>>>> 479e6639
cachetools = ">=5.5,<7.0"
pyiceberg-core = { version = "^0.5.1", optional = true }
polars = { version = "^1.21.0", optional = true }
thrift-sasl = { version = ">=0.4.3", optional = true }
kerberos = {version = "^1.3.1", optional = true}
datafusion = { version = ">=45", optional = true }

[tool.poetry.group.dev.dependencies]
pytest = "7.4.4"
pytest-checkdocs = "2.13.0"
pytest-lazy-fixture = "0.6.3"
pre-commit = "4.2.0"
fastavro = "1.11.1"
coverage = { version = "^7.4.2", extras = ["toml"] }
requests-mock = "1.12.1"
moto = { version = "^5.0.2", extras = ["server"] }
typing-extensions = "4.14.1"
pytest-mock = "3.14.1"
pyspark = "3.5.6"
cython = "3.1.2"
deptry = ">=0.14,<0.24"
docutils = "!=0.21.post1"   # https://github.com/python-poetry/poetry/issues/9248#issuecomment-2026240520
mypy-boto3-glue = ">=1.28.18"
mypy-boto3-dynamodb = ">=1.28.18"

[tool.poetry.group.docs.dependencies]
# for mkdocs
mkdocs = "1.6.1"
griffe = "1.7.3"
jinja2 = "3.1.6"
mkdocstrings = "0.29.1"
mkdocstrings-python = "1.16.12"
mkdocs-literate-nav = "0.6.2"
mkdocs-autorefs = "1.4.2"
mkdocs-gen-files = "0.5.0"
mkdocs-material = "9.6.15"
mkdocs-material-extensions = "1.3.1"
mkdocs-section-index = "0.3.10"

[[tool.mypy.overrides]]
module = "pytest_mock.*"
ignore_missing_imports = true

[[tool.mypy.overrides]]
module = "pyarrow.*"
ignore_missing_imports = true

[[tool.mypy.overrides]]
module = "pandas.*"
ignore_missing_imports = true

[[tool.mypy.overrides]]
module = "snappy.*"
ignore_missing_imports = true

[[tool.mypy.overrides]]
module = "zstandard.*"
ignore_missing_imports = true

[[tool.mypy.overrides]]
module = "pydantic.*"
ignore_missing_imports = true

[[tool.mypy.overrides]]
module = "pydantic_core.*"
ignore_missing_imports = true

[[tool.mypy.overrides]]
module = "pytest.*"
ignore_missing_imports = true

[[tool.mypy.overrides]]
module = "fastavro.*"
ignore_missing_imports = true

[[tool.mypy.overrides]]
module = "mmh3.*"
ignore_missing_imports = true

[[tool.mypy.overrides]]
module = "hive_metastore.*"
ignore_missing_imports = true

[[tool.mypy.overrides]]
module = "thrift.*"
ignore_missing_imports = true

[[tool.mypy.overrides]]
module = "requests_mock.*"
ignore_missing_imports = true

[[tool.mypy.overrides]]
module = "click.*"
ignore_missing_imports = true

[[tool.mypy.overrides]]
module = "rich.*"
ignore_missing_imports = true

[[tool.mypy.overrides]]
module = "fsspec.*"
ignore_missing_imports = true

[[tool.mypy.overrides]]
module = "s3fs.*"
ignore_missing_imports = true

[[tool.mypy.overrides]]
module = "azure.*"
ignore_missing_imports = true

[[tool.mypy.overrides]]
module = "adlfs.*"
ignore_missing_imports = true

[[tool.mypy.overrides]]
module = "gcsfs.*"
ignore_missing_imports = true

[[tool.mypy.overrides]]
module = "packaging.*"
ignore_missing_imports = true

[[tool.mypy.overrides]]
module = "tests.*"
ignore_missing_imports = true

[[tool.mypy.overrides]]
module = "boto3"
ignore_missing_imports = true

[[tool.mypy.overrides]]
module = "botocore.*"
ignore_missing_imports = true

[[tool.mypy.overrides]]
module = "mypy_boto3_glue.*"
ignore_missing_imports = true

[[tool.mypy.overrides]]
module = "mypy_boto3_dynamodb.*"
ignore_missing_imports = true

[[tool.mypy.overrides]]
module = "moto"
ignore_missing_imports = true

[[tool.mypy.overrides]]
module = "aiobotocore.*"
ignore_missing_imports = true

[[tool.mypy.overrides]]
module = "aiohttp.*"
ignore_missing_imports = true

[[tool.mypy.overrides]]
module = "duckdb.*"
ignore_missing_imports = true

[[tool.mypy.overrides]]
module = "ray.*"
ignore_missing_imports = true

[[tool.mypy.overrides]]
module = "daft.*"
ignore_missing_imports = true

[[tool.mypy.overrides]]
module = "pyparsing.*"
ignore_missing_imports = true

[[tool.mypy.overrides]]
module = "pyspark.*"
ignore_missing_imports = true

[[tool.mypy.overrides]]
module = "strictyaml.*"
ignore_missing_imports = true

[[tool.mypy.overrides]]
module = "sortedcontainers.*"
ignore_missing_imports = true

[[tool.mypy.overrides]]
module = "sqlalchemy.*"
ignore_missing_imports = true

[[tool.mypy.overrides]]
module = "Cython.*"
ignore_missing_imports = true

[[tool.mypy.overrides]]
module = "setuptools.*"
ignore_missing_imports = true

[[tool.mypy.overrides]]
module = "tenacity.*"
ignore_missing_imports = true

[[tool.mypy.overrides]]
module = "pyiceberg_core.*"
ignore_missing_imports = true

[tool.poetry.scripts]
pyiceberg = "pyiceberg.cli.console:run"

[build-system]
requires = ["poetry-core>=1.0.0", "wheel", "Cython>=3.0.0", "setuptools"]
build-backend = "poetry.core.masonry.api"

[tool.poetry.build]
generate-setup-file = false
script = "build-module.py"

[tool.poetry.extras]
pyarrow = ["pyarrow", "pyiceberg-core"]
pandas = ["pandas", "pyarrow"]
duckdb = ["duckdb", "pyarrow"]
ray = ["ray", "pyarrow", "pandas"]
<<<<<<< HEAD
daft = ["getdaft"]
bodo = ["bodo"]
=======
daft = ["daft"]
>>>>>>> 479e6639
polars = ["polars"]
snappy = ["python-snappy"]
hive = ["thrift"]
hive-kerberos = ["thrift", "thrift_sasl", "kerberos"]
s3fs = ["s3fs"]
glue = ["boto3"]
adlfs = ["adlfs"]
dynamodb = ["boto3"]
zstandard = ["zstandard"]
sql-postgres = ["sqlalchemy", "psycopg2-binary"]
sql-sqlite = ["sqlalchemy"]
gcsfs = ["gcsfs"]
rest-sigv4 = ["boto3"]
hf = ["huggingface-hub"]
pyiceberg-core = ["pyiceberg-core"]
datafusion = ["datafusion"]

[tool.pytest.ini_options]
markers = [
  "unmarked: marks a test as a unittest",
  "s3: marks a test as requiring access to s3 compliant storage (use with --aws-access-key-id, --aws-secret-access-key, and --endpoint args)",
  "adls: marks a test as requiring access to adls compliant storage (use with --adls.account-name, --adls.account-key, and --adls.endpoint args)",
  "integration: marks integration tests against Apache Spark",
  "gcs: marks a test as requiring access to gcs compliant storage (use with --gs.token, --gs.project, and --gs.endpoint)",
  "benchmark: collection of tests to validate read/write performance before and after a change"
]

# Turns a warning into an error
filterwarnings = [
  "error",
  "ignore:A plugin raised an exception during an old-style hookwrapper teardown.",
  "ignore:unclosed <socket.socket",
  # Remove this in a future release of PySpark.
  "ignore:distutils Version classes are deprecated. Use packaging.version instead.",
  # Remove this in a future release of PySpark. https://github.com/apache/iceberg-python/issues/1349
  "ignore:datetime.datetime.utcfromtimestamp\\(\\) is deprecated and scheduled for removal in a future version.",
  # Remove this once https://github.com/boto/boto3/issues/3889 is fixed.
  "ignore:datetime.datetime.utcnow\\(\\) is deprecated and scheduled for removal in a future version.",
  # Latest PySpark version (v3.5.3) throws this error, remove in a future release of PySpark (possibly v4.0.0).
  "ignore:is_datetime64tz_dtype is deprecated and will be removed in a future version.",
]

[tool.black]
line-length = 130
target-version = ['py38']

[tool.pycln]
all = true

[tool.mypy]
mypy_path = "python"
no_implicit_optional = true
namespace_packages = false
warn_redundant_casts = true
warn_unreachable = true
warn_unused_ignores = true
disallow_any_generics = true
disallow_untyped_defs = true
implicit_reexport = false

[[tool.mypy.overrides]]
module = "pyarrow.*"
ignore_missing_imports = true

[[tool.mypy.overrides]]
module = "pandas.*"
ignore_missing_imports = true

[[tool.mypy.overrides]]
module = "snappy.*"
ignore_missing_imports = true

[[tool.mypy.overrides]]
module = "zstandard.*"
ignore_missing_imports = true

[[tool.mypy.overrides]]
module = "pydantic.*"
ignore_missing_imports = true

[[tool.mypy.overrides]]
module = "pydantic_core.*"
ignore_missing_imports = true

[[tool.mypy.overrides]]
module = "pytest.*"
ignore_missing_imports = true

[[tool.mypy.overrides]]
module = "fastavro.*"
ignore_missing_imports = true

[[tool.mypy.overrides]]
module = "mmh3.*"
ignore_missing_imports = true

[[tool.mypy.overrides]]
module = "hive_metastore.*"
ignore_missing_imports = true

[[tool.mypy.overrides]]
module = "thrift.*"
ignore_missing_imports = true

[[tool.mypy.overrides]]
module = "requests_mock.*"
ignore_missing_imports = true

[[tool.mypy.overrides]]
module = "click.*"
ignore_missing_imports = true

[[tool.mypy.overrides]]
module = "rich.*"
ignore_missing_imports = true

[[tool.mypy.overrides]]
module = "fsspec.*"
ignore_missing_imports = true

[[tool.mypy.overrides]]
module = "s3fs.*"
ignore_missing_imports = true

[[tool.mypy.overrides]]
module = "azure.*"
ignore_missing_imports = true

[[tool.mypy.overrides]]
module = "adlfs.*"
ignore_missing_imports = true

[[tool.mypy.overrides]]
module = "gcsfs.*"
ignore_missing_imports = true

[[tool.mypy.overrides]]
module = "huggingface_hub.*"
ignore_missing_imports = true

[[tool.mypy.overrides]]
module = "packaging.*"
ignore_missing_imports = true

[[tool.mypy.overrides]]
module = "tests.*"
ignore_missing_imports = true

[[tool.mypy.overrides]]
module = "boto3"
ignore_missing_imports = true

[[tool.mypy.overrides]]
module = "botocore.*"
ignore_missing_imports = true

[[tool.mypy.overrides]]
module = "mypy_boto3_glue.*"
ignore_missing_imports = true

[[tool.mypy.overrides]]
module = "moto"
ignore_missing_imports = true

[[tool.mypy.overrides]]
module = "aiobotocore.*"
ignore_missing_imports = true

[[tool.mypy.overrides]]
module = "aiohttp.*"
ignore_missing_imports = true

[[tool.mypy.overrides]]
module = "duckdb.*"
ignore_missing_imports = true

[[tool.mypy.overrides]]
module = "ray.*"
ignore_missing_imports = true

[[tool.mypy.overrides]]
module = "daft.*"
ignore_missing_imports = true

[[tool.mypy.overrides]]
module = "bodo.*"
ignore_missing_imports = true

[[tool.mypy.overrides]]
module = "pyparsing.*"
ignore_missing_imports = true

[[tool.mypy.overrides]]
module = "pyspark.*"
ignore_missing_imports = true

[[tool.mypy.overrides]]
module = "strictyaml.*"
ignore_missing_imports = true

[[tool.mypy.overrides]]
module = "sortedcontainers.*"
ignore_missing_imports = true

[[tool.mypy.overrides]]
module = "sqlalchemy.*"
ignore_missing_imports = true

[[tool.mypy.overrides]]
module = "Cython.*"
ignore_missing_imports = true

[[tool.mypy.overrides]]
module = "setuptools.*"
ignore_missing_imports = true

[[tool.mypy.overrides]]
module = "tenacity.*"
ignore_missing_imports = true

[[tool.mypy.overrides]]
module = "polars.*"
ignore_missing_imports = true

[[tool.mypy.overrides]]
module = "datafusion.*"
ignore_missing_imports = true

[[tool.mypy.overrides]]
module = "pyroaring.*"
ignore_missing_imports = true

[tool.coverage.run]
source = ['pyiceberg/']<|MERGE_RESOLUTION|>--- conflicted
+++ resolved
@@ -78,12 +78,8 @@
 huggingface-hub = { version = ">=0.24.0", optional = true }
 psycopg2-binary = { version = ">=2.9.6", optional = true }
 sqlalchemy = { version = "^2.0.18", optional = true }
-<<<<<<< HEAD
-getdaft = { version = ">=0.2.12", optional = true }
 bodo = { version = ">=2025.7.4", optional = true }
-=======
 daft = { version = ">=0.5.0", optional = true }
->>>>>>> 479e6639
 cachetools = ">=5.5,<7.0"
 pyiceberg-core = { version = "^0.5.1", optional = true }
 polars = { version = "^1.21.0", optional = true }
@@ -303,12 +299,8 @@
 pandas = ["pandas", "pyarrow"]
 duckdb = ["duckdb", "pyarrow"]
 ray = ["ray", "pyarrow", "pandas"]
-<<<<<<< HEAD
-daft = ["getdaft"]
 bodo = ["bodo"]
-=======
 daft = ["daft"]
->>>>>>> 479e6639
 polars = ["polars"]
 snappy = ["python-snappy"]
 hive = ["thrift"]
