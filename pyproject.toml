--- conflicted
+++ resolved
@@ -16,11 +16,7 @@
 # under the License.
 [tool.poetry]
 name = "pyiceberg"
-<<<<<<< HEAD
-version = "0.8.1"
-=======
 version = "0.9.0"
->>>>>>> 61b3510d
 readme = "README.md"
 homepage = "https://py.iceberg.apache.org/"
 repository = "https://github.com/apache/iceberg-python"
