--- conflicted
+++ resolved
@@ -49,6 +49,44 @@
 Homepage = "https://py.iceberg.apache.org/"
 Repository = "https://github.com/apache/iceberg-python"
 
+[tool.poetry.group.dev.dependencies]
+pytest = "7.4.4"
+pytest-checkdocs = "2.13.0"
+prek = "^0.2.1"
+pytest-lazy-fixture = "0.6.3"
+fastavro = "1.12.1"
+coverage = { version = "^7.4.2", extras = ["toml"] }
+requests-mock = "1.12.1"
+moto = { version = "^5.0.2", extras = ["server"] }
+typing-extensions = "4.15.0"
+pytest-mock = "3.15.1"
+pyspark = { version = "4.0.1", extras = ["connect"] }
+protobuf = "6.33.0" # match Spark Connect's gencode
+cython = "3.1.6"
+deptry = ">=0.14,<0.24"
+docutils = "!=0.21.post1"   # https://github.com/python-poetry/poetry/issues/9248#issuecomment-2026240520
+mypy-boto3-glue = ">=1.28.18"
+mypy-boto3-dynamodb = ">=1.28.18"
+
+[tool.poetry.group.docs.dependencies]
+# for mkdocs
+mkdocs = "1.6.1"
+griffe = "1.14.0"
+jinja2 = "3.1.6"
+mkdocstrings = "0.30.1"
+mkdocstrings-python = "1.18.2"
+mkdocs-literate-nav = "0.6.2"
+mkdocs-autorefs = "1.4.3"
+mkdocs-gen-files = "0.5.0"
+mkdocs-material = "9.6.22"
+mkdocs-material-extensions = "1.3.1"
+mkdocs-section-index = "0.3.10"
+
+[[tool.poetry.source]]
+name = "test"
+url = "https://test.pypi.org/simple/"
+priority = "supplemental"
+
 [project.scripts]
 pyiceberg = "pyiceberg.cli.console:run"
 
@@ -121,196 +159,6 @@
     "mypy-boto3-dynamodb>=1.28.18",
 ]
 # for mkdocs
-<<<<<<< HEAD
-mkdocs = "1.6.1"
-griffe = "1.14.0"
-jinja2 = "3.1.6"
-mkdocstrings = "0.30.1"
-mkdocstrings-python = "1.18.2"
-mkdocs-literate-nav = "0.6.2"
-mkdocs-autorefs = "1.4.3"
-mkdocs-gen-files = "0.5.0"
-mkdocs-material = "9.6.22"
-mkdocs-material-extensions = "1.3.1"
-mkdocs-section-index = "0.3.10"
-
-[[tool.poetry.source]]
-name = "test"
-url = "https://test.pypi.org/simple/"
-priority = "supplemental"
-
-[[tool.mypy.overrides]]
-module = "pytest_mock.*"
-ignore_missing_imports = true
-
-[[tool.mypy.overrides]]
-module = "pyarrow.*"
-ignore_missing_imports = true
-
-[[tool.mypy.overrides]]
-module = "google.*"
-ignore_missing_imports = true
-
-[[tool.mypy.overrides]]
-module = "pandas.*"
-ignore_missing_imports = true
-
-[[tool.mypy.overrides]]
-module = "snappy.*"
-ignore_missing_imports = true
-
-[[tool.mypy.overrides]]
-module = "zstandard.*"
-ignore_missing_imports = true
-
-[[tool.mypy.overrides]]
-module = "pydantic.*"
-ignore_missing_imports = true
-
-[[tool.mypy.overrides]]
-module = "pydantic_core.*"
-ignore_missing_imports = true
-
-[[tool.mypy.overrides]]
-module = "pytest.*"
-ignore_missing_imports = true
-
-[[tool.mypy.overrides]]
-module = "fastavro.*"
-ignore_missing_imports = true
-
-[[tool.mypy.overrides]]
-module = "mmh3.*"
-ignore_missing_imports = true
-
-[[tool.mypy.overrides]]
-module = "hive_metastore.*"
-ignore_missing_imports = true
-
-[[tool.mypy.overrides]]
-module = "thrift.*"
-ignore_missing_imports = true
-
-[[tool.mypy.overrides]]
-module = "requests_mock.*"
-ignore_missing_imports = true
-
-[[tool.mypy.overrides]]
-module = "click.*"
-ignore_missing_imports = true
-
-[[tool.mypy.overrides]]
-module = "rich.*"
-ignore_missing_imports = true
-
-[[tool.mypy.overrides]]
-module = "fsspec.*"
-ignore_missing_imports = true
-
-[[tool.mypy.overrides]]
-module = "s3fs.*"
-ignore_missing_imports = true
-
-[[tool.mypy.overrides]]
-module = "azure.*"
-ignore_missing_imports = true
-
-[[tool.mypy.overrides]]
-module = "adlfs.*"
-ignore_missing_imports = true
-
-[[tool.mypy.overrides]]
-module = "gcsfs.*"
-ignore_missing_imports = true
-
-[[tool.mypy.overrides]]
-module = "packaging.*"
-ignore_missing_imports = true
-
-[[tool.mypy.overrides]]
-module = "tests.*"
-ignore_missing_imports = true
-
-[[tool.mypy.overrides]]
-module = "boto3"
-ignore_missing_imports = true
-
-[[tool.mypy.overrides]]
-module = "botocore.*"
-ignore_missing_imports = true
-
-[[tool.mypy.overrides]]
-module = "mypy_boto3_glue.*"
-ignore_missing_imports = true
-
-[[tool.mypy.overrides]]
-module = "mypy_boto3_dynamodb.*"
-ignore_missing_imports = true
-
-[[tool.mypy.overrides]]
-module = "moto"
-ignore_missing_imports = true
-
-[[tool.mypy.overrides]]
-module = "aiobotocore.*"
-ignore_missing_imports = true
-
-[[tool.mypy.overrides]]
-module = "aiohttp.*"
-ignore_missing_imports = true
-
-[[tool.mypy.overrides]]
-module = "duckdb.*"
-ignore_missing_imports = true
-
-[[tool.mypy.overrides]]
-module = "ray.*"
-ignore_missing_imports = true
-
-[[tool.mypy.overrides]]
-module = "daft.*"
-ignore_missing_imports = true
-
-[[tool.mypy.overrides]]
-module = "pyparsing.*"
-ignore_missing_imports = true
-
-[[tool.mypy.overrides]]
-module = "pyspark.*"
-ignore_missing_imports = true
-
-[[tool.mypy.overrides]]
-module = "strictyaml.*"
-ignore_missing_imports = true
-
-[[tool.mypy.overrides]]
-module = "sortedcontainers.*"
-ignore_missing_imports = true
-
-[[tool.mypy.overrides]]
-module = "sqlalchemy.*"
-ignore_missing_imports = true
-
-[[tool.mypy.overrides]]
-module = "Cython.*"
-ignore_missing_imports = true
-
-[[tool.mypy.overrides]]
-module = "setuptools.*"
-ignore_missing_imports = true
-
-[[tool.mypy.overrides]]
-module = "tenacity.*"
-ignore_missing_imports = true
-
-[[tool.mypy.overrides]]
-module = "pyiceberg_core.*"
-ignore_missing_imports = true
-
-[[tool.mypy.overrides]]
-module = "google.*"
-ignore_missing_imports = true
-=======
 docs = [
     "mkdocs==1.6.1",
     "griffe==1.15.0",
@@ -324,7 +172,6 @@
     "mkdocs-material-extensions==1.3.1",
     "mkdocs-section-index==0.3.10",
 ]
->>>>>>> 60ebe931
 
 [tool.uv]
 default-groups = [
@@ -351,12 +198,7 @@
 # Turns a warning into an error
 filterwarnings = [
   "error",
-<<<<<<< HEAD
   "ignore:You are using a Python version.*which Google will stop supporting:FutureWarning",
-=======
-  # Ignore Python version deprecation warning from google.api_core while we still support 3.10
-  "ignore:You are using a Python version.*which Google will stop supporting:FutureWarning:google.api_core",
->>>>>>> 60ebe931
 ]
 
 [tool.black]
