# Licensed to the Apache Software Foundation (ASF) under one
# or more contributor license agreements.  See the NOTICE file
# distributed with this work for additional information
# regarding copyright ownership.  The ASF licenses this file
# to you under the Apache License, Version 2.0 (the
# "License"); you may not use this file except in compliance
# with the License.  You may obtain a copy of the License at
#
#   http://www.apache.org/licenses/LICENSE-2.0
#
# Unless required by applicable law or agreed to in writing,
# software distributed under the License is distributed on an
# "AS IS" BASIS, WITHOUT WARRANTIES OR CONDITIONS OF ANY
# KIND, either express or implied.  See the License for the
# specific language governing permissions and limitations
# under the License.
[tool.poetry]
name = "pyiceberg"
version = "0.8.0"
readme = "README.md"
homepage = "https://py.iceberg.apache.org/"
repository = "https://github.com/apache/iceberg-python"
description = "Apache Iceberg is an open table format for huge analytic datasets"
authors = ["Apache Software Foundation <dev@iceberg.apache.org>"]
license = "Apache License 2.0"
classifiers = [
  "License :: OSI Approved :: Apache Software License",
  "Operating System :: OS Independent",
  "Programming Language :: Python :: 3.9",
  "Programming Language :: Python :: 3.10",
  "Programming Language :: Python :: 3.11",
  "Programming Language :: Python :: 3.12",
]
packages = [
  { include = "pyiceberg" },
  { from = "vendor", include = "fb303" },
  { from = "vendor", include = "hive_metastore" },
  { include = "tests", format = "sdist" },
  { include = "Makefile", format = "sdist" },
  { include = "NOTICE", format = [
    "sdist",
    "wheel",
  ] },
]
include = [
  { path = "dev", format = "sdist" },
  { path = "pyiceberg/**/*.so", format = "wheel" },
  { path = "pyiceberg/**/*.pyd", format = "wheel" },
]

[tool.poetry.dependencies]
python = "^3.9, !=3.9.7"
mmh3 = ">=4.0.0,<6.0.0"
requests = ">=2.20.0,<3.0.0"
click = ">=7.1.1,<9.0.0"
rich = ">=10.11.0,<14.0.0"
strictyaml = ">=1.7.0,<2.0.0" # CVE-2020-14343 was fixed in 5.4.
pydantic = ">=2.0,<3.0,!=2.4.0,!=2.4.1" # 2.4.0, 2.4.1 has a critical bug
sortedcontainers = "2.4.0"
fsspec = ">=2023.1.0"
pyparsing = ">=3.1.0,<4.0.0"
zstandard = ">=0.13.0,<1.0.0"
tenacity = ">=8.2.3,<10.0.0"
pyarrow = { version = ">=14.0.0,<19.0.0", optional = true }
pandas = { version = ">=1.0.0,<3.0.0", optional = true }
duckdb = { version = ">=0.5.0,<2.0.0", optional = true }
ray = [
  { version = "==2.10.0", python = "<3.9", optional = true },
  { version = ">=2.10.0,<3.0.0", python = ">=3.9", optional = true },
]
python-snappy = { version = ">=0.6.0,<1.0.0", optional = true }
thrift = { version = ">=0.13.0,<1.0.0", optional = true }
mypy-boto3-glue = { version = ">=1.28.18", optional = true }
boto3 = { version = ">=1.24.59", optional = true }
s3fs = { version = ">=2023.1.0", optional = true }
adlfs = { version = ">=2023.1.0", optional = true }
gcsfs = { version = ">=2023.1.0", optional = true }
psycopg2-binary = { version = ">=2.9.6", optional = true }
sqlalchemy = { version = "^2.0.18", optional = true }
getdaft = { version = ">=0.2.12", optional = true }
cachetools = "^5.5.0"
pyiceberg-core = { version = "^0.4.0", optional = true }

[tool.poetry.group.dev.dependencies]
pytest = "7.4.4"
pytest-checkdocs = "2.10.1"
pytest-lazy-fixture = "0.6.3"
pre-commit = "4.0.1"
fastavro = "1.10.0"
coverage = { version = "^7.4.2", extras = ["toml"] }
requests-mock = "1.12.1"
moto = { version = "^5.0.2", extras = ["server"] }
typing-extensions = "4.12.2"
pytest-mock = "3.14.0"
pyspark = "3.5.3"
cython = "3.0.11"
deptry = ">=0.14,<0.22"
docutils = "!=0.21.post1"   # https://github.com/python-poetry/poetry/issues/9248#issuecomment-2026240520
[[tool.mypy.overrides]]
module = "pytest_mock.*"
ignore_missing_imports = true

[[tool.mypy.overrides]]
module = "pyarrow.*"
ignore_missing_imports = true

[[tool.mypy.overrides]]
module = "pandas.*"
ignore_missing_imports = true

[[tool.mypy.overrides]]
module = "snappy.*"
ignore_missing_imports = true

[[tool.mypy.overrides]]
module = "zstandard.*"
ignore_missing_imports = true

[[tool.mypy.overrides]]
module = "pydantic.*"
ignore_missing_imports = true

[[tool.mypy.overrides]]
module = "pydantic_core.*"
ignore_missing_imports = true

[[tool.mypy.overrides]]
module = "pytest.*"
ignore_missing_imports = true

[[tool.mypy.overrides]]
module = "fastavro.*"
ignore_missing_imports = true

[[tool.mypy.overrides]]
module = "mmh3.*"
ignore_missing_imports = true

[[tool.mypy.overrides]]
module = "hive_metastore.*"
ignore_missing_imports = true

[[tool.mypy.overrides]]
module = "thrift.*"
ignore_missing_imports = true

[[tool.mypy.overrides]]
module = "requests_mock.*"
ignore_missing_imports = true

[[tool.mypy.overrides]]
module = "click.*"
ignore_missing_imports = true

[[tool.mypy.overrides]]
module = "rich.*"
ignore_missing_imports = true

[[tool.mypy.overrides]]
module = "fsspec.*"
ignore_missing_imports = true

[[tool.mypy.overrides]]
module = "s3fs.*"
ignore_missing_imports = true

[[tool.mypy.overrides]]
module = "azure.*"
ignore_missing_imports = true

[[tool.mypy.overrides]]
module = "adlfs.*"
ignore_missing_imports = true

[[tool.mypy.overrides]]
module = "gcsfs.*"
ignore_missing_imports = true

[[tool.mypy.overrides]]
module = "packaging.*"
ignore_missing_imports = true

[[tool.mypy.overrides]]
module = "tests.*"
ignore_missing_imports = true

[[tool.mypy.overrides]]
module = "boto3"
ignore_missing_imports = true

[[tool.mypy.overrides]]
module = "botocore.*"
ignore_missing_imports = true

[[tool.mypy.overrides]]
module = "mypy_boto3_glue.*"
ignore_missing_imports = true

[[tool.mypy.overrides]]
module = "moto"
ignore_missing_imports = true

[[tool.mypy.overrides]]
module = "aiobotocore.*"
ignore_missing_imports = true

[[tool.mypy.overrides]]
module = "aiohttp.*"
ignore_missing_imports = true

[[tool.mypy.overrides]]
module = "duckdb.*"
ignore_missing_imports = true

[[tool.mypy.overrides]]
module = "ray.*"
ignore_missing_imports = true

[[tool.mypy.overrides]]
module = "daft.*"
ignore_missing_imports = true

[[tool.mypy.overrides]]
module = "pyparsing.*"
ignore_missing_imports = true

[[tool.mypy.overrides]]
module = "pyspark.*"
ignore_missing_imports = true

[[tool.mypy.overrides]]
module = "strictyaml.*"
ignore_missing_imports = true

[[tool.mypy.overrides]]
module = "sortedcontainers.*"
ignore_missing_imports = true

[[tool.mypy.overrides]]
module = "sqlalchemy.*"
ignore_missing_imports = true

[[tool.mypy.overrides]]
module = "Cython.*"
ignore_missing_imports = true

[[tool.mypy.overrides]]
module = "setuptools.*"
ignore_missing_imports = true

[[tool.mypy.overrides]]
module = "tenacity.*"
ignore_missing_imports = true

[[tool.mypy.overrides]]
module = "pyarrow.*"
ignore_missing_imports = true

[[tool.mypy.overrides]]
module = "pandas.*"
ignore_missing_imports = true

[[tool.mypy.overrides]]
module = "snappy.*"
ignore_missing_imports = true

[[tool.mypy.overrides]]
module = "zstandard.*"
ignore_missing_imports = true

[[tool.mypy.overrides]]
module = "pydantic.*"
ignore_missing_imports = true

[[tool.mypy.overrides]]
module = "pydantic_core.*"
ignore_missing_imports = true

[[tool.mypy.overrides]]
module = "pytest.*"
ignore_missing_imports = true

[[tool.mypy.overrides]]
module = "fastavro.*"
ignore_missing_imports = true

[[tool.mypy.overrides]]
module = "mmh3.*"
ignore_missing_imports = true

[[tool.mypy.overrides]]
module = "hive_metastore.*"
ignore_missing_imports = true

[[tool.mypy.overrides]]
module = "thrift.*"
ignore_missing_imports = true

[[tool.mypy.overrides]]
module = "requests_mock.*"
ignore_missing_imports = true

[[tool.mypy.overrides]]
module = "click.*"
ignore_missing_imports = true

[[tool.mypy.overrides]]
module = "rich.*"
ignore_missing_imports = true

[[tool.mypy.overrides]]
module = "fsspec.*"
ignore_missing_imports = true

[[tool.mypy.overrides]]
module = "s3fs.*"
ignore_missing_imports = true

[[tool.mypy.overrides]]
module = "azure.*"
ignore_missing_imports = true

[[tool.mypy.overrides]]
module = "adlfs.*"
ignore_missing_imports = true

[[tool.mypy.overrides]]
module = "gcsfs.*"
ignore_missing_imports = true

[[tool.mypy.overrides]]
module = "packaging.*"
ignore_missing_imports = true

[[tool.mypy.overrides]]
module = "tests.*"
ignore_missing_imports = true

[[tool.mypy.overrides]]
module = "boto3"
ignore_missing_imports = true

[[tool.mypy.overrides]]
module = "botocore.*"
ignore_missing_imports = true

[[tool.mypy.overrides]]
module = "mypy_boto3_glue.*"
ignore_missing_imports = true

[[tool.mypy.overrides]]
module = "moto"
ignore_missing_imports = true

[[tool.mypy.overrides]]
module = "aiobotocore.*"
ignore_missing_imports = true

[[tool.mypy.overrides]]
module = "aiohttp.*"
ignore_missing_imports = true

[[tool.mypy.overrides]]
module = "duckdb.*"
ignore_missing_imports = true

[[tool.mypy.overrides]]
module = "ray.*"
ignore_missing_imports = true

[[tool.mypy.overrides]]
module = "daft.*"
ignore_missing_imports = true

[[tool.mypy.overrides]]
module = "pyparsing.*"
ignore_missing_imports = true

[[tool.mypy.overrides]]
module = "pyspark.*"
ignore_missing_imports = true

[[tool.mypy.overrides]]
module = "strictyaml.*"
ignore_missing_imports = true

[[tool.mypy.overrides]]
module = "sortedcontainers.*"
ignore_missing_imports = true

[[tool.mypy.overrides]]
module = "sqlalchemy.*"
ignore_missing_imports = true

[[tool.mypy.overrides]]
module = "Cython.*"
ignore_missing_imports = true

[[tool.mypy.overrides]]
module = "setuptools.*"
ignore_missing_imports = true

[[tool.mypy.overrides]]
module = "tenacity.*"
ignore_missing_imports = true

[[tool.mypy.overrides]]
module = "pyarrow.*"
ignore_missing_imports = true

[[tool.mypy.overrides]]
module = "pandas.*"
ignore_missing_imports = true

[[tool.mypy.overrides]]
module = "snappy.*"
ignore_missing_imports = true

[[tool.mypy.overrides]]
module = "zstandard.*"
ignore_missing_imports = true

[[tool.mypy.overrides]]
module = "pydantic.*"
ignore_missing_imports = true

[[tool.mypy.overrides]]
module = "pydantic_core.*"
ignore_missing_imports = true

[[tool.mypy.overrides]]
module = "pytest.*"
ignore_missing_imports = true

[[tool.mypy.overrides]]
module = "fastavro.*"
ignore_missing_imports = true

[[tool.mypy.overrides]]
module = "mmh3.*"
ignore_missing_imports = true

[[tool.mypy.overrides]]
module = "hive_metastore.*"
ignore_missing_imports = true

[[tool.mypy.overrides]]
module = "thrift.*"
ignore_missing_imports = true

[[tool.mypy.overrides]]
module = "requests_mock.*"
ignore_missing_imports = true

[[tool.mypy.overrides]]
module = "click.*"
ignore_missing_imports = true

[[tool.mypy.overrides]]
module = "rich.*"
ignore_missing_imports = true

[[tool.mypy.overrides]]
module = "fsspec.*"
ignore_missing_imports = true

[[tool.mypy.overrides]]
module = "s3fs.*"
ignore_missing_imports = true

[[tool.mypy.overrides]]
module = "azure.*"
ignore_missing_imports = true

[[tool.mypy.overrides]]
module = "adlfs.*"
ignore_missing_imports = true

[[tool.mypy.overrides]]
module = "gcsfs.*"
ignore_missing_imports = true

[[tool.mypy.overrides]]
module = "packaging.*"
ignore_missing_imports = true

[[tool.mypy.overrides]]
module = "tests.*"
ignore_missing_imports = true

[[tool.mypy.overrides]]
module = "boto3"
ignore_missing_imports = true

[[tool.mypy.overrides]]
module = "botocore.*"
ignore_missing_imports = true

[[tool.mypy.overrides]]
module = "mypy_boto3_glue.*"
ignore_missing_imports = true

[[tool.mypy.overrides]]
module = "moto"
ignore_missing_imports = true

[[tool.mypy.overrides]]
module = "aiobotocore.*"
ignore_missing_imports = true

[[tool.mypy.overrides]]
module = "aiohttp.*"
ignore_missing_imports = true

[[tool.mypy.overrides]]
module = "duckdb.*"
ignore_missing_imports = true

[[tool.mypy.overrides]]
module = "ray.*"
ignore_missing_imports = true

[[tool.mypy.overrides]]
module = "daft.*"
ignore_missing_imports = true

[[tool.mypy.overrides]]
module = "pyparsing.*"
ignore_missing_imports = true

[[tool.mypy.overrides]]
module = "pyspark.*"
ignore_missing_imports = true

[[tool.mypy.overrides]]
module = "strictyaml.*"
ignore_missing_imports = true

[[tool.mypy.overrides]]
module = "sortedcontainers.*"
ignore_missing_imports = true

[[tool.mypy.overrides]]
module = "sqlalchemy.*"
ignore_missing_imports = true

[[tool.mypy.overrides]]
module = "Cython.*"
ignore_missing_imports = true

[[tool.mypy.overrides]]
module = "setuptools.*"
ignore_missing_imports = true

[[tool.mypy.overrides]]
module = "tenacity.*"
ignore_missing_imports = true

[[tool.mypy.overrides]]
module = "pyarrow.*"
ignore_missing_imports = true

[[tool.mypy.overrides]]
module = "pandas.*"
ignore_missing_imports = true

[[tool.mypy.overrides]]
module = "snappy.*"
ignore_missing_imports = true

[[tool.mypy.overrides]]
module = "zstandard.*"
ignore_missing_imports = true

[[tool.mypy.overrides]]
module = "pydantic.*"
ignore_missing_imports = true

[[tool.mypy.overrides]]
module = "pydantic_core.*"
ignore_missing_imports = true

[[tool.mypy.overrides]]
module = "pytest.*"
ignore_missing_imports = true

[[tool.mypy.overrides]]
module = "fastavro.*"
ignore_missing_imports = true

[[tool.mypy.overrides]]
module = "mmh3.*"
ignore_missing_imports = true

[[tool.mypy.overrides]]
module = "hive_metastore.*"
ignore_missing_imports = true

[[tool.mypy.overrides]]
module = "thrift.*"
ignore_missing_imports = true

[[tool.mypy.overrides]]
module = "requests_mock.*"
ignore_missing_imports = true

[[tool.mypy.overrides]]
module = "click.*"
ignore_missing_imports = true

[[tool.mypy.overrides]]
module = "rich.*"
ignore_missing_imports = true

[[tool.mypy.overrides]]
module = "fsspec.*"
ignore_missing_imports = true

[[tool.mypy.overrides]]
module = "s3fs.*"
ignore_missing_imports = true

[[tool.mypy.overrides]]
module = "azure.*"
ignore_missing_imports = true

[[tool.mypy.overrides]]
module = "adlfs.*"
ignore_missing_imports = true

[[tool.mypy.overrides]]
module = "gcsfs.*"
ignore_missing_imports = true

[[tool.mypy.overrides]]
module = "packaging.*"
ignore_missing_imports = true

[[tool.mypy.overrides]]
module = "tests.*"
ignore_missing_imports = true

[[tool.mypy.overrides]]
module = "boto3"
ignore_missing_imports = true

[[tool.mypy.overrides]]
module = "botocore.*"
ignore_missing_imports = true

[[tool.mypy.overrides]]
module = "mypy_boto3_glue.*"
ignore_missing_imports = true

[[tool.mypy.overrides]]
module = "moto"
ignore_missing_imports = true

[[tool.mypy.overrides]]
module = "aiobotocore.*"
ignore_missing_imports = true

[[tool.mypy.overrides]]
module = "aiohttp.*"
ignore_missing_imports = true

[[tool.mypy.overrides]]
module = "duckdb.*"
ignore_missing_imports = true

[[tool.mypy.overrides]]
module = "ray.*"
ignore_missing_imports = true

[[tool.mypy.overrides]]
module = "daft.*"
ignore_missing_imports = true

[[tool.mypy.overrides]]
module = "pyparsing.*"
ignore_missing_imports = true

[[tool.mypy.overrides]]
module = "pyspark.*"
ignore_missing_imports = true

[[tool.mypy.overrides]]
module = "strictyaml.*"
ignore_missing_imports = true

[[tool.mypy.overrides]]
module = "sortedcontainers.*"
ignore_missing_imports = true

[[tool.mypy.overrides]]
module = "sqlalchemy.*"
ignore_missing_imports = true

[[tool.mypy.overrides]]
module = "Cython.*"
ignore_missing_imports = true

[[tool.mypy.overrides]]
module = "setuptools.*"
ignore_missing_imports = true

[[tool.mypy.overrides]]
module = "tenacity.*"
ignore_missing_imports = true

[[tool.mypy.overrides]]
module = "pyarrow.*"
ignore_missing_imports = true

[[tool.mypy.overrides]]
module = "pandas.*"
ignore_missing_imports = true

[[tool.mypy.overrides]]
module = "snappy.*"
ignore_missing_imports = true

[[tool.mypy.overrides]]
module = "zstandard.*"
ignore_missing_imports = true

[[tool.mypy.overrides]]
module = "pydantic.*"
ignore_missing_imports = true

[[tool.mypy.overrides]]
module = "pydantic_core.*"
ignore_missing_imports = true

[[tool.mypy.overrides]]
module = "pytest.*"
ignore_missing_imports = true

[[tool.mypy.overrides]]
module = "fastavro.*"
ignore_missing_imports = true

[[tool.mypy.overrides]]
module = "mmh3.*"
ignore_missing_imports = true

[[tool.mypy.overrides]]
module = "hive_metastore.*"
ignore_missing_imports = true

[[tool.mypy.overrides]]
module = "thrift.*"
ignore_missing_imports = true

[[tool.mypy.overrides]]
module = "requests_mock.*"
ignore_missing_imports = true

[[tool.mypy.overrides]]
module = "click.*"
ignore_missing_imports = true

[[tool.mypy.overrides]]
module = "rich.*"
ignore_missing_imports = true

[[tool.mypy.overrides]]
module = "fsspec.*"
ignore_missing_imports = true

[[tool.mypy.overrides]]
module = "s3fs.*"
ignore_missing_imports = true

[[tool.mypy.overrides]]
module = "azure.*"
ignore_missing_imports = true

[[tool.mypy.overrides]]
module = "adlfs.*"
ignore_missing_imports = true

[[tool.mypy.overrides]]
module = "gcsfs.*"
ignore_missing_imports = true

[[tool.mypy.overrides]]
module = "packaging.*"
ignore_missing_imports = true

[[tool.mypy.overrides]]
module = "tests.*"
ignore_missing_imports = true

[[tool.mypy.overrides]]
module = "boto3"
ignore_missing_imports = true

[[tool.mypy.overrides]]
module = "botocore.*"
ignore_missing_imports = true

[[tool.mypy.overrides]]
module = "mypy_boto3_glue.*"
ignore_missing_imports = true

[[tool.mypy.overrides]]
module = "moto"
ignore_missing_imports = true

[[tool.mypy.overrides]]
module = "aiobotocore.*"
ignore_missing_imports = true

[[tool.mypy.overrides]]
module = "aiohttp.*"
ignore_missing_imports = true

[[tool.mypy.overrides]]
module = "duckdb.*"
ignore_missing_imports = true

[[tool.mypy.overrides]]
module = "ray.*"
ignore_missing_imports = true

[[tool.mypy.overrides]]
module = "daft.*"
ignore_missing_imports = true

[[tool.mypy.overrides]]
module = "pyiceberg_core.*"
ignore_missing_imports = true

[[tool.mypy.overrides]]
module = "pyparsing.*"
ignore_missing_imports = true

[[tool.mypy.overrides]]
module = "pyspark.*"
ignore_missing_imports = true

[[tool.mypy.overrides]]
module = "strictyaml.*"
ignore_missing_imports = true

[[tool.mypy.overrides]]
module = "sortedcontainers.*"
ignore_missing_imports = true

[[tool.mypy.overrides]]
module = "sqlalchemy.*"
ignore_missing_imports = true

[[tool.mypy.overrides]]
module = "Cython.*"
ignore_missing_imports = true

[[tool.mypy.overrides]]
module = "setuptools.*"
ignore_missing_imports = true

[[tool.mypy.overrides]]
module = "tenacity.*"
ignore_missing_imports = true

[tool.poetry.scripts]
pyiceberg = "pyiceberg.cli.console:run"

[build-system]
requires = ["poetry-core>=1.0.0", "wheel", "Cython>=3.0.0", "setuptools"]
build-backend = "poetry.core.masonry.api"

[tool.poetry.build]
generate-setup-file = false
script = "build-module.py"

[tool.poetry.extras]
pyarrow = ["pyarrow"]
pandas = ["pandas", "pyarrow"]
duckdb = ["duckdb", "pyarrow"]
ray = ["ray", "pyarrow", "pandas"]
daft = ["getdaft"]
snappy = ["python-snappy"]
hive = ["thrift"]
s3fs = ["s3fs"]
glue = ["boto3", "mypy-boto3-glue"]
adlfs = ["adlfs"]
dynamodb = ["boto3"]
zstandard = ["zstandard"]
sql-postgres = ["sqlalchemy", "psycopg2-binary"]
sql-sqlite = ["sqlalchemy"]
gcsfs = ["gcsfs"]
<<<<<<< HEAD
=======
rest-sigv4 = ["boto3"]
>>>>>>> a0a9c589
pyiceberg-core = ["pyiceberg-core"]

[tool.pytest.ini_options]
markers = [
  "unmarked: marks a test as a unittest",
  "s3: marks a test as requiring access to s3 compliant storage (use with --aws-access-key-id, --aws-secret-access-key, and --endpoint args)",
  "adls: marks a test as requiring access to adls compliant storage (use with --adls.account-name, --adls.account-key, and --adls.endpoint args)",
  "integration: marks integration tests against Apache Spark",
  "gcs: marks a test as requiring access to gcs compliant storage (use with --gs.token, --gs.project, and --gs.endpoint)",
]

# Turns a warning into an error
filterwarnings = [
  "error",
  "ignore:A plugin raised an exception during an old-style hookwrapper teardown.",
  "ignore:unclosed <socket.socket",
  # Remove this in a future release of PySpark.
  "ignore:distutils Version classes are deprecated. Use packaging.version instead.",
  # Remove this in a future release of PySpark. https://github.com/apache/iceberg-python/issues/1349
  "ignore:datetime.datetime.utcfromtimestamp\\(\\) is deprecated and scheduled for removal in a future version.",
  # Remove this once https://github.com/boto/boto3/issues/3889 is fixed.
  "ignore:datetime.datetime.utcnow\\(\\) is deprecated and scheduled for removal in a future version.",
  # Latest PySpark version (v3.5.3) throws this error, remove in a future release of PySpark (possibly v4.0.0).
  "ignore:is_datetime64tz_dtype is deprecated and will be removed in a future version.",
]

[tool.black]
line-length = 130
target-version = ['py38']

[tool.pycln]
all = true

[tool.mypy]
mypy_path = "python"
no_implicit_optional = true
namespace_packages = false
warn_redundant_casts = true
warn_unreachable = true
warn_unused_ignores = true
disallow_any_generics = true
disallow_untyped_defs = true
implicit_reexport = false

[[tool.mypy.overrides]]
module = "pyarrow.*"
ignore_missing_imports = true

[[tool.mypy.overrides]]
module = "pandas.*"
ignore_missing_imports = true

[[tool.mypy.overrides]]
module = "snappy.*"
ignore_missing_imports = true

[[tool.mypy.overrides]]
module = "zstandard.*"
ignore_missing_imports = true

[[tool.mypy.overrides]]
module = "pydantic.*"
ignore_missing_imports = true

[[tool.mypy.overrides]]
module = "pydantic_core.*"
ignore_missing_imports = true

[[tool.mypy.overrides]]
module = "pytest.*"
ignore_missing_imports = true

[[tool.mypy.overrides]]
module = "fastavro.*"
ignore_missing_imports = true

[[tool.mypy.overrides]]
module = "mmh3.*"
ignore_missing_imports = true

[[tool.mypy.overrides]]
module = "hive_metastore.*"
ignore_missing_imports = true

[[tool.mypy.overrides]]
module = "thrift.*"
ignore_missing_imports = true

[[tool.mypy.overrides]]
module = "requests_mock.*"
ignore_missing_imports = true

[[tool.mypy.overrides]]
module = "click.*"
ignore_missing_imports = true

[[tool.mypy.overrides]]
module = "rich.*"
ignore_missing_imports = true

[[tool.mypy.overrides]]
module = "fsspec.*"
ignore_missing_imports = true

[[tool.mypy.overrides]]
module = "s3fs.*"
ignore_missing_imports = true

[[tool.mypy.overrides]]
module = "azure.*"
ignore_missing_imports = true

[[tool.mypy.overrides]]
module = "adlfs.*"
ignore_missing_imports = true

[[tool.mypy.overrides]]
module = "gcsfs.*"
ignore_missing_imports = true

[[tool.mypy.overrides]]
module = "packaging.*"
ignore_missing_imports = true

[[tool.mypy.overrides]]
module = "tests.*"
ignore_missing_imports = true

[[tool.mypy.overrides]]
module = "boto3"
ignore_missing_imports = true

[[tool.mypy.overrides]]
module = "botocore.*"
ignore_missing_imports = true

[[tool.mypy.overrides]]
module = "mypy_boto3_glue.*"
ignore_missing_imports = true

[[tool.mypy.overrides]]
module = "moto"
ignore_missing_imports = true

[[tool.mypy.overrides]]
module = "aiobotocore.*"
ignore_missing_imports = true

[[tool.mypy.overrides]]
module = "aiohttp.*"
ignore_missing_imports = true

[[tool.mypy.overrides]]
module = "duckdb.*"
ignore_missing_imports = true

[[tool.mypy.overrides]]
module = "ray.*"
ignore_missing_imports = true

[[tool.mypy.overrides]]
module = "daft.*"
ignore_missing_imports = true

[[tool.mypy.overrides]]
module = "pyparsing.*"
ignore_missing_imports = true

[[tool.mypy.overrides]]
module = "pyspark.*"
ignore_missing_imports = true

[[tool.mypy.overrides]]
module = "strictyaml.*"
ignore_missing_imports = true

[[tool.mypy.overrides]]
module = "sortedcontainers.*"
ignore_missing_imports = true

[[tool.mypy.overrides]]
module = "sqlalchemy.*"
ignore_missing_imports = true

[[tool.mypy.overrides]]
module = "Cython.*"
ignore_missing_imports = true

[[tool.mypy.overrides]]
module = "setuptools.*"
ignore_missing_imports = true

[[tool.mypy.overrides]]
module = "tenacity.*"
ignore_missing_imports = true

[tool.coverage.run]
source = ['pyiceberg/']<|MERGE_RESOLUTION|>--- conflicted
+++ resolved
@@ -891,10 +891,7 @@
 sql-postgres = ["sqlalchemy", "psycopg2-binary"]
 sql-sqlite = ["sqlalchemy"]
 gcsfs = ["gcsfs"]
-<<<<<<< HEAD
-=======
 rest-sigv4 = ["boto3"]
->>>>>>> a0a9c589
 pyiceberg-core = ["pyiceberg-core"]
 
 [tool.pytest.ini_options]
