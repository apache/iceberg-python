# Licensed to the Apache Software Foundation (ASF) under one
# or more contributor license agreements.  See the NOTICE file
# distributed with this work for additional information
# regarding copyright ownership.  The ASF licenses this file
# to you under the Apache License, Version 2.0 (the
# "License"); you may not use this file except in compliance
# with the License.  You may obtain a copy of the License at
#
#   http://www.apache.org/licenses/LICENSE-2.0
#
# Unless required by applicable law or agreed to in writing,
# software distributed under the License is distributed on an
# "AS IS" BASIS, WITHOUT WARRANTIES OR CONDITIONS OF ANY
# KIND, either express or implied.  See the License for the
# specific language governing permissions and limitations
# under the License.
from __future__ import annotations

from abc import abstractmethod
from decimal import Decimal
from functools import lru_cache
from typing import (
    TYPE_CHECKING,
    Any,
    Callable,
    Dict,
    Generic,
    List,
    Literal,
    Optional,
    Protocol,
    Set,
    Tuple,
    TypeVar,
    Union,
    runtime_checkable,
)
from uuid import UUID

from pydantic import BaseModel, ConfigDict, RootModel
from typing_extensions import TypeAlias

if TYPE_CHECKING:
    from pyiceberg.types import StructType


class FrozenDict(Dict[Any, Any]):
    def __setitem__(self, instance: Any, value: Any) -> None:
        """Assign a value to a FrozenDict."""
        raise AttributeError("FrozenDict does not support assignment")

    def update(self, *args: Any, **kwargs: Any) -> None:
        raise AttributeError("FrozenDict does not support .update()")


UTF8 = 'utf-8'

EMPTY_DICT = FrozenDict()

K = TypeVar("K")
V = TypeVar("V")


# from https://stackoverflow.com/questions/2912231/is-there-a-clever-way-to-pass-the-key-to-defaultdicts-default-factory
class KeyDefaultDict(Dict[K, V]):
    def __init__(self, default_factory: Callable[[K], V]):
        super().__init__()
        self.default_factory = default_factory

    def __missing__(self, key: K) -> V:
        """Define behavior if you access a non-existent key in a KeyDefaultDict."""
        val = self.default_factory(key)
        self[key] = val
        return val


Identifier = Tuple[str, ...]
Properties = Dict[str, Any]
RecursiveDict = Dict[str, Union[str, "RecursiveDict"]]

# Represents the literal value
L = TypeVar("L", str, bool, int, float, bytes, UUID, Decimal, covariant=True)


@runtime_checkable
class StructProtocol(Protocol):  # pragma: no cover
    """A generic protocol used by accessors to get and set at positions of an object."""

    @abstractmethod
    def __getitem__(self, pos: int) -> Any:
        """Fetch a value from a StructProtocol."""

    @abstractmethod
    def __setitem__(self, pos: int, value: Any) -> None:
        """Assign a value to a StructProtocol."""


class IcebergBaseModel(BaseModel):
    """
    This class extends the Pydantic BaseModel to set default values by overriding them.

    This is because we always want to set by_alias to True. In Python, the dash can't
    be used in variable names, and this is used throughout the Iceberg spec.

    The same goes for exclude_none, if a field is None we want to omit it from
    serialization, for example, the doc attribute on the NestedField object.
    Default non-null values will be serialized.

    This is recommended by Pydantic:
    https://pydantic-docs.helpmanual.io/usage/model_config/#change-behaviour-globally
    """

    model_config = ConfigDict(populate_by_name=True, frozen=True)

    def _exclude_private_properties(self, exclude: Optional[Set[str]] = None) -> Set[str]:
        # A small trick to exclude private properties. Properties are serialized by pydantic,
        # regardless if they start with an underscore.
        # This will look at the dict, and find the fields and exclude them
        return set.union(
            {field for field in self.__dict__ if field.startswith("_") and not field == "__root__"}, exclude or set()
        )

    def model_dump(
        self, exclude_none: bool = True, exclude: Optional[Set[str]] = None, by_alias: bool = True, **kwargs: Any
    ) -> Dict[str, Any]:
        return super().model_dump(
            exclude_none=exclude_none, exclude=self._exclude_private_properties(exclude), by_alias=by_alias, **kwargs
        )

    def model_dump_json(
        self, exclude_none: bool = True, exclude: Optional[Set[str]] = None, by_alias: bool = True, **kwargs: Any
    ) -> str:
        return super().model_dump_json(
            exclude_none=exclude_none, exclude=self._exclude_private_properties(exclude), by_alias=by_alias, **kwargs
        )


T = TypeVar("T")


class IcebergRootModel(RootModel[T], Generic[T]):
    """
    This class extends the Pydantic BaseModel to set default values by overriding them.

    This is because we always want to set by_alias to True. In Python, the dash can't
    be used in variable names, and this is used throughout the Iceberg spec.

    The same goes for exclude_none, if a field is None we want to omit it from
    serialization, for example, the doc attribute on the NestedField object.
    Default non-null values will be serialized.

    This is recommended by Pydantic:
    https://pydantic-docs.helpmanual.io/usage/model_config/#change-behaviour-globally
    """

    model_config = ConfigDict(frozen=True)


@lru_cache
def _get_struct_fields(struct_type: StructType) -> Tuple[str, ...]:
    return tuple([field.name for field in struct_type.fields])


class Record(StructProtocol):
    __slots__ = ("_position_to_field_name",)
    _position_to_field_name: Tuple[str, ...]

    def __init__(self, *data: Any, struct: Optional[StructType] = None, **named_data: Any) -> None:
        if struct is not None:
            self._position_to_field_name = _get_struct_fields(struct)
        elif named_data:
            # Order of named_data is preserved (PEP 468) so this can be used to generate the position dict
            self._position_to_field_name = tuple(named_data.keys())
        else:
            self._position_to_field_name = tuple(f"field{idx + 1}" for idx in range(len(data)))

        for idx, d in enumerate(data):
            self[idx] = d

        for field_name, d in named_data.items():
            self.__setattr__(field_name, d)

    def __setitem__(self, pos: int, value: Any) -> None:
        """Assign a value to a Record."""
        self.__setattr__(self._position_to_field_name[pos], value)

    def __getitem__(self, pos: int) -> Any:
        """Fetch a value from a Record."""
        return self.__getattribute__(self._position_to_field_name[pos])

    def __eq__(self, other: Any) -> bool:
        """Return the equality of two instances of the Record class."""
        if not isinstance(other, Record):
            return False
        return self.__dict__ == other.__dict__

    def __repr__(self) -> str:
        """Return the string representation of the Record class."""
        return f"{self.__class__.__name__}[{', '.join(f'{key}={repr(value)}' for key, value in self.__dict__.items() if not key.startswith('_'))}]"

    def record_fields(self) -> List[str]:
        """Return values of all the fields of the Record class except those specified in skip_fields."""
        return [self.__getattribute__(v) if hasattr(self, v) else None for v in self._position_to_field_name]

<<<<<<< HEAD
    def __hash__(self) -> int:
        """Return hash value of the Record class."""
        return hash(str(self))
=======

TableVersion: TypeAlias = Literal[1, 2]
>>>>>>> ba9ff983
<|MERGE_RESOLUTION|>--- conflicted
+++ resolved
@@ -202,11 +202,8 @@
         """Return values of all the fields of the Record class except those specified in skip_fields."""
         return [self.__getattribute__(v) if hasattr(self, v) else None for v in self._position_to_field_name]
 
-<<<<<<< HEAD
     def __hash__(self) -> int:
         """Return hash value of the Record class."""
         return hash(str(self))
-=======
-
-TableVersion: TypeAlias = Literal[1, 2]
->>>>>>> ba9ff983
+
+TableVersion: TypeAlias = Literal[1, 2]