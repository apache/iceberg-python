# Licensed to the Apache Software Foundation (ASF) under one
# or more contributor license agreements.  See the NOTICE file
# distributed with this work for additional information
# regarding copyright ownership.  The ASF licenses this file
# to you under the Apache License, Version 2.0 (the
# "License"); you may not use this file except in compliance
# with the License.  You may obtain a copy of the License at
#
#   http://www.apache.org/licenses/LICENSE-2.0
#
# Unless required by applicable law or agreed to in writing,
# software distributed under the License is distributed on an
# "AS IS" BASIS, WITHOUT WARRANTIES OR CONDITIONS OF ANY
# KIND, either express or implied.  See the License for the
# specific language governing permissions and limitations
# under the License.
from __future__ import annotations

from abc import abstractmethod
from decimal import Decimal
from enum import Enum
from functools import lru_cache
from typing import (
    TYPE_CHECKING,
    Any,
    Callable,
    Dict,
    Generic,
    List,
    Literal,
    Optional,
    Protocol,
    Set,
    Tuple,
    TypeVar,
    Union,
    runtime_checkable,
)
from uuid import UUID

from pydantic import BaseModel, ConfigDict, RootModel
from typing_extensions import TypeAlias

from pyiceberg.utils.lazydict import LazyDict

if TYPE_CHECKING:
    from pyiceberg.types import StructType


class FrozenDict(Dict[Any, Any]):
    def __setitem__(self, instance: Any, value: Any) -> None:
        """Assign a value to a FrozenDict."""
        raise AttributeError("FrozenDict does not support assignment")

    def update(self, *args: Any, **kwargs: Any) -> None:
        raise AttributeError("FrozenDict does not support .update()")


UTF8 = 'utf-8'

EMPTY_DICT = FrozenDict()

K = TypeVar("K")
V = TypeVar("V")


# from https://stackoverflow.com/questions/2912231/is-there-a-clever-way-to-pass-the-key-to-defaultdicts-default-factory
class KeyDefaultDict(Dict[K, V]):
    def __init__(self, default_factory: Callable[[K], V]):
        super().__init__()
        self.default_factory = default_factory

    def __missing__(self, key: K) -> V:
        """Define behavior if you access a non-existent key in a KeyDefaultDict."""
        val = self.default_factory(key)
        self[key] = val
        return val


Identifier = Tuple[str, ...]
Properties = Dict[str, Any]
RecursiveDict = Dict[str, Union[str, "RecursiveDict"]]

# Represents the literal value
L = TypeVar("L", str, bool, int, float, bytes, UUID, Decimal, covariant=True)


@runtime_checkable
class StructProtocol(Protocol):  # pragma: no cover
    """A generic protocol used by accessors to get and set at positions of an object."""

    @abstractmethod
    def __getitem__(self, pos: int) -> Any:
        """Fetch a value from a StructProtocol."""

    @abstractmethod
    def __setitem__(self, pos: int, value: Any) -> None:
        """Assign a value to a StructProtocol."""


class IcebergBaseModel(BaseModel):
    """
    This class extends the Pydantic BaseModel to set default values by overriding them.

    This is because we always want to set by_alias to True. In Python, the dash can't
    be used in variable names, and this is used throughout the Iceberg spec.

    The same goes for exclude_none, if a field is None we want to omit it from
    serialization, for example, the doc attribute on the NestedField object.
    Default non-null values will be serialized.

    This is recommended by Pydantic:
    https://pydantic-docs.helpmanual.io/usage/model_config/#change-behaviour-globally
    """

    model_config = ConfigDict(populate_by_name=True, frozen=True)

    def _exclude_private_properties(self, exclude: Optional[Set[str]] = None) -> Set[str]:
        # A small trick to exclude private properties. Properties are serialized by pydantic,
        # regardless if they start with an underscore.
        # This will look at the dict, and find the fields and exclude them
        return set.union(
            {field for field in self.__dict__ if field.startswith("_") and not field == "__root__"}, exclude or set()
        )

    def model_dump(
        self, exclude_none: bool = True, exclude: Optional[Set[str]] = None, by_alias: bool = True, **kwargs: Any
    ) -> Dict[str, Any]:
        return super().model_dump(
            exclude_none=exclude_none, exclude=self._exclude_private_properties(exclude), by_alias=by_alias, **kwargs
        )

    def model_dump_json(
        self, exclude_none: bool = True, exclude: Optional[Set[str]] = None, by_alias: bool = True, **kwargs: Any
    ) -> str:
        return super().model_dump_json(
            exclude_none=exclude_none, exclude=self._exclude_private_properties(exclude), by_alias=by_alias, **kwargs
        )


T = TypeVar("T")


class IcebergRootModel(RootModel[T], Generic[T]):
    """
    This class extends the Pydantic BaseModel to set default values by overriding them.

    This is because we always want to set by_alias to True. In Python, the dash can't
    be used in variable names, and this is used throughout the Iceberg spec.

    The same goes for exclude_none, if a field is None we want to omit it from
    serialization, for example, the doc attribute on the NestedField object.
    Default non-null values will be serialized.

    This is recommended by Pydantic:
    https://pydantic-docs.helpmanual.io/usage/model_config/#change-behaviour-globally
    """

    model_config = ConfigDict(frozen=True)


@lru_cache
def _get_struct_fields(struct_type: StructType) -> Tuple[str, ...]:
    return tuple([field.name for field in struct_type.fields])


def _unwrap(r: Any) -> Any:
    if isinstance(r, Record):
        return r.__dict__
    elif isinstance(r, Enum):
        return r.value
    elif isinstance(r, LazyDict):
        # Arrow does not work well with the LazyDict
        return dict(r)
    else:
        return r


class Record(StructProtocol):
    __slots__ = ("_position_to_field_name",)
    _position_to_field_name: Tuple[str, ...]

    def __init__(self, *data: Any, struct: Optional[StructType] = None, **named_data: Any) -> None:
        if struct is not None:
            self._position_to_field_name = _get_struct_fields(struct)
        elif named_data:
            # Order of named_data is preserved (PEP 468) so this can be used to generate the position dict
            self._position_to_field_name = tuple(named_data.keys())
        else:
            self._position_to_field_name = tuple(f"field{idx + 1}" for idx in range(len(data)))

        for idx, d in enumerate(data):
            self[idx] = d

        for field_name, d in named_data.items():
            self.__setattr__(field_name, d)

    def __setitem__(self, pos: int, value: Any) -> None:
        """Assign a value to a Record."""
        self.__setattr__(self._position_to_field_name[pos], value)

    def __getitem__(self, pos: int) -> Any:
        """Fetch a value from a Record."""
        return self.__getattribute__(self._position_to_field_name[pos])

    def __eq__(self, other: Any) -> bool:
        """Return the equality of two instances of the Record class."""
        if not isinstance(other, Record):
            return False
        return self.__dict__ == other.__dict__

    def __repr__(self) -> str:
        """Return the string representation of the Record class."""
        return f"{self.__class__.__name__}[{', '.join(f'{key}={repr(value)}' for key, value in self.__dict__.items() if not key.startswith('_'))}]"

    def record_fields(self) -> List[str]:
        """Return values of all the fields of the Record class except those specified in skip_fields."""
        return [self.__getattribute__(v) if hasattr(self, v) else None for v in self._position_to_field_name]

<<<<<<< HEAD
    @property
    def __dict__(self) -> Dict[str, Any]:  # type: ignore
        """Returns a non-lazy dictionary of the Record class."""
        return {v: _unwrap(self.__getattribute__(v)) if hasattr(self, v) else None for v in self._position_to_field_name}
=======

TableVersion: TypeAlias = Literal[1, 2]
>>>>>>> ba9ff983
<|MERGE_RESOLUTION|>--- conflicted
+++ resolved
@@ -217,12 +217,9 @@
         """Return values of all the fields of the Record class except those specified in skip_fields."""
         return [self.__getattribute__(v) if hasattr(self, v) else None for v in self._position_to_field_name]
 
-<<<<<<< HEAD
     @property
     def __dict__(self) -> Dict[str, Any]:  # type: ignore
         """Returns a non-lazy dictionary of the Record class."""
         return {v: _unwrap(self.__getattribute__(v)) if hasattr(self, v) else None for v in self._position_to_field_name}
-=======
-
-TableVersion: TypeAlias = Literal[1, 2]
->>>>>>> ba9ff983
+
+TableVersion: TypeAlias = Literal[1, 2]