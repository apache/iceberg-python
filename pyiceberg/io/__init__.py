# Licensed to the Apache Software Foundation (ASF) under one
# or more contributor license agreements.  See the NOTICE file
# distributed with this work for additional information
# regarding copyright ownership.  The ASF licenses this file
# to you under the Apache License, Version 2.0 (the
# "License"); you may not use this file except in compliance
# with the License.  You may obtain a copy of the License at
#
#   http://www.apache.org/licenses/LICENSE-2.0
#
# Unless required by applicable law or agreed to in writing,
# software distributed under the License is distributed on an
# "AS IS" BASIS, WITHOUT WARRANTIES OR CONDITIONS OF ANY
# KIND, either express or implied.  See the License for the
# specific language governing permissions and limitations
# under the License.
"""Base FileIO classes for implementing reading and writing table files.

The FileIO abstraction includes a subset of full filesystem implementations. Specifically,
Iceberg needs to read or write a file at a given location (as a seekable stream), as well
as check if a file exists. An implementation of the FileIO abstract base class is responsible
for returning an InputFile instance, an OutputFile instance, and deleting a file given
its location.
"""

from __future__ import annotations

import importlib
import logging
import warnings
from abc import ABC, abstractmethod
from io import SEEK_SET
from types import TracebackType
from typing import (
    Dict,
    List,
    Optional,
    Protocol,
    Type,
    Union,
    runtime_checkable,
)
from urllib.parse import urlparse

from pyiceberg.typedef import EMPTY_DICT, Properties

logger = logging.getLogger(__name__)

AWS_REGION = "client.region"
AWS_ACCESS_KEY_ID = "client.access-key-id"
AWS_SECRET_ACCESS_KEY = "client.secret-access-key"
AWS_SESSION_TOKEN = "client.session-token"
AWS_ROLE_ARN = "client.role-arn"
AWS_ROLE_SESSION_NAME = "client.role-session-name"
S3_ANONYMOUS = "s3.anonymous"
S3_ENDPOINT = "s3.endpoint"
S3_ACCESS_KEY_ID = "s3.access-key-id"
S3_SECRET_ACCESS_KEY = "s3.secret-access-key"
S3_SESSION_TOKEN = "s3.session-token"
S3_REGION = "s3.region"
S3_RESOLVE_REGION = "s3.resolve-region"
S3_PROXY_URI = "s3.proxy-uri"
S3_CONNECT_TIMEOUT = "s3.connect-timeout"
S3_REQUEST_TIMEOUT = "s3.request-timeout"
S3_SIGNER = "s3.signer"
S3_SIGNER_URI = "s3.signer.uri"
S3_SIGNER_ENDPOINT = "s3.signer.endpoint"
S3_SIGNER_ENDPOINT_DEFAULT = "v1/aws/s3/sign"
S3_ROLE_ARN = "s3.role-arn"
S3_ROLE_SESSION_NAME = "s3.role-session-name"
S3_FORCE_VIRTUAL_ADDRESSING = "s3.force-virtual-addressing"
S3_RETRY_STRATEGY_IMPL = "s3.retry-strategy-impl"
HDFS_HOST = "hdfs.host"
HDFS_PORT = "hdfs.port"
HDFS_USER = "hdfs.user"
HDFS_KERB_TICKET = "hdfs.kerberos_ticket"
ADLS_CONNECTION_STRING = "adls.connection-string"
ADLS_CREDENTIAL = "adls.credential"
ADLS_ACCOUNT_NAME = "adls.account-name"
ADLS_ACCOUNT_KEY = "adls.account-key"
ADLS_SAS_TOKEN = "adls.sas-token"
ADLS_TENANT_ID = "adls.tenant-id"
ADLS_CLIENT_ID = "adls.client-id"
ADLS_CLIENT_SECRET = "adls.client-secret"
ADLS_ACCOUNT_HOST = "adls.account-host"
ADLS_BLOB_STORAGE_AUTHORITY = "adls.blob-storage-authority"
ADLS_DFS_STORAGE_AUTHORITY = "adls.dfs-storage-authority"
ADLS_BLOB_STORAGE_SCHEME = "adls.blob-storage-scheme"
ADLS_DFS_STORAGE_SCHEME = "adls.dfs-storage-scheme"
ADLS_TOKEN = "adls.token"
GCS_TOKEN = "gcs.oauth2.token"
GCS_TOKEN_EXPIRES_AT_MS = "gcs.oauth2.token-expires-at"
GCS_PROJECT_ID = "gcs.project-id"
GCS_ACCESS = "gcs.access"
GCS_CONSISTENCY = "gcs.consistency"
GCS_CACHE_TIMEOUT = "gcs.cache-timeout"
GCS_REQUESTER_PAYS = "gcs.requester-pays"
GCS_SESSION_KWARGS = "gcs.session-kwargs"
GCS_SERVICE_HOST = "gcs.service.host"
GCS_DEFAULT_LOCATION = "gcs.default-bucket-location"
GCS_VERSION_AWARE = "gcs.version-aware"
HF_ENDPOINT = "hf.endpoint"
HF_TOKEN = "hf.token"
PYARROW_USE_LARGE_TYPES_ON_READ = "pyarrow.use-large-types-on-read"


@runtime_checkable
class InputStream(Protocol):
    """A protocol for the file-like object returned by InputFile.open(...).

    This outlines the minimally required methods for a seekable input stream returned from an InputFile
    implementation's `open(...)` method. These methods are a subset of IOBase/RawIOBase.
    """

    @abstractmethod
    def read(self, size: int = 0) -> bytes: ...

    @abstractmethod
    def seek(self, offset: int, whence: int = SEEK_SET) -> int: ...

    @abstractmethod
    def tell(self) -> int: ...

    @abstractmethod
    def close(self) -> None: ...

    def __enter__(self) -> InputStream:
        """Provide setup when opening an InputStream using a 'with' statement."""

    @abstractmethod
    def __exit__(
        self, exctype: Optional[Type[BaseException]], excinst: Optional[BaseException], exctb: Optional[TracebackType]
    ) -> None:
        """Perform cleanup when exiting the scope of a 'with' statement."""


@runtime_checkable
class OutputStream(Protocol):  # pragma: no cover
    """A protocol for the file-like object returned by OutputFile.create(...).

    This outlines the minimally required methods for a writable output stream returned from an OutputFile
    implementation's `create(...)` method. These methods are a subset of IOBase/RawIOBase.
    """

    @abstractmethod
    def write(self, b: bytes) -> int: ...

    @abstractmethod
    def close(self) -> None: ...

    @abstractmethod
    def __enter__(self) -> OutputStream:
        """Provide setup when opening an OutputStream using a 'with' statement."""

    @abstractmethod
    def __exit__(
        self, exctype: Optional[Type[BaseException]], excinst: Optional[BaseException], exctb: Optional[TracebackType]
    ) -> None:
        """Perform cleanup when exiting the scope of a 'with' statement."""


class InputFile(ABC):
    """A base class for InputFile implementations.

    Args:
        location (str): A URI or a path to a local file.

    Attributes:
        location (str): The URI or path to a local file for an InputFile instance.
        exists (bool): Whether the file exists or not.
    """

    def __init__(self, location: str):
        self._location = location

    @abstractmethod
    def __len__(self) -> int:
        """Return the total length of the file, in bytes."""

    @property
    def location(self) -> str:
        """The fully-qualified location of the input file."""
        return self._location

    @abstractmethod
    def exists(self) -> bool:
        """Check whether the location exists.

        Raises:
            PermissionError: If the file at self.location cannot be accessed due to a permission error.
        """

    @abstractmethod
    def open(self, seekable: bool = True) -> InputStream:
        """Return an object that matches the InputStream protocol.

        Args:
            seekable: If the stream should support seek, or if it is consumed sequential.

        Returns:
            InputStream: An object that matches the InputStream protocol.

        Raises:
            PermissionError: If the file at self.location cannot be accessed due to a permission error.
            FileNotFoundError: If the file at self.location does not exist.
        """


class OutputFile(ABC):
    """A base class for OutputFile implementations.

    Args:
        location (str): A URI or a path to a local file.

    Attributes:
        location (str): The URI or path to a local file for an OutputFile instance.
        exists (bool): Whether the file exists or not.
    """

    def __init__(self, location: str):
        self._location = location

    @abstractmethod
    def __len__(self) -> int:
        """Return the total length of the file, in bytes."""

    @property
    def location(self) -> str:
        """The fully-qualified location of the output file."""
        return self._location

    @abstractmethod
    def exists(self) -> bool:
        """Check whether the location exists.

        Raises:
            PermissionError: If the file at self.location cannot be accessed due to a permission error.
        """

    @abstractmethod
    def to_input_file(self) -> InputFile:
        """Return an InputFile for the location of this output file."""

    @abstractmethod
    def create(self, overwrite: bool = False) -> OutputStream:
        """Return an object that matches the OutputStream protocol.

        Args:
            overwrite (bool): If the file already exists at `self.location`
                and `overwrite` is False a FileExistsError should be raised.

        Returns:
            OutputStream: An object that matches the OutputStream protocol.

        Raises:
            PermissionError: If the file at self.location cannot be accessed due to a permission error.
            FileExistsError: If the file at self.location already exists and `overwrite=False`.
        """


class FileIO(ABC):
    """A base class for FileIO implementations."""

    properties: Properties

    def __init__(self, properties: Properties = EMPTY_DICT):
        self.properties = properties

    @abstractmethod
    def new_input(self, location: str) -> InputFile:
        """Get an InputFile instance to read bytes from the file at the given location.

        Args:
            location (str): A URI or a path to a local file.
        """

    @abstractmethod
    def new_output(self, location: str) -> OutputFile:
        """Get an OutputFile instance to write bytes to the file at the given location.

        Args:
            location (str): A URI or a path to a local file.
        """

    @abstractmethod
    def delete(self, location: Union[str, InputFile, OutputFile]) -> None:
        """Delete the file at the given path.

        Args:
            location (Union[str, InputFile, OutputFile]): A URI or a path to a local file--if an InputFile instance or
                an OutputFile instance is provided, the location attribute for that instance is used as the URI to delete.

        Raises:
            PermissionError: If the file at location cannot be accessed due to a permission error.
            FileNotFoundError: When the file at the provided location does not exist.
        """


LOCATION = "location"
WAREHOUSE = "warehouse"

ARROW_FILE_IO = "pyiceberg.io.pyarrow.PyArrowFileIO"
FSSPEC_FILE_IO = "pyiceberg.io.fsspec.FsspecFileIO"

# Mappings from the Java FileIO impl to a Python one. The list is ordered by preference.
# If an implementation isn't installed, it will fall back to the next one.
SCHEMA_TO_FILE_IO: Dict[str, List[str]] = {
    "s3": [ARROW_FILE_IO, FSSPEC_FILE_IO],
    "s3a": [ARROW_FILE_IO, FSSPEC_FILE_IO],
    "s3n": [ARROW_FILE_IO, FSSPEC_FILE_IO],
    "oss": [ARROW_FILE_IO],
    "gs": [ARROW_FILE_IO],
    "file": [ARROW_FILE_IO, FSSPEC_FILE_IO],
    "hdfs": [ARROW_FILE_IO],
    "viewfs": [ARROW_FILE_IO],
<<<<<<< HEAD
    "abfs": [FSSPEC_FILE_IO],
    "abfss": [FSSPEC_FILE_IO],
    "wasb": [FSSPEC_FILE_IO],
    "wasbs": [FSSPEC_FILE_IO],
=======
    "abfs": [FSSPEC_FILE_IO, ARROW_FILE_IO],
    "abfss": [FSSPEC_FILE_IO, ARROW_FILE_IO],
    "wasb": [FSSPEC_FILE_IO, ARROW_FILE_IO],
    "wasbs": [FSSPEC_FILE_IO, ARROW_FILE_IO],
    "hf": [FSSPEC_FILE_IO],
>>>>>>> 52ff6840
}


def _import_file_io(io_impl: str, properties: Properties) -> Optional[FileIO]:
    try:
        path_parts = io_impl.split(".")
        if len(path_parts) < 2:
            raise ValueError(f"py-io-impl should be full path (module.CustomFileIO), got: {io_impl}")
        module_name, class_name = ".".join(path_parts[:-1]), path_parts[-1]
        module = importlib.import_module(module_name)
        class_ = getattr(module, class_name)
        return class_(properties)
    except ModuleNotFoundError as exc:
        logger.warning(f"Could not initialize FileIO: {io_impl}", exc_info=exc)
        return None


PY_IO_IMPL = "py-io-impl"


def _infer_file_io_from_scheme(path: str, properties: Properties) -> Optional[FileIO]:
    parsed_url = urlparse(path)
    if parsed_url.scheme:
        if file_ios := SCHEMA_TO_FILE_IO.get(parsed_url.scheme):
            for file_io_path in file_ios:
                if file_io := _import_file_io(file_io_path, properties):
                    return file_io
        else:
            warnings.warn(f"No preferred file implementation for scheme: {parsed_url.scheme}")
    return None


def load_file_io(properties: Properties = EMPTY_DICT, location: Optional[str] = None) -> FileIO:
    # First look for the py-io-impl property to directly load the class
    if io_impl := properties.get(PY_IO_IMPL):
        if file_io := _import_file_io(io_impl, properties):
            logger.info("Loaded FileIO: %s", io_impl)
            return file_io
        else:
            raise ValueError(f"Could not initialize FileIO: {io_impl}")

    # Check the table location
    if location:
        if file_io := _infer_file_io_from_scheme(location, properties):
            return file_io

    # Look at the schema of the warehouse
    if warehouse_location := properties.get(WAREHOUSE):
        if file_io := _infer_file_io_from_scheme(warehouse_location, properties):
            return file_io

    try:
        # Default to PyArrow
        logger.info("Defaulting to PyArrow FileIO")
        from pyiceberg.io.pyarrow import PyArrowFileIO

        return PyArrowFileIO(properties)
    except ModuleNotFoundError as e:
        raise ModuleNotFoundError(
            'Could not load a FileIO, please consider installing one: pip3 install "pyiceberg[pyarrow]", for more options refer to the docs.'
        ) from e<|MERGE_RESOLUTION|>--- conflicted
+++ resolved
@@ -313,18 +313,11 @@
     "file": [ARROW_FILE_IO, FSSPEC_FILE_IO],
     "hdfs": [ARROW_FILE_IO],
     "viewfs": [ARROW_FILE_IO],
-<<<<<<< HEAD
-    "abfs": [FSSPEC_FILE_IO],
-    "abfss": [FSSPEC_FILE_IO],
-    "wasb": [FSSPEC_FILE_IO],
-    "wasbs": [FSSPEC_FILE_IO],
-=======
     "abfs": [FSSPEC_FILE_IO, ARROW_FILE_IO],
     "abfss": [FSSPEC_FILE_IO, ARROW_FILE_IO],
     "wasb": [FSSPEC_FILE_IO, ARROW_FILE_IO],
     "wasbs": [FSSPEC_FILE_IO, ARROW_FILE_IO],
     "hf": [FSSPEC_FILE_IO],
->>>>>>> 52ff6840
 }
 
 
