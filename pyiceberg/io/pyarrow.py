--- conflicted
+++ resolved
@@ -1762,19 +1762,14 @@
 
 def write_file(io: FileIO, table_metadata: TableMetadata, tasks: Iterator[WriteTask]) -> Iterator[DataFile]:
     schema = table_metadata.schema()
-<<<<<<< HEAD
-    arrow_file_schema = schema_to_pyarrow(schema)
+    arrow_file_schema = schema.as_arrow()
     parquet_writer_kwargs = _get_parquet_writer_kwargs(table_metadata.properties)
-=======
-    arrow_file_schema = schema.as_arrow()
->>>>>>> 4c1cfdc0
 
     row_group_size = PropertyUtil.property_as_int(
         properties=table_metadata.properties,
         property_name=TableProperties.PARQUET_ROW_GROUP_SIZE_BYTES,
         default=TableProperties.PARQUET_ROW_GROUP_SIZE_BYTES_DEFAULT,
     )
-<<<<<<< HEAD
 
     def write_parquet(task: WriteTask) -> DataFile:
         file_path = f'{table_metadata.location}/data/{task.generate_data_file_filename("parquet")}'
@@ -1783,6 +1778,11 @@
             with pq.ParquetWriter(fos, schema=arrow_file_schema, **parquet_writer_kwargs) as writer:
                 writer.write(pa.Table.from_batches(task.record_batches), row_group_size=row_group_size)
 
+        statistics = data_file_statistics_from_parquet_metadata(
+            parquet_metadata=writer.writer.metadata,
+            stats_columns=compute_statistics_plan(schema, table_metadata.properties),
+            parquet_column_mapping=parquet_path_to_id_mapping(schema),
+        )
         data_file = DataFile(
             content=DataFileContent.DATA,
             file_path=file_path,
@@ -1797,13 +1797,9 @@
             spec_id=table_metadata.default_spec_id,
             equality_ids=None,
             key_metadata=None,
+            **statistics.to_serialized_dict(),
         )
-        fill_parquet_file_metadata(
-            data_file=data_file,
-            parquet_metadata=writer.writer.metadata,
-            stats_columns=compute_statistics_plan(schema, table_metadata.properties),
-            parquet_column_mapping=parquet_path_to_id_mapping(schema),
-        )
+
         return data_file
 
     executor = ExecutorFactory.get_or_create()
@@ -1826,35 +1822,6 @@
         largest_bin_first=False,
     )
     return bin_packed_record_batches
-=======
-    with fo.create(overwrite=True) as fos:
-        with pq.ParquetWriter(fos, schema=arrow_file_schema, **parquet_writer_kwargs) as writer:
-            writer.write_table(task.df, row_group_size=row_group_size)
-
-    statistics = data_file_statistics_from_parquet_metadata(
-        parquet_metadata=writer.writer.metadata,
-        stats_columns=compute_statistics_plan(schema, table_metadata.properties),
-        parquet_column_mapping=parquet_path_to_id_mapping(schema),
-    )
-    data_file = DataFile(
-        content=DataFileContent.DATA,
-        file_path=file_path,
-        file_format=FileFormat.PARQUET,
-        partition=Record(),
-        file_size_in_bytes=len(fo),
-        # After this has been fixed:
-        # https://github.com/apache/iceberg-python/issues/271
-        # sort_order_id=task.sort_order_id,
-        sort_order_id=None,
-        # Just copy these from the table for now
-        spec_id=table_metadata.default_spec_id,
-        equality_ids=None,
-        key_metadata=None,
-        **statistics.to_serialized_dict(),
-    )
-
-    return iter([data_file])
->>>>>>> 4c1cfdc0
 
 
 def parquet_files_to_data_files(io: FileIO, table_metadata: TableMetadata, file_paths: Iterator[str]) -> Iterator[DataFile]:
