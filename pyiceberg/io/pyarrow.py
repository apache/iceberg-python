--- conflicted
+++ resolved
@@ -572,14 +572,10 @@
 
 
 class _ConvertToArrowExpression(BoundBooleanExpressionVisitor[pc.Expression]):
-<<<<<<< HEAD
     def _flat_name_to_list(self, name: str) -> List[str]:
         return name.split(".")
 
-    def visit_in(self, term: BoundTerm[pc.Expression], literals: Set[Any]) -> pc.Expression:
-=======
     def visit_in(self, term: BoundTerm[Any], literals: Set[Any]) -> pc.Expression:
->>>>>>> dd8d76d0
         pyarrow_literals = pa.array(literals, type=schema_to_pyarrow(term.ref().field.field_type))
         return pc.field(*self._flat_name_to_list(term.ref().name)).isin(pyarrow_literals)
 
