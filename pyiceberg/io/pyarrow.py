--- conflicted
+++ resolved
@@ -1778,19 +1778,12 @@
                 array = self._cast_if_needed(field, field_array)
                 field_arrays.append(array)
                 fields.append(self._construct_field(field, array.type))
-<<<<<<< HEAD
             elif field.optional or field.initial_default is not None:
-                arrow_type = schema_to_pyarrow(field.field_type, include_field_ids=False)
+                arrow_type = schema_to_pyarrow(field.field_type, include_field_ids=self._include_field_ids)
                 if field.initial_default is None:
                     field_arrays.append(pa.nulls(len(struct_array), type=arrow_type))
                 else:
                     field_arrays.append(pa.repeat(field.initial_default, len(struct_array)))
-=======
-            elif field.optional:
-                arrow_type = schema_to_pyarrow(field.field_type, include_field_ids=self._include_field_ids)
-                field_arrays.append(pa.nulls(len(struct_array), type=arrow_type))
->>>>>>> b85127e0
-                fields.append(self._construct_field(field, arrow_type))
             else:
                 raise ResolveError(f"Field is required, and could not be found in the file: {field}")
 
