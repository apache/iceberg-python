--- conflicted
+++ resolved
@@ -1280,7 +1280,6 @@
             total_row_count += len(batch)
 
 
-<<<<<<< HEAD
 @deprecated(
     deprecated_in="0.7.0",
     removed_in="0.8.0",
@@ -1298,8 +1297,6 @@
     return pa.Table.from_arrays(arrays, schema=pa.schema(fields))
 
 
-=======
->>>>>>> 32e8f88e
 def _to_requested_schema(
     requested_schema: Schema,
     file_schema: Schema,
