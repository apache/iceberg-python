--- conflicted
+++ resolved
@@ -127,10 +127,6 @@
     visit,
     visit_with_partner,
 )
-<<<<<<< HEAD
-from pyiceberg.table import DOWNCAST_NS_TIMESTAMP_TO_US_ON_WRITE, PropertyUtil, TableProperties, WriteTask
-=======
->>>>>>> 3f574d38
 from pyiceberg.table.metadata import TableMetadata
 from pyiceberg.table.name_mapping import NameMapping
 from pyiceberg.transforms import TruncateTransform
@@ -1938,7 +1934,7 @@
 
 
 def write_file(io: FileIO, table_metadata: TableMetadata, tasks: Iterator[WriteTask]) -> Iterator[DataFile]:
-    from pyiceberg.table import PropertyUtil, TableProperties
+    from pyiceberg.table import DOWNCAST_NS_TIMESTAMP_TO_US_ON_WRITE, PropertyUtil, TableProperties
 
     parquet_writer_kwargs = _get_parquet_writer_kwargs(table_metadata.properties)
     row_group_size = PropertyUtil.property_as_int(
