--- conflicted
+++ resolved
@@ -1761,25 +1761,6 @@
 
 
 def write_file(io: FileIO, table_metadata: TableMetadata, tasks: Iterator[WriteTask]) -> Iterator[DataFile]:
-<<<<<<< HEAD
-    for task in tasks:
-        parquet_writer_kwargs = _get_parquet_writer_kwargs(table_metadata.properties)
-
-        file_path = f'{table_metadata.location}/data/{task.generate_data_file_path("parquet")}'  # generate_data_file_filename
-        schema = table_metadata.schema()
-        arrow_file_schema = schema.as_arrow()
-
-        fo = io.new_output(file_path)
-        row_group_size = PropertyUtil.property_as_int(
-            properties=table_metadata.properties,
-            property_name=TableProperties.PARQUET_ROW_GROUP_SIZE_BYTES,
-            default=TableProperties.PARQUET_ROW_GROUP_SIZE_BYTES_DEFAULT,
-        )
-        with fo.create(overwrite=True) as fos:
-            with pq.ParquetWriter(fos, schema=arrow_file_schema, **parquet_writer_kwargs) as writer:
-                writer.write_table(task.df, row_group_size=row_group_size)
-
-=======
     schema = table_metadata.schema()
     arrow_file_schema = schema.as_arrow()
     parquet_writer_kwargs = _get_parquet_writer_kwargs(table_metadata.properties)
@@ -1791,13 +1772,12 @@
     )
 
     def write_parquet(task: WriteTask) -> DataFile:
-        file_path = f'{table_metadata.location}/data/{task.generate_data_file_filename("parquet")}'
+        file_path = f'{table_metadata.location}/data/{task.generate_data_file_path("parquet")}'
         fo = io.new_output(file_path)
         with fo.create(overwrite=True) as fos:
             with pq.ParquetWriter(fos, schema=arrow_file_schema, **parquet_writer_kwargs) as writer:
                 writer.write(pa.Table.from_batches(task.record_batches), row_group_size=row_group_size)
 
->>>>>>> 6aeb1262
         statistics = data_file_statistics_from_parquet_metadata(
             parquet_metadata=writer.writer.metadata,
             stats_columns=compute_statistics_plan(schema, table_metadata.properties),
@@ -1807,11 +1787,7 @@
             content=DataFileContent.DATA,
             file_path=file_path,
             file_format=FileFormat.PARQUET,
-<<<<<<< HEAD
             partition=task.partition_key.partition if task.partition_key else Record(),
-=======
-            partition=Record(),
->>>>>>> 6aeb1262
             file_size_in_bytes=len(fo),
             # After this has been fixed:
             # https://github.com/apache/iceberg-python/issues/271
@@ -1824,9 +1800,6 @@
             **statistics.to_serialized_dict(),
         )
 
-<<<<<<< HEAD
-        yield data_file
-=======
         return data_file
 
     executor = ExecutorFactory.get_or_create()
@@ -1849,7 +1822,6 @@
         largest_bin_first=False,
     )
     return bin_packed_record_batches
->>>>>>> 6aeb1262
 
 
 def parquet_files_to_data_files(io: FileIO, table_metadata: TableMetadata, file_paths: Iterator[str]) -> Iterator[DataFile]:
