# Licensed to the Apache Software Foundation (ASF) under one
# or more contributor license agreements.  See the NOTICE file
# distributed with this work for additional information
# regarding copyright ownership.  The ASF licenses this file
# to you under the Apache License, Version 2.0 (the
# "License"); you may not use this file except in compliance
# with the License.  You may obtain a copy of the License at
#
#   http://www.apache.org/licenses/LICENSE-2.0
#
# Unless required by applicable law or agreed to in writing,
# software distributed under the License is distributed on an
# "AS IS" BASIS, WITHOUT WARRANTIES OR CONDITIONS OF ANY
# KIND, either express or implied.  See the License for the
# specific language governing permissions and limitations
# under the License.
# pylint: disable=redefined-outer-name,arguments-renamed,fixme
"""FileIO implementation for reading and writing table files that uses pyarrow.fs.

This file contains a FileIO implementation that relies on the filesystem interface provided
by PyArrow. It relies on PyArrow's `from_uri` method that infers the correct filesystem
type to use. Theoretically, this allows the supported storage types to grow naturally
with the pyarrow library.
"""

from __future__ import annotations

import fnmatch
import functools
import importlib
import itertools
import logging
import operator
import os
import re
import uuid
import warnings
from abc import ABC, abstractmethod
from copy import copy
from dataclasses import dataclass
from enum import Enum
from functools import lru_cache, singledispatch
from typing import (
    TYPE_CHECKING,
    Any,
    Callable,
    Dict,
    Generic,
    Iterable,
    Iterator,
    List,
    Optional,
    Set,
    Tuple,
    TypeVar,
    Union,
    cast,
)
from urllib.parse import urlparse

import pyarrow as pa
import pyarrow.compute as pc
import pyarrow.dataset as ds
import pyarrow.lib
import pyarrow.parquet as pq
from pyarrow import ChunkedArray
from pyarrow._s3fs import S3RetryStrategy
from pyarrow.fs import (
    FileInfo,
    FileSystem,
    FileType,
)

from pyiceberg.conversions import to_bytes
from pyiceberg.exceptions import ResolveError
from pyiceberg.expressions import AlwaysTrue, BooleanExpression, BoundIsNaN, BoundIsNull, BoundTerm, Not, Or
from pyiceberg.expressions.literals import Literal
from pyiceberg.expressions.visitors import (
    BoundBooleanExpressionVisitor,
    bind,
    extract_field_ids,
    translate_column_names,
)
from pyiceberg.expressions.visitors import visit as boolean_expression_visit
from pyiceberg.io import (
    ADLS_ACCOUNT_KEY,
    ADLS_ACCOUNT_NAME,
    ADLS_BLOB_STORAGE_AUTHORITY,
    ADLS_BLOB_STORAGE_SCHEME,
    ADLS_DFS_STORAGE_AUTHORITY,
    ADLS_DFS_STORAGE_SCHEME,
    ADLS_SAS_TOKEN,
    AWS_ACCESS_KEY_ID,
    AWS_REGION,
    AWS_ROLE_ARN,
    AWS_ROLE_SESSION_NAME,
    AWS_SECRET_ACCESS_KEY,
    AWS_SESSION_TOKEN,
    GCS_DEFAULT_LOCATION,
    GCS_SERVICE_HOST,
    GCS_TOKEN,
    GCS_TOKEN_EXPIRES_AT_MS,
    HDFS_HOST,
    HDFS_KERB_TICKET,
    HDFS_PORT,
    HDFS_USER,
    PYARROW_USE_LARGE_TYPES_ON_READ,
    S3_ACCESS_KEY_ID,
    S3_CONNECT_TIMEOUT,
    S3_ENDPOINT,
    S3_FORCE_VIRTUAL_ADDRESSING,
    S3_PROXY_URI,
    S3_REGION,
    S3_REQUEST_TIMEOUT,
    S3_RESOLVE_REGION,
    S3_RETRY_STRATEGY_IMPL,
    S3_ROLE_ARN,
    S3_ROLE_SESSION_NAME,
    S3_SECRET_ACCESS_KEY,
    S3_SESSION_TOKEN,
    FileIO,
    InputFile,
    InputStream,
    OutputFile,
    OutputStream,
)
from pyiceberg.manifest import (
    DataFile,
    DataFileContent,
    FileFormat,
)
from pyiceberg.partitioning import PartitionField, PartitionFieldValue, PartitionKey, PartitionSpec, partition_record_value
from pyiceberg.schema import (
    PartnerAccessor,
    PreOrderSchemaVisitor,
    Schema,
    SchemaVisitorPerPrimitiveType,
    SchemaWithPartnerVisitor,
    _check_schema_compatible,
    build_position_accessors,
    pre_order_visit,
    promote,
    prune_columns,
    sanitize_column_names,
    visit,
    visit_with_partner,
)
from pyiceberg.table.locations import load_location_provider
from pyiceberg.table.metadata import TableMetadata
from pyiceberg.table.name_mapping import NameMapping, apply_name_mapping
from pyiceberg.table.puffin import PuffinFile
from pyiceberg.transforms import IdentityTransform, TruncateTransform
from pyiceberg.typedef import EMPTY_DICT, Properties, Record
from pyiceberg.types import (
    BinaryType,
    BooleanType,
    DateType,
    DecimalType,
    DoubleType,
    FixedType,
    FloatType,
    IcebergType,
    IntegerType,
    ListType,
    LongType,
    MapType,
    NestedField,
    PrimitiveType,
    StringType,
    StructType,
    TimestampNanoType,
    TimestampType,
    TimestamptzNanoType,
    TimestamptzType,
    TimeType,
    UnknownType,
    UUIDType,
)
from pyiceberg.utils.concurrent import ExecutorFactory
from pyiceberg.utils.config import Config
from pyiceberg.utils.datetime import millis_to_datetime
from pyiceberg.utils.decimal import unscaled_to_decimal
from pyiceberg.utils.deprecated import deprecation_message
from pyiceberg.utils.properties import get_first_property_value, property_as_bool, property_as_int
from pyiceberg.utils.singleton import Singleton
from pyiceberg.utils.truncate import truncate_upper_bound_binary_string, truncate_upper_bound_text_string

if TYPE_CHECKING:
    from pyiceberg.table import FileScanTask, WriteTask

logger = logging.getLogger(__name__)

ONE_MEGABYTE = 1024 * 1024
BUFFER_SIZE = "buffer-size"
ICEBERG_SCHEMA = b"iceberg.schema"
# The PARQUET: in front means that it is Parquet specific, in this case the field_id
PYARROW_PARQUET_FIELD_ID_KEY = b"PARQUET:field_id"
PYARROW_FIELD_DOC_KEY = b"doc"
LIST_ELEMENT_NAME = "element"
MAP_KEY_NAME = "key"
MAP_VALUE_NAME = "value"
DOC = "doc"
UTC_ALIASES = {"UTC", "+00:00", "Etc/UTC", "Z"}

T = TypeVar("T")


@lru_cache
def _cached_resolve_s3_region(bucket: str) -> Optional[str]:
    from pyarrow.fs import resolve_s3_region

    try:
        return resolve_s3_region(bucket=bucket)
    except (OSError, TypeError):
        logger.warning(f"Unable to resolve region for bucket {bucket}")
        return None


def _import_retry_strategy(impl: str) -> Optional[S3RetryStrategy]:
    try:
        path_parts = impl.split(".")
        if len(path_parts) < 2:
            raise ValueError(f"retry-strategy-impl should be full path (module.CustomS3RetryStrategy), got: {impl}")
        module_name, class_name = ".".join(path_parts[:-1]), path_parts[-1]
        module = importlib.import_module(module_name)
        class_ = getattr(module, class_name)
        return class_()
    except (ModuleNotFoundError, AttributeError):
        warnings.warn(f"Could not initialize S3 retry strategy: {impl}")
        return None


class UnsupportedPyArrowTypeException(Exception):
    """Cannot convert PyArrow type to corresponding Iceberg type."""

    def __init__(self, field: pa.Field, *args: Any):
        self.field = field
        super().__init__(*args)


class PyArrowLocalFileSystem(pyarrow.fs.LocalFileSystem):
    def open_output_stream(self, path: str, *args: Any, **kwargs: Any) -> pyarrow.NativeFile:
        # In LocalFileSystem, parent directories must be first created before opening an output stream
        self.create_dir(os.path.dirname(path), recursive=True)
        return super().open_output_stream(path, *args, **kwargs)


class PyArrowFile(InputFile, OutputFile):
    """A combined InputFile and OutputFile implementation that uses a pyarrow filesystem to generate pyarrow.lib.NativeFile instances.

    Args:
        location (str): A URI or a path to a local file.

    Attributes:
        location(str): The URI or path to a local file for a PyArrowFile instance.

    Examples:
        >>> from pyiceberg.io.pyarrow import PyArrowFile
        >>> # input_file = PyArrowFile("s3://foo/bar.txt")
        >>> # Read the contents of the PyArrowFile instance
        >>> # Make sure that you have permissions to read/write
        >>> # file_content = input_file.open().read()

        >>> # output_file = PyArrowFile("s3://baz/qux.txt")
        >>> # Write bytes to a file
        >>> # Make sure that you have permissions to read/write
        >>> # output_file.create().write(b'foobytes')
    """

    _filesystem: FileSystem
    _path: str
    _buffer_size: int

    def __init__(self, location: str, path: str, fs: FileSystem, buffer_size: int = ONE_MEGABYTE):
        self._filesystem = fs
        self._path = path
        self._buffer_size = buffer_size
        super().__init__(location=location)

    def _file_info(self) -> FileInfo:
        """Retrieve a pyarrow.fs.FileInfo object for the location.

        Raises:
            PermissionError: If the file at self.location cannot be accessed due to a permission error such as
                an AWS error code 15.
        """
        try:
            file_info = self._filesystem.get_file_info(self._path)
        except OSError as e:
            if e.errno == 13 or "AWS Error [code 15]" in str(e):
                raise PermissionError(f"Cannot get file info, access denied: {self.location}") from e
            raise  # pragma: no cover - If some other kind of OSError, raise the raw error

        if file_info.type == FileType.NotFound:
            raise FileNotFoundError(f"Cannot get file info, file not found: {self.location}")
        return file_info

    def __len__(self) -> int:
        """Return the total length of the file, in bytes."""
        file_info = self._file_info()
        return file_info.size

    def exists(self) -> bool:
        """Check whether the location exists."""
        try:
            self._file_info()  # raises FileNotFoundError if it does not exist
            return True
        except FileNotFoundError:
            return False

    def open(self, seekable: bool = True) -> InputStream:
        """Open the location using a PyArrow FileSystem inferred from the location.

        Args:
            seekable: If the stream should support seek, or if it is consumed sequential.

        Returns:
            pyarrow.lib.NativeFile: A NativeFile instance for the file located at `self.location`.

        Raises:
            FileNotFoundError: If the file at self.location does not exist.
            PermissionError: If the file at self.location cannot be accessed due to a permission error such as
                an AWS error code 15.
        """
        try:
            if seekable:
                input_file = self._filesystem.open_input_file(self._path)
            else:
                input_file = self._filesystem.open_input_stream(self._path, buffer_size=self._buffer_size)
        except (FileNotFoundError, PermissionError):
            raise
        except OSError as e:
            if e.errno == 2 or "Path does not exist" in str(e):
                raise FileNotFoundError(f"Cannot open file, does not exist: {self.location}") from e
            elif e.errno == 13 or "AWS Error [code 15]" in str(e):
                raise PermissionError(f"Cannot open file, access denied: {self.location}") from e
            raise  # pragma: no cover - If some other kind of OSError, raise the raw error
        return input_file

    def create(self, overwrite: bool = False) -> OutputStream:
        """Create a writable pyarrow.lib.NativeFile for this PyArrowFile's location.

        Args:
            overwrite (bool): Whether to overwrite the file if it already exists.

        Returns:
            pyarrow.lib.NativeFile: A NativeFile instance for the file located at self.location.

        Raises:
            FileExistsError: If the file already exists at `self.location` and `overwrite` is False.

        Note:
            This retrieves a pyarrow NativeFile by opening an output stream. If overwrite is set to False,
            a check is first performed to verify that the file does not exist. This is not thread-safe and
            a possibility does exist that the file can be created by a concurrent process after the existence
            check yet before the output stream is created. In such a case, the default pyarrow behavior will
            truncate the contents of the existing file when opening the output stream.
        """
        try:
            if not overwrite and self.exists() is True:
                raise FileExistsError(f"Cannot create file, already exists: {self.location}")
            output_file = self._filesystem.open_output_stream(self._path, buffer_size=self._buffer_size)
        except PermissionError:
            raise
        except OSError as e:
            if e.errno == 13 or "AWS Error [code 15]" in str(e):
                raise PermissionError(f"Cannot create file, access denied: {self.location}") from e
            raise  # pragma: no cover - If some other kind of OSError, raise the raw error
        return output_file

    def to_input_file(self) -> PyArrowFile:
        """Return a new PyArrowFile for the location of an existing PyArrowFile instance.

        This method is included to abide by the OutputFile abstract base class. Since this implementation uses a single
        PyArrowFile class (as opposed to separate InputFile and OutputFile implementations), this method effectively returns
        a copy of the same instance.
        """
        return self


class PyArrowFileIO(FileIO):
    fs_by_scheme: Callable[[str, Optional[str]], FileSystem]

    def __init__(self, properties: Properties = EMPTY_DICT):
        self.fs_by_scheme: Callable[[str, Optional[str]], FileSystem] = lru_cache(self._initialize_fs)
        super().__init__(properties=properties)

    @staticmethod
    def parse_location(location: str) -> Tuple[str, str, str]:
        """Return the path without the scheme."""
        uri = urlparse(location)
        if not uri.scheme:
            return "file", uri.netloc, os.path.abspath(location)
        elif uri.scheme in ("hdfs", "viewfs"):
            return uri.scheme, uri.netloc, uri.path
        else:
            return uri.scheme, uri.netloc, f"{uri.netloc}{uri.path}"

    def _initialize_fs(self, scheme: str, netloc: Optional[str] = None) -> FileSystem:
        """Initialize FileSystem for different scheme."""
        if scheme in {"oss"}:
            return self._initialize_oss_fs()

        elif scheme in {"s3", "s3a", "s3n"}:
            return self._initialize_s3_fs(netloc)

        elif scheme in {"hdfs", "viewfs"}:
            return self._initialize_hdfs_fs(scheme, netloc)

        elif scheme in {"gs", "gcs"}:
            return self._initialize_gcs_fs()

        elif scheme in {"abfs", "abfss", "wasb", "wasbs"}:
            return self._initialize_azure_fs()

        elif scheme in {"file"}:
            return self._initialize_local_fs()

        else:
            raise ValueError(f"Unrecognized filesystem type in URI: {scheme}")

    def _initialize_oss_fs(self) -> FileSystem:
        from pyarrow.fs import S3FileSystem

        client_kwargs: Dict[str, Any] = {
            "endpoint_override": self.properties.get(S3_ENDPOINT),
            "access_key": get_first_property_value(self.properties, S3_ACCESS_KEY_ID, AWS_ACCESS_KEY_ID),
            "secret_key": get_first_property_value(self.properties, S3_SECRET_ACCESS_KEY, AWS_SECRET_ACCESS_KEY),
            "session_token": get_first_property_value(self.properties, S3_SESSION_TOKEN, AWS_SESSION_TOKEN),
            "region": get_first_property_value(self.properties, S3_REGION, AWS_REGION),
            "force_virtual_addressing": property_as_bool(self.properties, S3_FORCE_VIRTUAL_ADDRESSING, True),
        }

        if proxy_uri := self.properties.get(S3_PROXY_URI):
            client_kwargs["proxy_options"] = proxy_uri

        if connect_timeout := self.properties.get(S3_CONNECT_TIMEOUT):
            client_kwargs["connect_timeout"] = float(connect_timeout)

        if request_timeout := self.properties.get(S3_REQUEST_TIMEOUT):
            client_kwargs["request_timeout"] = float(request_timeout)

        if role_arn := get_first_property_value(self.properties, S3_ROLE_ARN, AWS_ROLE_ARN):
            client_kwargs["role_arn"] = role_arn

        if session_name := get_first_property_value(self.properties, S3_ROLE_SESSION_NAME, AWS_ROLE_SESSION_NAME):
            client_kwargs["session_name"] = session_name

        return S3FileSystem(**client_kwargs)

    def _initialize_s3_fs(self, netloc: Optional[str]) -> FileSystem:
        from pyarrow.fs import S3FileSystem

        provided_region = get_first_property_value(self.properties, S3_REGION, AWS_REGION)

        # Do this when we don't provide the region at all, or when we explicitly enable it
        if provided_region is None or property_as_bool(self.properties, S3_RESOLVE_REGION, False) is True:
            # Resolve region from netloc(bucket), fallback to user-provided region
            # Only supported by buckets hosted by S3
            bucket_region = _cached_resolve_s3_region(bucket=netloc) or provided_region
            if provided_region is not None and bucket_region != provided_region:
                logger.warning(
                    f"PyArrow FileIO overriding S3 bucket region for bucket {netloc}: "
                    f"provided region {provided_region}, actual region {bucket_region}"
                )
        else:
            bucket_region = provided_region

        client_kwargs: Dict[str, Any] = {
            "endpoint_override": self.properties.get(S3_ENDPOINT),
            "access_key": get_first_property_value(self.properties, S3_ACCESS_KEY_ID, AWS_ACCESS_KEY_ID),
            "secret_key": get_first_property_value(self.properties, S3_SECRET_ACCESS_KEY, AWS_SECRET_ACCESS_KEY),
            "session_token": get_first_property_value(self.properties, S3_SESSION_TOKEN, AWS_SESSION_TOKEN),
            "region": bucket_region,
        }

        if proxy_uri := self.properties.get(S3_PROXY_URI):
            client_kwargs["proxy_options"] = proxy_uri

        if connect_timeout := self.properties.get(S3_CONNECT_TIMEOUT):
            client_kwargs["connect_timeout"] = float(connect_timeout)

        if request_timeout := self.properties.get(S3_REQUEST_TIMEOUT):
            client_kwargs["request_timeout"] = float(request_timeout)

        if role_arn := get_first_property_value(self.properties, S3_ROLE_ARN, AWS_ROLE_ARN):
            client_kwargs["role_arn"] = role_arn

        if session_name := get_first_property_value(self.properties, S3_ROLE_SESSION_NAME, AWS_ROLE_SESSION_NAME):
            client_kwargs["session_name"] = session_name

        if self.properties.get(S3_FORCE_VIRTUAL_ADDRESSING) is not None:
            client_kwargs["force_virtual_addressing"] = property_as_bool(self.properties, S3_FORCE_VIRTUAL_ADDRESSING, False)

        if (retry_strategy_impl := self.properties.get(S3_RETRY_STRATEGY_IMPL)) and (
            retry_instance := _import_retry_strategy(retry_strategy_impl)
        ):
            client_kwargs["retry_strategy"] = retry_instance

        return S3FileSystem(**client_kwargs)

    def _initialize_azure_fs(self) -> FileSystem:
        from packaging import version

        MIN_PYARROW_VERSION_SUPPORTING_AZURE_FS = "20.0.0"
        if version.parse(pyarrow.__version__) < version.parse(MIN_PYARROW_VERSION_SUPPORTING_AZURE_FS):
            raise ImportError(
                f"pyarrow version >= {MIN_PYARROW_VERSION_SUPPORTING_AZURE_FS} required for AzureFileSystem support, "
                f"but found version {pyarrow.__version__}."
            )

        from pyarrow.fs import AzureFileSystem

        client_kwargs: Dict[str, str] = {}

        if account_name := self.properties.get(ADLS_ACCOUNT_NAME):
            client_kwargs["account_name"] = account_name

        if account_key := self.properties.get(ADLS_ACCOUNT_KEY):
            client_kwargs["account_key"] = account_key

        if blob_storage_authority := self.properties.get(ADLS_BLOB_STORAGE_AUTHORITY):
            client_kwargs["blob_storage_authority"] = blob_storage_authority

        if dfs_storage_authority := self.properties.get(ADLS_DFS_STORAGE_AUTHORITY):
            client_kwargs["dfs_storage_authority"] = dfs_storage_authority

        if blob_storage_scheme := self.properties.get(ADLS_BLOB_STORAGE_SCHEME):
            client_kwargs["blob_storage_scheme"] = blob_storage_scheme

        if dfs_storage_scheme := self.properties.get(ADLS_DFS_STORAGE_SCHEME):
            client_kwargs["dfs_storage_scheme"] = dfs_storage_scheme

        if sas_token := self.properties.get(ADLS_SAS_TOKEN):
            client_kwargs["sas_token"] = sas_token

        return AzureFileSystem(**client_kwargs)

    def _initialize_hdfs_fs(self, scheme: str, netloc: Optional[str]) -> FileSystem:
        from pyarrow.fs import HadoopFileSystem

        hdfs_kwargs: Dict[str, Any] = {}
        if netloc:
            return HadoopFileSystem.from_uri(f"{scheme}://{netloc}")
        if host := self.properties.get(HDFS_HOST):
            hdfs_kwargs["host"] = host
        if port := self.properties.get(HDFS_PORT):
            # port should be an integer type
            hdfs_kwargs["port"] = int(port)
        if user := self.properties.get(HDFS_USER):
            hdfs_kwargs["user"] = user
        if kerb_ticket := self.properties.get(HDFS_KERB_TICKET):
            hdfs_kwargs["kerb_ticket"] = kerb_ticket

        return HadoopFileSystem(**hdfs_kwargs)

    def _initialize_gcs_fs(self) -> FileSystem:
        from pyarrow.fs import GcsFileSystem

        gcs_kwargs: Dict[str, Any] = {}
        if access_token := self.properties.get(GCS_TOKEN):
            gcs_kwargs["access_token"] = access_token
        if expiration := self.properties.get(GCS_TOKEN_EXPIRES_AT_MS):
            gcs_kwargs["credential_token_expiration"] = millis_to_datetime(int(expiration))
        if bucket_location := self.properties.get(GCS_DEFAULT_LOCATION):
            gcs_kwargs["default_bucket_location"] = bucket_location
        if endpoint := self.properties.get(GCS_SERVICE_HOST):
            url_parts = urlparse(endpoint)
            gcs_kwargs["scheme"] = url_parts.scheme
            gcs_kwargs["endpoint_override"] = url_parts.netloc

        return GcsFileSystem(**gcs_kwargs)

    def _initialize_local_fs(self) -> FileSystem:
        return PyArrowLocalFileSystem()

    def new_input(self, location: str) -> PyArrowFile:
        """Get a PyArrowFile instance to read bytes from the file at the given location.

        Args:
            location (str): A URI or a path to a local file.

        Returns:
            PyArrowFile: A PyArrowFile instance for the given location.
        """
        scheme, netloc, path = self.parse_location(location)
        return PyArrowFile(
            fs=self.fs_by_scheme(scheme, netloc),
            location=location,
            path=path,
            buffer_size=int(self.properties.get(BUFFER_SIZE, ONE_MEGABYTE)),
        )

    def new_output(self, location: str) -> PyArrowFile:
        """Get a PyArrowFile instance to write bytes to the file at the given location.

        Args:
            location (str): A URI or a path to a local file.

        Returns:
            PyArrowFile: A PyArrowFile instance for the given location.
        """
        scheme, netloc, path = self.parse_location(location)
        return PyArrowFile(
            fs=self.fs_by_scheme(scheme, netloc),
            location=location,
            path=path,
            buffer_size=int(self.properties.get(BUFFER_SIZE, ONE_MEGABYTE)),
        )

    def delete(self, location: Union[str, InputFile, OutputFile]) -> None:
        """Delete the file at the given location.

        Args:
            location (Union[str, InputFile, OutputFile]): The URI to the file--if an InputFile instance or an OutputFile instance is provided,
                the location attribute for that instance is used as the location to delete.

        Raises:
            FileNotFoundError: When the file at the provided location does not exist.
            PermissionError: If the file at the provided location cannot be accessed due to a permission error such as
                an AWS error code 15.
        """
        str_location = location.location if isinstance(location, (InputFile, OutputFile)) else location
        scheme, netloc, path = self.parse_location(str_location)
        fs = self.fs_by_scheme(scheme, netloc)

        try:
            fs.delete_file(path)
        except FileNotFoundError:
            raise
        except PermissionError:
            raise
        except OSError as e:
            if e.errno == 2 or "Path does not exist" in str(e):
                raise FileNotFoundError(f"Cannot delete file, does not exist: {location}") from e
            elif e.errno == 13 or "AWS Error [code 15]" in str(e):
                raise PermissionError(f"Cannot delete file, access denied: {location}") from e
            raise  # pragma: no cover - If some other kind of OSError, raise the raw error

    def __getstate__(self) -> Dict[str, Any]:
        """Create a dictionary of the PyArrowFileIO fields used when pickling."""
        fileio_copy = copy(self.__dict__)
        fileio_copy["fs_by_scheme"] = None
        return fileio_copy

    def __setstate__(self, state: Dict[str, Any]) -> None:
        """Deserialize the state into a PyArrowFileIO instance."""
        self.__dict__ = state
        self.fs_by_scheme = lru_cache(self._initialize_fs)


def schema_to_pyarrow(
    schema: Union[Schema, IcebergType],
    metadata: Dict[bytes, bytes] = EMPTY_DICT,
    include_field_ids: bool = True,
) -> pa.schema:
    return visit(schema, _ConvertToArrowSchema(metadata, include_field_ids))


class _ConvertToArrowSchema(SchemaVisitorPerPrimitiveType[pa.DataType]):
    _metadata: Dict[bytes, bytes]

    def __init__(self, metadata: Dict[bytes, bytes] = EMPTY_DICT, include_field_ids: bool = True) -> None:
        self._metadata = metadata
        self._include_field_ids = include_field_ids

    def schema(self, _: Schema, struct_result: pa.StructType) -> pa.schema:
        return pa.schema(list(struct_result), metadata=self._metadata)

    def struct(self, _: StructType, field_results: List[pa.DataType]) -> pa.DataType:
        return pa.struct(field_results)

    def field(self, field: NestedField, field_result: pa.DataType) -> pa.Field:
        metadata = {}
        if field.doc:
            metadata[PYARROW_FIELD_DOC_KEY] = field.doc
        if self._include_field_ids:
            metadata[PYARROW_PARQUET_FIELD_ID_KEY] = str(field.field_id)

        return pa.field(
            name=field.name,
            type=field_result,
            nullable=field.optional,
            metadata=metadata,
        )

    def list(self, list_type: ListType, element_result: pa.DataType) -> pa.DataType:
        element_field = self.field(list_type.element_field, element_result)
        return pa.large_list(value_type=element_field)

    def map(self, map_type: MapType, key_result: pa.DataType, value_result: pa.DataType) -> pa.DataType:
        key_field = self.field(map_type.key_field, key_result)
        value_field = self.field(map_type.value_field, value_result)
        return pa.map_(key_type=key_field, item_type=value_field)

    def visit_fixed(self, fixed_type: FixedType) -> pa.DataType:
        return pa.binary(len(fixed_type))

    def visit_decimal(self, decimal_type: DecimalType) -> pa.DataType:
        # It looks like decimal{32,64} is not fully implemented:
        # https://github.com/apache/arrow/issues/25483
        # https://github.com/apache/arrow/issues/43956
        # However, if we keep it as 128 in memory, and based on the
        # precision/scale Arrow will map it to INT{32,64}
        # https://github.com/apache/arrow/blob/598938711a8376cbfdceaf5c77ab0fd5057e6c02/cpp/src/parquet/arrow/schema.cc#L380-L392
        return pa.decimal128(decimal_type.precision, decimal_type.scale)

    def visit_boolean(self, _: BooleanType) -> pa.DataType:
        return pa.bool_()

    def visit_integer(self, _: IntegerType) -> pa.DataType:
        return pa.int32()

    def visit_long(self, _: LongType) -> pa.DataType:
        return pa.int64()

    def visit_float(self, _: FloatType) -> pa.DataType:
        # 32-bit IEEE 754 floating point
        return pa.float32()

    def visit_double(self, _: DoubleType) -> pa.DataType:
        # 64-bit IEEE 754 floating point
        return pa.float64()

    def visit_date(self, _: DateType) -> pa.DataType:
        # Date encoded as an int
        return pa.date32()

    def visit_time(self, _: TimeType) -> pa.DataType:
        return pa.time64("us")

    def visit_timestamp(self, _: TimestampType) -> pa.DataType:
        return pa.timestamp(unit="us")

    def visit_timestamp_ns(self, _: TimestampNanoType) -> pa.DataType:
        return pa.timestamp(unit="ns")

    def visit_timestamptz(self, _: TimestamptzType) -> pa.DataType:
        return pa.timestamp(unit="us", tz="UTC")

    def visit_timestamptz_ns(self, _: TimestamptzNanoType) -> pa.DataType:
        return pa.timestamp(unit="ns", tz="UTC")

    def visit_string(self, _: StringType) -> pa.DataType:
        return pa.large_string()

    def visit_uuid(self, _: UUIDType) -> pa.DataType:
        return pa.uuid()

    def visit_unknown(self, _: UnknownType) -> pa.DataType:
        return pa.null()

    def visit_binary(self, _: BinaryType) -> pa.DataType:
        return pa.large_binary()


def _convert_scalar(value: Any, iceberg_type: IcebergType) -> pa.scalar:
    if not isinstance(iceberg_type, PrimitiveType):
        raise ValueError(f"Expected primitive type, got: {iceberg_type}")
    return pa.scalar(value=value, type=schema_to_pyarrow(iceberg_type))


class _ConvertToArrowExpression(BoundBooleanExpressionVisitor[pc.Expression]):
    def visit_in(self, term: BoundTerm[Any], literals: Set[Any]) -> pc.Expression:
        pyarrow_literals = pa.array(literals, type=schema_to_pyarrow(term.ref().field.field_type))
        return pc.field(term.ref().field.name).isin(pyarrow_literals)

    def visit_not_in(self, term: BoundTerm[Any], literals: Set[Any]) -> pc.Expression:
        pyarrow_literals = pa.array(literals, type=schema_to_pyarrow(term.ref().field.field_type))
        return ~pc.field(term.ref().field.name).isin(pyarrow_literals)

    def visit_is_nan(self, term: BoundTerm[Any]) -> pc.Expression:
        ref = pc.field(term.ref().field.name)
        return pc.is_nan(ref)

    def visit_not_nan(self, term: BoundTerm[Any]) -> pc.Expression:
        ref = pc.field(term.ref().field.name)
        return ~pc.is_nan(ref)

    def visit_is_null(self, term: BoundTerm[Any]) -> pc.Expression:
        return pc.field(term.ref().field.name).is_null(nan_is_null=False)

    def visit_not_null(self, term: BoundTerm[Any]) -> pc.Expression:
        return pc.field(term.ref().field.name).is_valid()

    def visit_equal(self, term: BoundTerm[Any], literal: Literal[Any]) -> pc.Expression:
        return pc.field(term.ref().field.name) == _convert_scalar(literal.value, term.ref().field.field_type)

    def visit_not_equal(self, term: BoundTerm[Any], literal: Literal[Any]) -> pc.Expression:
        return pc.field(term.ref().field.name) != _convert_scalar(literal.value, term.ref().field.field_type)

    def visit_greater_than_or_equal(self, term: BoundTerm[Any], literal: Literal[Any]) -> pc.Expression:
        return pc.field(term.ref().field.name) >= _convert_scalar(literal.value, term.ref().field.field_type)

    def visit_greater_than(self, term: BoundTerm[Any], literal: Literal[Any]) -> pc.Expression:
        return pc.field(term.ref().field.name) > _convert_scalar(literal.value, term.ref().field.field_type)

    def visit_less_than(self, term: BoundTerm[Any], literal: Literal[Any]) -> pc.Expression:
        return pc.field(term.ref().field.name) < _convert_scalar(literal.value, term.ref().field.field_type)

    def visit_less_than_or_equal(self, term: BoundTerm[Any], literal: Literal[Any]) -> pc.Expression:
        return pc.field(term.ref().field.name) <= _convert_scalar(literal.value, term.ref().field.field_type)

    def visit_starts_with(self, term: BoundTerm[Any], literal: Literal[Any]) -> pc.Expression:
        return pc.starts_with(pc.field(term.ref().field.name), literal.value)

    def visit_not_starts_with(self, term: BoundTerm[Any], literal: Literal[Any]) -> pc.Expression:
        return ~pc.starts_with(pc.field(term.ref().field.name), literal.value)

    def visit_true(self) -> pc.Expression:
        return pc.scalar(True)

    def visit_false(self) -> pc.Expression:
        return pc.scalar(False)

    def visit_not(self, child_result: pc.Expression) -> pc.Expression:
        return ~child_result

    def visit_and(self, left_result: pc.Expression, right_result: pc.Expression) -> pc.Expression:
        return left_result & right_result

    def visit_or(self, left_result: pc.Expression, right_result: pc.Expression) -> pc.Expression:
        return left_result | right_result


class _NullNaNUnmentionedTermsCollector(BoundBooleanExpressionVisitor[None]):
    # BoundTerms which have either is_null or is_not_null appearing at least once in the boolean expr.
    is_null_or_not_bound_terms: set[BoundTerm[Any]]
    # The remaining BoundTerms appearing in the boolean expr.
    null_unmentioned_bound_terms: set[BoundTerm[Any]]
    # BoundTerms which have either is_nan or is_not_nan appearing at least once in the boolean expr.
    is_nan_or_not_bound_terms: set[BoundTerm[Any]]
    # The remaining BoundTerms appearing in the boolean expr.
    nan_unmentioned_bound_terms: set[BoundTerm[Any]]

    def __init__(self) -> None:
        super().__init__()
        self.is_null_or_not_bound_terms = set()
        self.null_unmentioned_bound_terms = set()
        self.is_nan_or_not_bound_terms = set()
        self.nan_unmentioned_bound_terms = set()

    def _handle_explicit_is_null_or_not(self, term: BoundTerm[Any]) -> None:
        """Handle the predicate case where either is_null or is_not_null is included."""
        if term in self.null_unmentioned_bound_terms:
            self.null_unmentioned_bound_terms.remove(term)
        self.is_null_or_not_bound_terms.add(term)

    def _handle_null_unmentioned(self, term: BoundTerm[Any]) -> None:
        """Handle the predicate case where neither is_null or is_not_null is included."""
        if term not in self.is_null_or_not_bound_terms:
            self.null_unmentioned_bound_terms.add(term)

    def _handle_explicit_is_nan_or_not(self, term: BoundTerm[Any]) -> None:
        """Handle the predicate case where either is_nan or is_not_nan is included."""
        if term in self.nan_unmentioned_bound_terms:
            self.nan_unmentioned_bound_terms.remove(term)
        self.is_nan_or_not_bound_terms.add(term)

    def _handle_nan_unmentioned(self, term: BoundTerm[Any]) -> None:
        """Handle the predicate case where neither is_nan or is_not_nan is included."""
        if term not in self.is_nan_or_not_bound_terms:
            self.nan_unmentioned_bound_terms.add(term)

    def visit_in(self, term: BoundTerm[Any], literals: Set[Any]) -> None:
        self._handle_null_unmentioned(term)
        self._handle_nan_unmentioned(term)

    def visit_not_in(self, term: BoundTerm[Any], literals: Set[Any]) -> None:
        self._handle_null_unmentioned(term)
        self._handle_nan_unmentioned(term)

    def visit_is_nan(self, term: BoundTerm[Any]) -> None:
        self._handle_null_unmentioned(term)
        self._handle_explicit_is_nan_or_not(term)

    def visit_not_nan(self, term: BoundTerm[Any]) -> None:
        self._handle_null_unmentioned(term)
        self._handle_explicit_is_nan_or_not(term)

    def visit_is_null(self, term: BoundTerm[Any]) -> None:
        self._handle_explicit_is_null_or_not(term)
        self._handle_nan_unmentioned(term)

    def visit_not_null(self, term: BoundTerm[Any]) -> None:
        self._handle_explicit_is_null_or_not(term)
        self._handle_nan_unmentioned(term)

    def visit_equal(self, term: BoundTerm[Any], literal: Literal[Any]) -> None:
        self._handle_null_unmentioned(term)
        self._handle_nan_unmentioned(term)

    def visit_not_equal(self, term: BoundTerm[Any], literal: Literal[Any]) -> None:
        self._handle_null_unmentioned(term)
        self._handle_nan_unmentioned(term)

    def visit_greater_than_or_equal(self, term: BoundTerm[Any], literal: Literal[Any]) -> None:
        self._handle_null_unmentioned(term)
        self._handle_nan_unmentioned(term)

    def visit_greater_than(self, term: BoundTerm[Any], literal: Literal[Any]) -> None:
        self._handle_null_unmentioned(term)
        self._handle_nan_unmentioned(term)

    def visit_less_than(self, term: BoundTerm[Any], literal: Literal[Any]) -> None:
        self._handle_null_unmentioned(term)
        self._handle_nan_unmentioned(term)

    def visit_less_than_or_equal(self, term: BoundTerm[Any], literal: Literal[Any]) -> None:
        self._handle_null_unmentioned(term)
        self._handle_nan_unmentioned(term)

    def visit_starts_with(self, term: BoundTerm[Any], literal: Literal[Any]) -> None:
        self._handle_null_unmentioned(term)
        self._handle_nan_unmentioned(term)

    def visit_not_starts_with(self, term: BoundTerm[Any], literal: Literal[Any]) -> None:
        self._handle_null_unmentioned(term)
        self._handle_nan_unmentioned(term)

    def visit_true(self) -> None:
        return

    def visit_false(self) -> None:
        return

    def visit_not(self, child_result: None) -> None:
        return

    def visit_and(self, left_result: None, right_result: None) -> None:
        return

    def visit_or(self, left_result: None, right_result: None) -> None:
        return

    def collect(
        self,
        expr: BooleanExpression,
    ) -> None:
        """Collect the bound references categorized by having at least one is_null or is_not_null in the expr and the remaining."""
        boolean_expression_visit(expr, self)


def expression_to_pyarrow(expr: BooleanExpression) -> pc.Expression:
    return boolean_expression_visit(expr, _ConvertToArrowExpression())


def _expression_to_complementary_pyarrow(expr: BooleanExpression) -> pc.Expression:
    """Complementary filter conversion function of expression_to_pyarrow.

    Could not use expression_to_pyarrow(Not(expr)) to achieve this complementary effect because ~ in pyarrow.compute.Expression does not handle null.
    """
    collector = _NullNaNUnmentionedTermsCollector()
    collector.collect(expr)

    # Convert the set of terms to a sorted list so that layout of the expression to build is deterministic.
    null_unmentioned_bound_terms: List[BoundTerm[Any]] = sorted(
        collector.null_unmentioned_bound_terms, key=lambda term: term.ref().field.name
    )
    nan_unmentioned_bound_terms: List[BoundTerm[Any]] = sorted(
        collector.nan_unmentioned_bound_terms, key=lambda term: term.ref().field.name
    )

    preserve_expr: BooleanExpression = Not(expr)
    for term in null_unmentioned_bound_terms:
        preserve_expr = Or(preserve_expr, BoundIsNull(term=term))
    for term in nan_unmentioned_bound_terms:
        preserve_expr = Or(preserve_expr, BoundIsNaN(term=term))
    return expression_to_pyarrow(preserve_expr)


@lru_cache
def _get_file_format(file_format: FileFormat, **kwargs: Dict[str, Any]) -> ds.FileFormat:
    if file_format == FileFormat.PARQUET:
        return ds.ParquetFileFormat(**kwargs)
    else:
        raise ValueError(f"Unsupported file format: {file_format}")


def _read_deletes(io: FileIO, data_file: DataFile) -> Dict[str, pa.ChunkedArray]:
    if data_file.file_format == FileFormat.PARQUET:
        with io.new_input(data_file.file_path).open() as fi:
            delete_fragment = _get_file_format(
                data_file.file_format, dictionary_columns=("file_path",), pre_buffer=True, buffer_size=ONE_MEGABYTE
            ).make_fragment(fi)
            table = ds.Scanner.from_fragment(fragment=delete_fragment).to_table()
        table = table.unify_dictionaries()
        return {
            file.as_py(): table.filter(pc.field("file_path") == file).column("pos")
            for file in table.column("file_path").chunks[0].dictionary
        }
    elif data_file.file_format == FileFormat.PUFFIN:
        with io.new_input(data_file.file_path).open() as fi:
            payload = fi.read()

        return PuffinFile(payload).to_vector()
    else:
        raise ValueError(f"Delete file format not supported: {data_file.file_format}")


def _combine_positional_deletes(positional_deletes: List[pa.ChunkedArray], start_index: int, end_index: int) -> pa.Array:
    if len(positional_deletes) == 1:
        all_chunks = positional_deletes[0]
    else:
        all_chunks = pa.chunked_array(itertools.chain(*[arr.chunks for arr in positional_deletes]))

    # Create the full range array with pyarrow
    full_range = pa.array(range(start_index, end_index))
    # When available, replace with Arrow generator to improve performance
    # See https://github.com/apache/iceberg-python/issues/1271 for details

    # Filter out values in all_chunks from full_range
    result = pc.filter(full_range, pc.invert(pc.is_in(full_range, value_set=all_chunks)))

    # Subtract the start_index from each element in the result
    return pc.subtract(result, pa.scalar(start_index))


def pyarrow_to_schema(
    schema: pa.Schema, name_mapping: Optional[NameMapping] = None, downcast_ns_timestamp_to_us: bool = False
) -> Schema:
    has_ids = visit_pyarrow(schema, _HasIds())
    if has_ids:
        return visit_pyarrow(schema, _ConvertToIceberg(downcast_ns_timestamp_to_us=downcast_ns_timestamp_to_us))
    elif name_mapping is not None:
        schema_without_ids = _pyarrow_to_schema_without_ids(schema, downcast_ns_timestamp_to_us=downcast_ns_timestamp_to_us)
        return apply_name_mapping(schema_without_ids, name_mapping)
    else:
        raise ValueError(
            "Parquet file does not have field-ids and the Iceberg table does not have 'schema.name-mapping.default' defined"
        )


def _pyarrow_to_schema_without_ids(schema: pa.Schema, downcast_ns_timestamp_to_us: bool = False) -> Schema:
    return visit_pyarrow(schema, _ConvertToIcebergWithoutIDs(downcast_ns_timestamp_to_us=downcast_ns_timestamp_to_us))


def _pyarrow_schema_ensure_large_types(schema: pa.Schema) -> pa.Schema:
    return visit_pyarrow(schema, _ConvertToLargeTypes())


def _pyarrow_schema_ensure_small_types(schema: pa.Schema) -> pa.Schema:
    return visit_pyarrow(schema, _ConvertToSmallTypes())


@singledispatch
def visit_pyarrow(obj: Union[pa.DataType, pa.Schema], visitor: PyArrowSchemaVisitor[T]) -> T:
    """Apply a pyarrow schema visitor to any point within a schema.

    The function traverses the schema in post-order fashion.

    Args:
        obj (Union[pa.DataType, pa.Schema]): An instance of a Schema or an IcebergType.
        visitor (PyArrowSchemaVisitor[T]): An instance of an implementation of the generic PyarrowSchemaVisitor base class.

    Raises:
        NotImplementedError: If attempting to visit an unrecognized object type.
    """
    raise NotImplementedError(f"Cannot visit non-type: {obj}")


@visit_pyarrow.register(pa.Schema)
def _(obj: pa.Schema, visitor: PyArrowSchemaVisitor[T]) -> T:
    return visitor.schema(obj, visit_pyarrow(pa.struct(obj), visitor))


@visit_pyarrow.register(pa.StructType)
def _(obj: pa.StructType, visitor: PyArrowSchemaVisitor[T]) -> T:
    results = [visit_pyarrow(field, visitor) for field in obj]

    return visitor.struct(obj, results)


@visit_pyarrow.register(pa.ListType)
@visit_pyarrow.register(pa.FixedSizeListType)
@visit_pyarrow.register(pa.LargeListType)
def _(obj: Union[pa.ListType, pa.LargeListType, pa.FixedSizeListType], visitor: PyArrowSchemaVisitor[T]) -> T:
    visitor.before_list_element(obj.value_field)
    result = visit_pyarrow(obj.value_type, visitor)
    visitor.after_list_element(obj.value_field)
    return visitor.list(obj, result)


@visit_pyarrow.register(pa.MapType)
def _(obj: pa.MapType, visitor: PyArrowSchemaVisitor[T]) -> T:
    visitor.before_map_key(obj.key_field)
    key_result = visit_pyarrow(obj.key_type, visitor)
    visitor.after_map_key(obj.key_field)

    visitor.before_map_value(obj.item_field)
    value_result = visit_pyarrow(obj.item_type, visitor)
    visitor.after_map_value(obj.item_field)

    return visitor.map(obj, key_result, value_result)


@visit_pyarrow.register(pa.DictionaryType)
def _(obj: pa.DictionaryType, visitor: PyArrowSchemaVisitor[T]) -> T:
    # Parquet has no dictionary type. dictionary-encoding is handled
    # as an encoding detail, not as a separate type.
    # We will follow this approach in determining the Iceberg Type,
    # as we only support parquet in PyIceberg for now.
    logger.warning(f"Iceberg does not have a dictionary type. {type(obj)} will be inferred as {obj.value_type} on read.")
    return visit_pyarrow(obj.value_type, visitor)


@visit_pyarrow.register(pa.Field)
def _(obj: pa.Field, visitor: PyArrowSchemaVisitor[T]) -> T:
    field_type = obj.type

    visitor.before_field(obj)
    try:
        result = visit_pyarrow(field_type, visitor)
    except TypeError as e:
        raise UnsupportedPyArrowTypeException(obj, f"Column '{obj.name}' has an unsupported type: {field_type}") from e
    visitor.after_field(obj)

    return visitor.field(obj, result)


@visit_pyarrow.register(pa.DataType)
def _(obj: pa.DataType, visitor: PyArrowSchemaVisitor[T]) -> T:
    if pa.types.is_nested(obj):
        raise TypeError(f"Expected primitive type, got: {type(obj)}")
    return visitor.primitive(obj)


class PyArrowSchemaVisitor(Generic[T], ABC):
    def before_field(self, field: pa.Field) -> None:
        """Override this method to perform an action immediately before visiting a field."""

    def after_field(self, field: pa.Field) -> None:
        """Override this method to perform an action immediately after visiting a field."""

    def before_list_element(self, element: pa.Field) -> None:
        """Override this method to perform an action immediately before visiting an element within a ListType."""

    def after_list_element(self, element: pa.Field) -> None:
        """Override this method to perform an action immediately after visiting an element within a ListType."""

    def before_map_key(self, key: pa.Field) -> None:
        """Override this method to perform an action immediately before visiting a key within a MapType."""

    def after_map_key(self, key: pa.Field) -> None:
        """Override this method to perform an action immediately after visiting a key within a MapType."""

    def before_map_value(self, value: pa.Field) -> None:
        """Override this method to perform an action immediately before visiting a value within a MapType."""

    def after_map_value(self, value: pa.Field) -> None:
        """Override this method to perform an action immediately after visiting a value within a MapType."""

    @abstractmethod
    def schema(self, schema: pa.Schema, struct_result: T) -> T:
        """Visit a schema."""

    @abstractmethod
    def struct(self, struct: pa.StructType, field_results: List[T]) -> T:
        """Visit a struct."""

    @abstractmethod
    def field(self, field: pa.Field, field_result: T) -> T:
        """Visit a field."""

    @abstractmethod
    def list(self, list_type: pa.ListType, element_result: T) -> T:
        """Visit a list."""

    @abstractmethod
    def map(self, map_type: pa.MapType, key_result: T, value_result: T) -> T:
        """Visit a map."""

    @abstractmethod
    def primitive(self, primitive: pa.DataType) -> T:
        """Visit a primitive type."""


def _get_field_id(field: pa.Field) -> Optional[int]:
    return (
        int(field_id_str.decode())
        if (field.metadata and (field_id_str := field.metadata.get(PYARROW_PARQUET_FIELD_ID_KEY)))
        else None
    )


class _HasIds(PyArrowSchemaVisitor[bool]):
    def schema(self, schema: pa.Schema, struct_result: bool) -> bool:
        return struct_result

    def struct(self, struct: pa.StructType, field_results: List[bool]) -> bool:
        return all(field_results)

    def field(self, field: pa.Field, field_result: bool) -> bool:
        return all([_get_field_id(field) is not None, field_result])

    def list(self, list_type: pa.ListType, element_result: bool) -> bool:
        element_field = list_type.value_field
        element_id = _get_field_id(element_field)
        return element_result and element_id is not None

    def map(self, map_type: pa.MapType, key_result: bool, value_result: bool) -> bool:
        key_field = map_type.key_field
        key_id = _get_field_id(key_field)
        value_field = map_type.item_field
        value_id = _get_field_id(value_field)
        return all([key_id is not None, value_id is not None, key_result, value_result])

    def primitive(self, primitive: pa.DataType) -> bool:
        return True


class _ConvertToIceberg(PyArrowSchemaVisitor[Union[IcebergType, Schema]]):
    """Converts PyArrowSchema to Iceberg Schema. Applies the IDs from name_mapping if provided."""

    _field_names: List[str]

    def __init__(self, downcast_ns_timestamp_to_us: bool = False) -> None:
        self._field_names = []
        self._downcast_ns_timestamp_to_us = downcast_ns_timestamp_to_us

    def _field_id(self, field: pa.Field) -> int:
        if (field_id := _get_field_id(field)) is not None:
            return field_id
        else:
            raise ValueError(f"Cannot convert {field} to Iceberg Field as field_id is empty.")

    def schema(self, schema: pa.Schema, struct_result: StructType) -> Schema:
        return Schema(*struct_result.fields)

    def struct(self, struct: pa.StructType, field_results: List[NestedField]) -> StructType:
        return StructType(*field_results)

    def field(self, field: pa.Field, field_result: IcebergType) -> NestedField:
        field_id = self._field_id(field)
        field_doc = doc_str.decode() if (field.metadata and (doc_str := field.metadata.get(PYARROW_FIELD_DOC_KEY))) else None
        field_type = field_result
        return NestedField(field_id, field.name, field_type, required=not field.nullable, doc=field_doc)

    def list(self, list_type: pa.ListType, element_result: IcebergType) -> ListType:
        element_field = list_type.value_field
        self._field_names.append(LIST_ELEMENT_NAME)
        element_id = self._field_id(element_field)
        self._field_names.pop()
        return ListType(element_id, element_result, element_required=not element_field.nullable)

    def map(self, map_type: pa.MapType, key_result: IcebergType, value_result: IcebergType) -> MapType:
        key_field = map_type.key_field
        self._field_names.append(MAP_KEY_NAME)
        key_id = self._field_id(key_field)
        self._field_names.pop()
        value_field = map_type.item_field
        self._field_names.append(MAP_VALUE_NAME)
        value_id = self._field_id(value_field)
        self._field_names.pop()
        return MapType(key_id, key_result, value_id, value_result, value_required=not value_field.nullable)

    def primitive(self, primitive: pa.DataType) -> PrimitiveType:
        if pa.types.is_boolean(primitive):
            return BooleanType()
        elif pa.types.is_integer(primitive):
            width = primitive.bit_width
            if width <= 32:
                return IntegerType()
            elif width <= 64:
                return LongType()
            else:
                # Does not exist (yet)
                raise TypeError(f"Unsupported integer type: {primitive}")
        elif pa.types.is_float32(primitive):
            return FloatType()
        elif pa.types.is_float64(primitive):
            return DoubleType()
        elif isinstance(primitive, pa.Decimal128Type):
            primitive = cast(pa.Decimal128Type, primitive)
            return DecimalType(primitive.precision, primitive.scale)
        elif pa.types.is_string(primitive) or pa.types.is_large_string(primitive) or pa.types.is_string_view(primitive):
            return StringType()
        elif pa.types.is_date32(primitive):
            return DateType()
        elif isinstance(primitive, pa.Time64Type) and primitive.unit == "us":
            return TimeType()
        elif pa.types.is_timestamp(primitive):
            primitive = cast(pa.TimestampType, primitive)
            if primitive.unit in ("s", "ms", "us"):
                # Supported types, will be upcast automatically to 'us'
                pass
            elif primitive.unit == "ns":
                if self._downcast_ns_timestamp_to_us:
                    logger.warning("Iceberg does not yet support 'ns' timestamp precision. Downcasting to 'us'.")
                else:
                    raise TypeError(
                        "Iceberg does not yet support 'ns' timestamp precision. Use 'downcast-ns-timestamp-to-us-on-write' configuration property to automatically downcast 'ns' to 'us' on write.",
                    )
            else:
                raise TypeError(f"Unsupported precision for timestamp type: {primitive.unit}")

            if primitive.tz in UTC_ALIASES:
                return TimestamptzType()
            elif primitive.tz is None:
                return TimestampType()

        elif pa.types.is_binary(primitive) or pa.types.is_large_binary(primitive) or pa.types.is_binary_view(primitive):
            return BinaryType()
        elif pa.types.is_fixed_size_binary(primitive):
            primitive = cast(pa.FixedSizeBinaryType, primitive)
            return FixedType(primitive.byte_width)
        elif pa.types.is_null(primitive):
            return UnknownType()
        elif isinstance(primitive, pa.UuidType):
            return UUIDType()

        raise TypeError(f"Unsupported type: {primitive}")

    def before_field(self, field: pa.Field) -> None:
        self._field_names.append(field.name)

    def after_field(self, field: pa.Field) -> None:
        self._field_names.pop()

    def before_list_element(self, element: pa.Field) -> None:
        self._field_names.append(LIST_ELEMENT_NAME)

    def after_list_element(self, element: pa.Field) -> None:
        self._field_names.pop()

    def before_map_key(self, key: pa.Field) -> None:
        self._field_names.append(MAP_KEY_NAME)

    def after_map_key(self, element: pa.Field) -> None:
        self._field_names.pop()

    def before_map_value(self, value: pa.Field) -> None:
        self._field_names.append(MAP_VALUE_NAME)

    def after_map_value(self, element: pa.Field) -> None:
        self._field_names.pop()


class _ConvertToLargeTypes(PyArrowSchemaVisitor[Union[pa.DataType, pa.Schema]]):
    def schema(self, schema: pa.Schema, struct_result: pa.StructType) -> pa.Schema:
        return pa.schema(struct_result)

    def struct(self, struct: pa.StructType, field_results: List[pa.Field]) -> pa.StructType:
        return pa.struct(field_results)

    def field(self, field: pa.Field, field_result: pa.DataType) -> pa.Field:
        return field.with_type(field_result)

    def list(self, list_type: pa.ListType, element_result: pa.DataType) -> pa.DataType:
        return pa.large_list(element_result)

    def map(self, map_type: pa.MapType, key_result: pa.DataType, value_result: pa.DataType) -> pa.DataType:
        return pa.map_(key_result, value_result)

    def primitive(self, primitive: pa.DataType) -> pa.DataType:
        if primitive == pa.string():
            return pa.large_string()
        elif primitive == pa.binary():
            return pa.large_binary()
        return primitive


class _ConvertToSmallTypes(PyArrowSchemaVisitor[Union[pa.DataType, pa.Schema]]):
    def schema(self, schema: pa.Schema, struct_result: pa.StructType) -> pa.Schema:
        return pa.schema(struct_result)

    def struct(self, struct: pa.StructType, field_results: List[pa.Field]) -> pa.StructType:
        return pa.struct(field_results)

    def field(self, field: pa.Field, field_result: pa.DataType) -> pa.Field:
        return field.with_type(field_result)

    def list(self, list_type: pa.ListType, element_result: pa.DataType) -> pa.DataType:
        return pa.list_(element_result)

    def map(self, map_type: pa.MapType, key_result: pa.DataType, value_result: pa.DataType) -> pa.DataType:
        return pa.map_(key_result, value_result)

    def primitive(self, primitive: pa.DataType) -> pa.DataType:
        if primitive == pa.large_string():
            return pa.string()
        elif primitive == pa.large_binary():
            return pa.binary()
        return primitive


class _ConvertToIcebergWithoutIDs(_ConvertToIceberg):
    """
    Converts PyArrowSchema to Iceberg Schema with all -1 ids.

    The schema generated through this visitor should always be
    used in conjunction with `new_table_metadata` function to
    assign new field ids in order. This is currently used only
    when creating an Iceberg Schema from a PyArrow schema when
    creating a new Iceberg table.
    """

    def _field_id(self, field: pa.Field) -> int:
        return -1


def _get_column_projection_values(
    file: DataFile, projected_schema: Schema, partition_spec: Optional[PartitionSpec], file_project_field_ids: Set[int]
) -> Dict[int, Any]:
    """Apply Column Projection rules to File Schema."""
    project_schema_diff = projected_schema.field_ids.difference(file_project_field_ids)
    if len(project_schema_diff) == 0 or partition_spec is None:
        return EMPTY_DICT

    partition_schema = partition_spec.partition_type(projected_schema)
    accessors = build_position_accessors(partition_schema)

    projected_missing_fields = {}
    for field_id in project_schema_diff:
        for partition_field in partition_spec.fields_by_source_id(field_id):
            if isinstance(partition_field.transform, IdentityTransform):
                if partition_value := accessors[partition_field.field_id].get(file.partition):
                    projected_missing_fields[field_id] = partition_value

    return projected_missing_fields


def _task_to_record_batches(
    io: FileIO,
    task: FileScanTask,
    bound_row_filter: BooleanExpression,
    projected_schema: Schema,
    projected_field_ids: Set[int],
    positional_deletes: Optional[List[ChunkedArray]],
    case_sensitive: bool,
    name_mapping: Optional[NameMapping] = None,
    partition_spec: Optional[PartitionSpec] = None,
) -> Iterator[pa.RecordBatch]:
    arrow_format = ds.ParquetFileFormat(pre_buffer=True, buffer_size=(ONE_MEGABYTE * 8))
    with io.new_input(task.file.file_path).open() as fin:
        fragment = arrow_format.make_fragment(fin)
        physical_schema = fragment.physical_schema
        # In V1 and V2 table formats, we only support Timestamp 'us' in Iceberg Schema
        # Hence it is reasonable to always cast 'ns' timestamp to 'us' on read.
        # When V3 support is introduced, we will update `downcast_ns_timestamp_to_us` flag based on
        # the table format version.
        file_schema = pyarrow_to_schema(physical_schema, name_mapping, downcast_ns_timestamp_to_us=True)

        # Apply column projection rules: https://iceberg.apache.org/spec/#column-projection
        projected_missing_fields = _get_column_projection_values(
            task.file, projected_schema, partition_spec, file_schema.field_ids
        )

        pyarrow_filter = None
        if bound_row_filter is not AlwaysTrue():
            translated_row_filter = translate_column_names(
                bound_row_filter, file_schema, case_sensitive=case_sensitive, projected_field_values=projected_missing_fields
            )
            bound_file_filter = bind(file_schema, translated_row_filter, case_sensitive=case_sensitive)
            pyarrow_filter = expression_to_pyarrow(bound_file_filter)

        file_project_schema = prune_columns(file_schema, projected_field_ids, select_full_types=False)

        fragment_scanner = ds.Scanner.from_fragment(
            fragment=fragment,
            schema=physical_schema,
            # This will push down the query to Arrow.
            # But in case there are positional deletes, we have to apply them first
            filter=pyarrow_filter if not positional_deletes else None,
            columns=[col.name for col in file_project_schema.columns],
        )

        next_index = 0
        batches = fragment_scanner.to_batches()
        for batch in batches:
            next_index = next_index + len(batch)
            current_index = next_index - len(batch)
            current_batch = batch

            if positional_deletes:
                # Create the mask of indices that we're interested in
                indices = _combine_positional_deletes(positional_deletes, current_index, current_index + len(batch))
                current_batch = current_batch.take(indices)

            # skip empty batches
            if current_batch.num_rows == 0:
                continue

            # Apply the user filter
            if pyarrow_filter is not None:
                # Temporary fix until PyArrow 21 is released ( https://github.com/apache/arrow/pull/46057 )
                table = pa.Table.from_batches([current_batch])
                table = table.filter(pyarrow_filter)
                # skip empty batches
                if table.num_rows == 0:
                    continue

                current_batch = table.combine_chunks().to_batches()[0]

            result_batch = _to_requested_schema(
                projected_schema,
                file_project_schema,
                current_batch,
                downcast_ns_timestamp_to_us=True,
                projected_missing_fields=projected_missing_fields,
            )

<<<<<<< HEAD
            # Inject projected column values if available
            if should_project_columns:
                for name, value in projected_missing_fields.items():
                    index = result_batch.schema.get_field_index(name)
                    if index != -1:
                        arr = pa.repeat(value.value(), result_batch.num_rows)
                        result_batch = result_batch.set_column(index, name, arr)

=======
>>>>>>> 00222a42
            yield result_batch


def _read_all_delete_files(io: FileIO, tasks: Iterable[FileScanTask]) -> Dict[str, List[ChunkedArray]]:
    deletes_per_file: Dict[str, List[ChunkedArray]] = {}
    unique_deletes = set(itertools.chain.from_iterable([task.delete_files for task in tasks]))
    if len(unique_deletes) > 0:
        executor = ExecutorFactory.get_or_create()
        deletes_per_files: Iterator[Dict[str, ChunkedArray]] = executor.map(
            lambda args: _read_deletes(*args),
            [(io, delete_file) for delete_file in unique_deletes],
        )
        for delete in deletes_per_files:
            for file, arr in delete.items():
                if file in deletes_per_file:
                    deletes_per_file[file].append(arr)
                else:
                    deletes_per_file[file] = [arr]

    return deletes_per_file


class ArrowScan:
    _table_metadata: TableMetadata
    _io: FileIO
    _projected_schema: Schema
    _bound_row_filter: BooleanExpression
    _case_sensitive: bool
    _limit: Optional[int]
    """Scan the Iceberg Table and create an Arrow construct.

    Attributes:
        _table_metadata: Current table metadata of the Iceberg table
        _io: PyIceberg FileIO implementation from which to fetch the io properties
        _projected_schema: Iceberg Schema to project onto the data files
        _bound_row_filter: Schema bound row expression to filter the data with
        _case_sensitive: Case sensitivity when looking up column names
        _limit: Limit the number of records.
    """

    def __init__(
        self,
        table_metadata: TableMetadata,
        io: FileIO,
        projected_schema: Schema,
        row_filter: BooleanExpression,
        case_sensitive: bool = True,
        limit: Optional[int] = None,
    ) -> None:
        self._table_metadata = table_metadata
        self._io = io
        self._projected_schema = projected_schema
        self._bound_row_filter = bind(table_metadata.schema(), row_filter, case_sensitive=case_sensitive)
        self._case_sensitive = case_sensitive
        self._limit = limit

    @property
    def _projected_field_ids(self) -> Set[int]:
        """Set of field IDs that should be projected from the data files."""
        return {
            id
            for id in self._projected_schema.field_ids
            if not isinstance(self._projected_schema.find_type(id), (MapType, ListType))
        }.union(extract_field_ids(self._bound_row_filter))

    def to_table(self, tasks: Iterable[FileScanTask]) -> pa.Table:
        """Scan the Iceberg table and return a pa.Table.

        Returns a pa.Table with data from the Iceberg table by resolving the
        right columns that match the current table schema. Only data that
        matches the provided row_filter expression is returned.

        Args:
            tasks: FileScanTasks representing the data files and delete files to read from.

        Returns:
            A PyArrow table. Total number of rows will be capped if specified.

        Raises:
            ResolveError: When a required field cannot be found in the file
            ValueError: When a field type in the file cannot be projected to the schema type
        """
        arrow_schema = schema_to_pyarrow(self._projected_schema, include_field_ids=False)

        batches = self.to_record_batches(tasks)
        try:
            first_batch = next(batches)
        except StopIteration:
            # Empty
            return arrow_schema.empty_table()

        # Note: cannot use pa.Table.from_batches(itertools.chain([first_batch], batches)))
        #       as different batches can use different schema's (due to large_ types)
        result = pa.concat_tables(
            (pa.Table.from_batches([batch]) for batch in itertools.chain([first_batch], batches)), promote_options="permissive"
        )

        if property_as_bool(self._io.properties, PYARROW_USE_LARGE_TYPES_ON_READ, False):
            deprecation_message(
                deprecated_in="0.10.0",
                removed_in="0.11.0",
                help_message=f"Property `{PYARROW_USE_LARGE_TYPES_ON_READ}` will be removed.",
            )
            result = result.cast(arrow_schema)

        return result

    def to_record_batches(self, tasks: Iterable[FileScanTask]) -> Iterator[pa.RecordBatch]:
        """Scan the Iceberg table and return an Iterator[pa.RecordBatch].

        Returns an Iterator of pa.RecordBatch with data from the Iceberg table
        by resolving the right columns that match the current table schema.
        Only data that matches the provided row_filter expression is returned.

        Args:
            tasks: FileScanTasks representing the data files and delete files to read from.

        Returns:
            An Iterator of PyArrow RecordBatches.
            Total number of rows will be capped if specified.

        Raises:
            ResolveError: When a required field cannot be found in the file
            ValueError: When a field type in the file cannot be projected to the schema type
        """
        deletes_per_file = _read_all_delete_files(self._io, tasks)

        total_row_count = 0
        executor = ExecutorFactory.get_or_create()

        def batches_for_task(task: FileScanTask) -> List[pa.RecordBatch]:
            # Materialize the iterator here to ensure execution happens within the executor.
            # Otherwise, the iterator would be lazily consumed later (in the main thread),
            # defeating the purpose of using executor.map.
            return list(self._record_batches_from_scan_tasks_and_deletes([task], deletes_per_file))

        limit_reached = False
        for batches in executor.map(batches_for_task, tasks):
            for batch in batches:
                current_batch_size = len(batch)
                if self._limit is not None and total_row_count + current_batch_size >= self._limit:
                    yield batch.slice(0, self._limit - total_row_count)

                    limit_reached = True
                    break
                else:
                    yield batch
                    total_row_count += current_batch_size

            if limit_reached:
                # This break will also cancel all running tasks in the executor
                break

    def _record_batches_from_scan_tasks_and_deletes(
        self, tasks: Iterable[FileScanTask], deletes_per_file: Dict[str, List[ChunkedArray]]
    ) -> Iterator[pa.RecordBatch]:
        total_row_count = 0
        for task in tasks:
            if self._limit is not None and total_row_count >= self._limit:
                break
            batches = _task_to_record_batches(
                self._io,
                task,
                self._bound_row_filter,
                self._projected_schema,
                self._projected_field_ids,
                deletes_per_file.get(task.file.file_path),
                self._case_sensitive,
                self._table_metadata.name_mapping(),
                self._table_metadata.specs().get(task.file.spec_id),
            )
            for batch in batches:
                if self._limit is not None:
                    if total_row_count >= self._limit:
                        break
                    elif total_row_count + len(batch) >= self._limit:
                        batch = batch.slice(0, self._limit - total_row_count)
                yield batch
                total_row_count += len(batch)


def _to_requested_schema(
    requested_schema: Schema,
    file_schema: Schema,
    batch: pa.RecordBatch,
    downcast_ns_timestamp_to_us: bool = False,
    include_field_ids: bool = False,
    projected_missing_fields: Dict[int, Any] = EMPTY_DICT,
) -> pa.RecordBatch:
    # We could reuse some of these visitors
    struct_array = visit_with_partner(
        requested_schema,
        batch,
        ArrowProjectionVisitor(
            file_schema, downcast_ns_timestamp_to_us, include_field_ids, projected_missing_fields=projected_missing_fields
        ),
        ArrowAccessor(file_schema),
    )
    return pa.RecordBatch.from_struct_array(struct_array)


class ArrowProjectionVisitor(SchemaWithPartnerVisitor[pa.Array, Optional[pa.Array]]):
    _file_schema: Schema
    _include_field_ids: bool
    _downcast_ns_timestamp_to_us: bool
    _use_large_types: Optional[bool]
    _projected_missing_fields: Dict[int, Any]

    def __init__(
        self,
        file_schema: Schema,
        downcast_ns_timestamp_to_us: bool = False,
        include_field_ids: bool = False,
        use_large_types: Optional[bool] = None,
        projected_missing_fields: Dict[int, Any] = EMPTY_DICT,
    ) -> None:
        self._file_schema = file_schema
        self._include_field_ids = include_field_ids
        self._downcast_ns_timestamp_to_us = downcast_ns_timestamp_to_us
        self._use_large_types = use_large_types
        self._projected_missing_fields = projected_missing_fields

        if use_large_types is not None:
            deprecation_message(
                deprecated_in="0.10.0",
                removed_in="0.11.0",
                help_message="Argument `use_large_types` will be removed from ArrowProjectionVisitor",
            )

    def _cast_if_needed(self, field: NestedField, values: pa.Array) -> pa.Array:
        file_field = self._file_schema.find_field(field.field_id)

        if field.field_type.is_primitive:
            if field.field_type != file_field.field_type:
                target_schema = schema_to_pyarrow(
                    promote(file_field.field_type, field.field_type), include_field_ids=self._include_field_ids
                )
                if self._use_large_types is False:
                    target_schema = _pyarrow_schema_ensure_small_types(target_schema)
                return values.cast(target_schema)
            elif (target_type := schema_to_pyarrow(field.field_type, include_field_ids=self._include_field_ids)) != values.type:
                if field.field_type == TimestampType():
                    # Downcasting of nanoseconds to microseconds
                    if (
                        pa.types.is_timestamp(target_type)
                        and not target_type.tz
                        and pa.types.is_timestamp(values.type)
                        and not values.type.tz
                    ):
                        if target_type.unit == "us" and values.type.unit == "ns" and self._downcast_ns_timestamp_to_us:
                            return values.cast(target_type, safe=False)
                        elif target_type.unit == "us" and values.type.unit in {"s", "ms"}:
                            return values.cast(target_type)
                    raise ValueError(f"Unsupported schema projection from {values.type} to {target_type}")
                elif field.field_type == TimestamptzType():
                    if (
                        pa.types.is_timestamp(target_type)
                        and target_type.tz == "UTC"
                        and pa.types.is_timestamp(values.type)
                        and values.type.tz in UTC_ALIASES
                    ):
                        if target_type.unit == "us" and values.type.unit == "ns" and self._downcast_ns_timestamp_to_us:
                            return values.cast(target_type, safe=False)
                        elif target_type.unit == "us" and values.type.unit in {"s", "ms", "us"}:
                            return values.cast(target_type)
                    raise ValueError(f"Unsupported schema projection from {values.type} to {target_type}")
        return values

    def _construct_field(self, field: NestedField, arrow_type: pa.DataType) -> pa.Field:
        metadata = {}
        if field.doc:
            metadata[PYARROW_FIELD_DOC_KEY] = field.doc
        if self._include_field_ids:
            metadata[PYARROW_PARQUET_FIELD_ID_KEY] = str(field.field_id)

        return pa.field(
            name=field.name,
            type=arrow_type,
            nullable=field.optional,
            metadata=metadata,
        )

    def schema(self, schema: Schema, schema_partner: Optional[pa.Array], struct_result: Optional[pa.Array]) -> Optional[pa.Array]:
        return struct_result

    def struct(
        self, struct: StructType, struct_array: Optional[pa.Array], field_results: List[Optional[pa.Array]]
    ) -> Optional[pa.Array]:
        if struct_array is None:
            return None
        field_arrays: List[pa.Array] = []
        fields: List[pa.Field] = []
        for field, field_array in zip(struct.fields, field_results):
            if field_array is not None:
                array = self._cast_if_needed(field, field_array)
                field_arrays.append(array)
                fields.append(self._construct_field(field, array.type))
            elif field.optional or field.initial_default is not None:
                # When an optional field is added, or when a required field with a non-null initial default is added
                arrow_type = schema_to_pyarrow(field.field_type, include_field_ids=self._include_field_ids)
                if projected_value := self._projected_missing_fields.get(field.field_id):
                    field_arrays.append(pa.repeat(pa.scalar(projected_value, type=arrow_type), len(struct_array)))
                elif field.initial_default is None:
                    field_arrays.append(pa.nulls(len(struct_array), type=arrow_type))
                else:
                    field_arrays.append(pa.repeat(pa.scalar(field.initial_default, type=arrow_type), len(struct_array)))
                fields.append(self._construct_field(field, arrow_type))
            else:
                raise ResolveError(f"Field is required, and could not be found in the file: {field}")

        return pa.StructArray.from_arrays(
            arrays=field_arrays,
            fields=pa.struct(fields),
            mask=struct_array.is_null() if isinstance(struct_array, pa.StructArray) else None,
        )

    def field(self, field: NestedField, _: Optional[pa.Array], field_array: Optional[pa.Array]) -> Optional[pa.Array]:
        return field_array

    def list(self, list_type: ListType, list_array: Optional[pa.Array], value_array: Optional[pa.Array]) -> Optional[pa.Array]:
        if isinstance(list_array, (pa.ListArray, pa.LargeListArray, pa.FixedSizeListArray)) and value_array is not None:
            list_initializer = pa.large_list if isinstance(list_array, pa.LargeListArray) else pa.list_
            if isinstance(value_array, pa.StructArray):
                # This can be removed once this has been fixed:
                # https://github.com/apache/arrow/issues/38809
                list_array = pa.LargeListArray.from_arrays(list_array.offsets, value_array)
            value_array = self._cast_if_needed(list_type.element_field, value_array)
            arrow_field = list_initializer(self._construct_field(list_type.element_field, value_array.type))
            return list_array.cast(arrow_field)
        else:
            return None

    def map(
        self, map_type: MapType, map_array: Optional[pa.Array], key_result: Optional[pa.Array], value_result: Optional[pa.Array]
    ) -> Optional[pa.Array]:
        if isinstance(map_array, pa.MapArray) and key_result is not None and value_result is not None:
            key_result = self._cast_if_needed(map_type.key_field, key_result)
            value_result = self._cast_if_needed(map_type.value_field, value_result)
            arrow_field = pa.map_(
                self._construct_field(map_type.key_field, key_result.type),
                self._construct_field(map_type.value_field, value_result.type),
            )
            if isinstance(value_result, pa.StructArray):
                # Arrow does not allow reordering of fields, therefore we have to copy the array :(
                return pa.MapArray.from_arrays(map_array.offsets, key_result, value_result, arrow_field)
            else:
                return map_array.cast(arrow_field)
        else:
            return None

    def primitive(self, _: PrimitiveType, array: Optional[pa.Array]) -> Optional[pa.Array]:
        return array


class ArrowAccessor(PartnerAccessor[pa.Array]):
    file_schema: Schema

    def __init__(self, file_schema: Schema):
        self.file_schema = file_schema

    def schema_partner(self, partner: Optional[pa.Array]) -> Optional[pa.Array]:
        return partner

    def field_partner(self, partner_struct: Optional[pa.Array], field_id: int, _: str) -> Optional[pa.Array]:
        if partner_struct is not None:
            # use the field name from the file schema
            try:
                name = self.file_schema.find_field(field_id).name
            except ValueError:
                return None

            if isinstance(partner_struct, pa.StructArray):
                return partner_struct.field(name)
            elif isinstance(partner_struct, pa.Table):
                return partner_struct.column(name).combine_chunks()
            elif isinstance(partner_struct, pa.RecordBatch):
                return partner_struct.column(name)
            else:
                raise ValueError(f"Cannot find {name} in expected partner_struct type {type(partner_struct)}")

        return None

    def list_element_partner(self, partner_list: Optional[pa.Array]) -> Optional[pa.Array]:
        return partner_list.values if isinstance(partner_list, (pa.ListArray, pa.LargeListArray, pa.FixedSizeListArray)) else None

    def map_key_partner(self, partner_map: Optional[pa.Array]) -> Optional[pa.Array]:
        return partner_map.keys if isinstance(partner_map, pa.MapArray) else None

    def map_value_partner(self, partner_map: Optional[pa.Array]) -> Optional[pa.Array]:
        return partner_map.items if isinstance(partner_map, pa.MapArray) else None


def _primitive_to_physical(iceberg_type: PrimitiveType) -> str:
    return visit(iceberg_type, _PRIMITIVE_TO_PHYSICAL_TYPE_VISITOR)


class PrimitiveToPhysicalType(SchemaVisitorPerPrimitiveType[str]):
    def schema(self, schema: Schema, struct_result: str) -> str:
        raise ValueError(f"Expected primitive-type, got: {schema}")

    def struct(self, struct: StructType, field_results: List[str]) -> str:
        raise ValueError(f"Expected primitive-type, got: {struct}")

    def field(self, field: NestedField, field_result: str) -> str:
        raise ValueError(f"Expected primitive-type, got: {field}")

    def list(self, list_type: ListType, element_result: str) -> str:
        raise ValueError(f"Expected primitive-type, got: {list_type}")

    def map(self, map_type: MapType, key_result: str, value_result: str) -> str:
        raise ValueError(f"Expected primitive-type, got: {map_type}")

    def visit_fixed(self, fixed_type: FixedType) -> str:
        return "FIXED_LEN_BYTE_ARRAY"

    def visit_decimal(self, decimal_type: DecimalType) -> str:
        return "INT32" if decimal_type.precision <= 9 else "INT64" if decimal_type.precision <= 18 else "FIXED_LEN_BYTE_ARRAY"

    def visit_boolean(self, boolean_type: BooleanType) -> str:
        return "BOOLEAN"

    def visit_integer(self, integer_type: IntegerType) -> str:
        return "INT32"

    def visit_long(self, long_type: LongType) -> str:
        return "INT64"

    def visit_float(self, float_type: FloatType) -> str:
        return "FLOAT"

    def visit_double(self, double_type: DoubleType) -> str:
        return "DOUBLE"

    def visit_date(self, date_type: DateType) -> str:
        return "INT32"

    def visit_time(self, time_type: TimeType) -> str:
        return "INT64"

    def visit_timestamp(self, timestamp_type: TimestampType) -> str:
        return "INT64"

    def visit_timestamp_ns(self, timestamp_type: TimestampNanoType) -> str:
        return "INT64"

    def visit_timestamptz(self, timestamptz_type: TimestamptzType) -> str:
        return "INT64"

    def visit_timestamptz_ns(self, timestamptz_ns_type: TimestamptzNanoType) -> str:
        return "INT64"

    def visit_string(self, string_type: StringType) -> str:
        return "BYTE_ARRAY"

    def visit_uuid(self, uuid_type: UUIDType) -> str:
        return "FIXED_LEN_BYTE_ARRAY"

    def visit_binary(self, binary_type: BinaryType) -> str:
        return "BYTE_ARRAY"

    def visit_unknown(self, unknown_type: UnknownType) -> str:
        return "UNKNOWN"


_PRIMITIVE_TO_PHYSICAL_TYPE_VISITOR = PrimitiveToPhysicalType()


class StatsAggregator:
    current_min: Any
    current_max: Any
    trunc_length: Optional[int]

    def __init__(self, iceberg_type: PrimitiveType, physical_type_string: str, trunc_length: Optional[int] = None) -> None:
        self.current_min = None
        self.current_max = None
        self.trunc_length = trunc_length

        expected_physical_type = _primitive_to_physical(iceberg_type)
        if expected_physical_type != physical_type_string:
            # Allow promotable physical types
            # INT32 -> INT64 and FLOAT -> DOUBLE are safe type casts
            if (physical_type_string == "INT32" and expected_physical_type == "INT64") or (
                physical_type_string == "FLOAT" and expected_physical_type == "DOUBLE"
            ):
                pass
            else:
                raise ValueError(
                    f"Unexpected physical type {physical_type_string} for {iceberg_type}, expected {expected_physical_type}"
                )

        self.primitive_type = iceberg_type

    def serialize(self, value: Any) -> bytes:
        return to_bytes(self.primitive_type, value)

    def update_min(self, val: Optional[Any]) -> None:
        if self.current_min is None:
            self.current_min = val
        elif val is not None:
            self.current_min = min(val, self.current_min)

    def update_max(self, val: Optional[Any]) -> None:
        if self.current_max is None:
            self.current_max = val
        elif val is not None:
            self.current_max = max(val, self.current_max)

    def min_as_bytes(self) -> Optional[bytes]:
        if self.current_min is None:
            return None

        return self.serialize(
            self.current_min
            if self.trunc_length is None
            else TruncateTransform(width=self.trunc_length).transform(self.primitive_type)(self.current_min)
        )

    def max_as_bytes(self) -> Optional[bytes]:
        if self.current_max is None:
            return None

        if self.primitive_type == StringType():
            if not isinstance(self.current_max, str):
                raise ValueError("Expected the current_max to be a string")
            s_result = truncate_upper_bound_text_string(self.current_max, self.trunc_length)
            return self.serialize(s_result) if s_result is not None else None
        elif self.primitive_type == BinaryType():
            if not isinstance(self.current_max, bytes):
                raise ValueError("Expected the current_max to be bytes")
            b_result = truncate_upper_bound_binary_string(self.current_max, self.trunc_length)
            return self.serialize(b_result) if b_result is not None else None
        else:
            if self.trunc_length is not None:
                raise ValueError(f"{self.primitive_type} cannot be truncated")
            return self.serialize(self.current_max)


DEFAULT_TRUNCATION_LENGTH = 16
TRUNCATION_EXPR = r"^truncate\((\d+)\)$"


class MetricModeTypes(Enum):
    TRUNCATE = "truncate"
    NONE = "none"
    COUNTS = "counts"
    FULL = "full"


@dataclass(frozen=True)
class MetricsMode(Singleton):
    type: MetricModeTypes
    length: Optional[int] = None


def match_metrics_mode(mode: str) -> MetricsMode:
    sanitized_mode = mode.strip().lower()
    if sanitized_mode.startswith("truncate"):
        m = re.match(TRUNCATION_EXPR, sanitized_mode)
        if m:
            length = int(m[1])
            if length < 1:
                raise ValueError("Truncation length must be larger than 0")
            return MetricsMode(MetricModeTypes.TRUNCATE, int(m[1]))
        else:
            raise ValueError(f"Malformed truncate: {mode}")
    elif sanitized_mode == "none":
        return MetricsMode(MetricModeTypes.NONE)
    elif sanitized_mode == "counts":
        return MetricsMode(MetricModeTypes.COUNTS)
    elif sanitized_mode == "full":
        return MetricsMode(MetricModeTypes.FULL)
    else:
        raise ValueError(f"Unsupported metrics mode: {mode}")


@dataclass(frozen=True)
class StatisticsCollector:
    field_id: int
    iceberg_type: PrimitiveType
    mode: MetricsMode
    column_name: str


class PyArrowStatisticsCollector(PreOrderSchemaVisitor[List[StatisticsCollector]]):
    _field_id: int = 0
    _schema: Schema
    _properties: Dict[str, str]
    _default_mode: str

    def __init__(self, schema: Schema, properties: Dict[str, str]):
        from pyiceberg.table import TableProperties

        self._schema = schema
        self._properties = properties
        self._default_mode = self._properties.get(
            TableProperties.DEFAULT_WRITE_METRICS_MODE, TableProperties.DEFAULT_WRITE_METRICS_MODE_DEFAULT
        )

    def schema(self, schema: Schema, struct_result: Callable[[], List[StatisticsCollector]]) -> List[StatisticsCollector]:
        return struct_result()

    def struct(
        self, struct: StructType, field_results: List[Callable[[], List[StatisticsCollector]]]
    ) -> List[StatisticsCollector]:
        return list(itertools.chain(*[result() for result in field_results]))

    def field(self, field: NestedField, field_result: Callable[[], List[StatisticsCollector]]) -> List[StatisticsCollector]:
        self._field_id = field.field_id
        return field_result()

    def list(self, list_type: ListType, element_result: Callable[[], List[StatisticsCollector]]) -> List[StatisticsCollector]:
        self._field_id = list_type.element_id
        return element_result()

    def map(
        self,
        map_type: MapType,
        key_result: Callable[[], List[StatisticsCollector]],
        value_result: Callable[[], List[StatisticsCollector]],
    ) -> List[StatisticsCollector]:
        self._field_id = map_type.key_id
        k = key_result()
        self._field_id = map_type.value_id
        v = value_result()
        return k + v

    def primitive(self, primitive: PrimitiveType) -> List[StatisticsCollector]:
        from pyiceberg.table import TableProperties

        column_name = self._schema.find_column_name(self._field_id)
        if column_name is None:
            return []

        metrics_mode = match_metrics_mode(self._default_mode)

        col_mode = self._properties.get(f"{TableProperties.METRICS_MODE_COLUMN_CONF_PREFIX}.{column_name}")
        if col_mode:
            metrics_mode = match_metrics_mode(col_mode)

        if (
            not (isinstance(primitive, StringType) or isinstance(primitive, BinaryType))
            and metrics_mode.type == MetricModeTypes.TRUNCATE
        ):
            metrics_mode = MetricsMode(MetricModeTypes.FULL)

        is_nested = column_name.find(".") >= 0

        if is_nested and metrics_mode.type in [MetricModeTypes.TRUNCATE, MetricModeTypes.FULL]:
            metrics_mode = MetricsMode(MetricModeTypes.COUNTS)

        return [StatisticsCollector(field_id=self._field_id, iceberg_type=primitive, mode=metrics_mode, column_name=column_name)]


def compute_statistics_plan(
    schema: Schema,
    table_properties: Dict[str, str],
) -> Dict[int, StatisticsCollector]:
    """
    Compute the statistics plan for all columns.

    The resulting list is assumed to have the same length and same order as the columns in the pyarrow table.
    This allows the list to map from the column index to the Iceberg column ID.
    For each element, the desired metrics collection that was provided by the user in the configuration
    is computed and then adjusted according to the data type of the column. For nested columns the minimum
    and maximum values are not computed. And truncation is only applied to text of binary strings.

    Args:
        table_properties (from pyiceberg.table.metadata.TableMetadata): The Iceberg table metadata properties.
            They are required to compute the mapping of column position to iceberg schema type id. It's also
            used to set the mode for column metrics collection
    """
    stats_cols = pre_order_visit(schema, PyArrowStatisticsCollector(schema, table_properties))
    result: Dict[int, StatisticsCollector] = {}
    for stats_col in stats_cols:
        result[stats_col.field_id] = stats_col
    return result


@dataclass(frozen=True)
class ID2ParquetPath:
    field_id: int
    parquet_path: str


class ID2ParquetPathVisitor(PreOrderSchemaVisitor[List[ID2ParquetPath]]):
    _field_id: int = 0
    _path: List[str]

    def __init__(self) -> None:
        self._path = []

    def schema(self, schema: Schema, struct_result: Callable[[], List[ID2ParquetPath]]) -> List[ID2ParquetPath]:
        return struct_result()

    def struct(self, struct: StructType, field_results: List[Callable[[], List[ID2ParquetPath]]]) -> List[ID2ParquetPath]:
        return list(itertools.chain(*[result() for result in field_results]))

    def field(self, field: NestedField, field_result: Callable[[], List[ID2ParquetPath]]) -> List[ID2ParquetPath]:
        self._field_id = field.field_id
        self._path.append(field.name)
        result = field_result()
        self._path.pop()
        return result

    def list(self, list_type: ListType, element_result: Callable[[], List[ID2ParquetPath]]) -> List[ID2ParquetPath]:
        self._field_id = list_type.element_id
        self._path.append("list.element")
        result = element_result()
        self._path.pop()
        return result

    def map(
        self,
        map_type: MapType,
        key_result: Callable[[], List[ID2ParquetPath]],
        value_result: Callable[[], List[ID2ParquetPath]],
    ) -> List[ID2ParquetPath]:
        self._field_id = map_type.key_id
        self._path.append("key_value.key")
        k = key_result()
        self._path.pop()
        self._field_id = map_type.value_id
        self._path.append("key_value.value")
        v = value_result()
        self._path.pop()
        return k + v

    def primitive(self, primitive: PrimitiveType) -> List[ID2ParquetPath]:
        return [ID2ParquetPath(field_id=self._field_id, parquet_path=".".join(self._path))]


def parquet_path_to_id_mapping(
    schema: Schema,
) -> Dict[str, int]:
    """
    Compute the mapping of parquet column path to Iceberg ID.

    For each column, the parquet file metadata has a path_in_schema attribute that follows
    a specific naming scheme for nested columns. This function computes a mapping of
    the full paths to the corresponding Iceberg IDs.

    Args:
        schema (pyiceberg.schema.Schema): The current table schema.
    """
    result: Dict[str, int] = {}
    for pair in pre_order_visit(schema, ID2ParquetPathVisitor()):
        result[pair.parquet_path] = pair.field_id
    return result


@dataclass(frozen=True)
class DataFileStatistics:
    record_count: int
    column_sizes: Dict[int, int]
    value_counts: Dict[int, int]
    null_value_counts: Dict[int, int]
    nan_value_counts: Dict[int, int]
    column_aggregates: Dict[int, StatsAggregator]
    split_offsets: List[int]

    def _partition_value(self, partition_field: PartitionField, schema: Schema) -> Any:
        if partition_field.source_id not in self.column_aggregates:
            return None

        source_field = schema.find_field(partition_field.source_id)
        iceberg_transform = partition_field.transform

        if not iceberg_transform.preserves_order:
            raise ValueError(
                f"Cannot infer partition value from parquet metadata for a non-linear Partition Field: {partition_field.name} with transform {partition_field.transform}"
            )

        transform_func = iceberg_transform.transform(source_field.field_type)

        lower_value = transform_func(
            partition_record_value(
                partition_field=partition_field,
                value=self.column_aggregates[partition_field.source_id].current_min,
                schema=schema,
            )
        )
        upper_value = transform_func(
            partition_record_value(
                partition_field=partition_field,
                value=self.column_aggregates[partition_field.source_id].current_max,
                schema=schema,
            )
        )
        if lower_value != upper_value:
            raise ValueError(
                f"Cannot infer partition value from parquet metadata as there are more than one partition values for Partition Field: {partition_field.name}. {lower_value=}, {upper_value=}"
            )

        return lower_value

    def partition(self, partition_spec: PartitionSpec, schema: Schema) -> Record:
        return Record(*[self._partition_value(field, schema) for field in partition_spec.fields])

    def to_serialized_dict(self) -> Dict[str, Any]:
        lower_bounds = {}
        upper_bounds = {}

        for k, agg in self.column_aggregates.items():
            _min = agg.min_as_bytes()
            if _min is not None:
                lower_bounds[k] = _min
            _max = agg.max_as_bytes()
            if _max is not None:
                upper_bounds[k] = _max
        return {
            "record_count": self.record_count,
            "column_sizes": self.column_sizes,
            "value_counts": self.value_counts,
            "null_value_counts": self.null_value_counts,
            "nan_value_counts": self.nan_value_counts,
            "lower_bounds": lower_bounds,
            "upper_bounds": upper_bounds,
            "split_offsets": self.split_offsets,
        }


def data_file_statistics_from_parquet_metadata(
    parquet_metadata: pq.FileMetaData,
    stats_columns: Dict[int, StatisticsCollector],
    parquet_column_mapping: Dict[str, int],
) -> DataFileStatistics:
    """
    Compute and return DataFileStatistics that includes the following.

    - record_count
    - column_sizes
    - value_counts
    - null_value_counts
    - nan_value_counts
    - column_aggregates
    - split_offsets

    Args:
        parquet_metadata (pyarrow.parquet.FileMetaData): A pyarrow metadata object.
        stats_columns (Dict[int, StatisticsCollector]): The statistics gathering plan. It is required to
            set the mode for column metrics collection
        parquet_column_mapping (Dict[str, int]): The mapping of the parquet file name to the field ID
    """
    column_sizes: Dict[int, int] = {}
    value_counts: Dict[int, int] = {}
    split_offsets: List[int] = []

    null_value_counts: Dict[int, int] = {}
    nan_value_counts: Dict[int, int] = {}

    col_aggs = {}

    invalidate_col: Set[int] = set()
    for r in range(parquet_metadata.num_row_groups):
        # References:
        # https://github.com/apache/iceberg/blob/fc381a81a1fdb8f51a0637ca27cd30673bd7aad3/parquet/src/main/java/org/apache/iceberg/parquet/ParquetUtil.java#L232
        # https://github.com/apache/parquet-mr/blob/ac29db4611f86a07cc6877b416aa4b183e09b353/parquet-hadoop/src/main/java/org/apache/parquet/hadoop/metadata/ColumnChunkMetaData.java#L184

        row_group = parquet_metadata.row_group(r)

        data_offset = row_group.column(0).data_page_offset
        dictionary_offset = row_group.column(0).dictionary_page_offset

        if row_group.column(0).has_dictionary_page and dictionary_offset < data_offset:
            split_offsets.append(dictionary_offset)
        else:
            split_offsets.append(data_offset)

        for pos in range(parquet_metadata.num_columns):
            column = row_group.column(pos)
            field_id = parquet_column_mapping[column.path_in_schema]

            stats_col = stats_columns[field_id]

            column_sizes.setdefault(field_id, 0)
            column_sizes[field_id] += column.total_compressed_size

            if stats_col.mode == MetricsMode(MetricModeTypes.NONE):
                continue

            value_counts[field_id] = value_counts.get(field_id, 0) + column.num_values

            if column.is_stats_set:
                try:
                    statistics = column.statistics

                    if statistics.has_null_count:
                        null_value_counts[field_id] = null_value_counts.get(field_id, 0) + statistics.null_count

                    if stats_col.mode == MetricsMode(MetricModeTypes.COUNTS):
                        continue

                    if field_id not in col_aggs:
                        try:
                            col_aggs[field_id] = StatsAggregator(
                                stats_col.iceberg_type, statistics.physical_type, stats_col.mode.length
                            )
                        except ValueError as e:
                            raise ValueError(f"{e} for column '{stats_col.column_name}'") from e

                    if isinstance(stats_col.iceberg_type, DecimalType) and statistics.physical_type != "FIXED_LEN_BYTE_ARRAY":
                        scale = stats_col.iceberg_type.scale
                        col_aggs[field_id].update_min(unscaled_to_decimal(statistics.min_raw, scale))
                        col_aggs[field_id].update_max(unscaled_to_decimal(statistics.max_raw, scale))
                    else:
                        col_aggs[field_id].update_min(statistics.min)
                        col_aggs[field_id].update_max(statistics.max)

                except pyarrow.lib.ArrowNotImplementedError as e:
                    invalidate_col.add(field_id)
                    logger.warning(e)
            else:
                invalidate_col.add(field_id)
                logger.warning("PyArrow statistics missing for column %d when writing file", pos)

    split_offsets.sort()

    for field_id in invalidate_col:
        col_aggs.pop(field_id, None)
        null_value_counts.pop(field_id, None)

    return DataFileStatistics(
        record_count=parquet_metadata.num_rows,
        column_sizes=column_sizes,
        value_counts=value_counts,
        null_value_counts=null_value_counts,
        nan_value_counts=nan_value_counts,
        column_aggregates=col_aggs,
        split_offsets=split_offsets,
    )


def write_file(io: FileIO, table_metadata: TableMetadata, tasks: Iterator[WriteTask]) -> Iterator[DataFile]:
    from pyiceberg.table import DOWNCAST_NS_TIMESTAMP_TO_US_ON_WRITE, TableProperties

    parquet_writer_kwargs = _get_parquet_writer_kwargs(table_metadata.properties)
    row_group_size = property_as_int(
        properties=table_metadata.properties,
        property_name=TableProperties.PARQUET_ROW_GROUP_LIMIT,
        default=TableProperties.PARQUET_ROW_GROUP_LIMIT_DEFAULT,
    )
    location_provider = load_location_provider(table_location=table_metadata.location, table_properties=table_metadata.properties)

    def write_parquet(task: WriteTask) -> DataFile:
        table_schema = table_metadata.schema()
        # if schema needs to be transformed, use the transformed schema and adjust the arrow table accordingly
        # otherwise use the original schema
        if (sanitized_schema := sanitize_column_names(table_schema)) != table_schema:
            file_schema = sanitized_schema
        else:
            file_schema = table_schema

        downcast_ns_timestamp_to_us = Config().get_bool(DOWNCAST_NS_TIMESTAMP_TO_US_ON_WRITE) or False
        batches = [
            _to_requested_schema(
                requested_schema=file_schema,
                file_schema=task.schema,
                batch=batch,
                downcast_ns_timestamp_to_us=downcast_ns_timestamp_to_us,
                include_field_ids=True,
            )
            for batch in task.record_batches
        ]
        arrow_table = pa.Table.from_batches(batches)
        file_path = location_provider.new_data_location(
            data_file_name=task.generate_data_file_filename("parquet"),
            partition_key=task.partition_key,
        )
        fo = io.new_output(file_path)
        with fo.create(overwrite=True) as fos:
            with pq.ParquetWriter(
                fos, schema=arrow_table.schema, store_decimal_as_integer=True, **parquet_writer_kwargs
            ) as writer:
                writer.write(arrow_table, row_group_size=row_group_size)
        statistics = data_file_statistics_from_parquet_metadata(
            parquet_metadata=writer.writer.metadata,
            stats_columns=compute_statistics_plan(file_schema, table_metadata.properties),
            parquet_column_mapping=parquet_path_to_id_mapping(file_schema),
        )
        data_file = DataFile.from_args(
            content=DataFileContent.DATA,
            file_path=file_path,
            file_format=FileFormat.PARQUET,
            partition=task.partition_key.partition if task.partition_key else Record(),
            file_size_in_bytes=len(fo),
            # After this has been fixed:
            # https://github.com/apache/iceberg-python/issues/271
            # sort_order_id=task.sort_order_id,
            sort_order_id=None,
            # Just copy these from the table for now
            spec_id=table_metadata.default_spec_id,
            equality_ids=None,
            key_metadata=None,
            **statistics.to_serialized_dict(),
        )

        return data_file

    executor = ExecutorFactory.get_or_create()
    data_files = executor.map(write_parquet, tasks)

    return iter(data_files)


def bin_pack_arrow_table(tbl: pa.Table, target_file_size: int) -> Iterator[List[pa.RecordBatch]]:
    from pyiceberg.utils.bin_packing import PackingIterator

    avg_row_size_bytes = tbl.nbytes / tbl.num_rows
    target_rows_per_file = target_file_size // avg_row_size_bytes
    batches = tbl.to_batches(max_chunksize=target_rows_per_file)
    bin_packed_record_batches = PackingIterator(
        items=batches,
        target_weight=target_file_size,
        lookback=len(batches),  # ignore lookback
        weight_func=lambda x: x.nbytes,
        largest_bin_first=False,
    )
    return bin_packed_record_batches


def _check_pyarrow_schema_compatible(
    requested_schema: Schema, provided_schema: pa.Schema, downcast_ns_timestamp_to_us: bool = False
) -> None:
    """
    Check if the `requested_schema` is compatible with `provided_schema`.

    Two schemas are considered compatible when they are equal in terms of the Iceberg Schema type.

    Raises:
        ValueError: If the schemas are not compatible.
    """
    name_mapping = requested_schema.name_mapping
    try:
        provided_schema = pyarrow_to_schema(
            provided_schema, name_mapping=name_mapping, downcast_ns_timestamp_to_us=downcast_ns_timestamp_to_us
        )
    except ValueError as e:
        provided_schema = _pyarrow_to_schema_without_ids(provided_schema, downcast_ns_timestamp_to_us=downcast_ns_timestamp_to_us)
        additional_names = set(provided_schema._name_to_id.keys()) - set(requested_schema._name_to_id.keys())
        raise ValueError(
            f"PyArrow table contains more columns: {', '.join(sorted(additional_names))}. Update the schema first (hint, use union_by_name)."
        ) from e
    _check_schema_compatible(requested_schema, provided_schema)


def parquet_files_to_data_files(io: FileIO, table_metadata: TableMetadata, file_paths: Iterator[str]) -> Iterator[DataFile]:
    for file_path in file_paths:
        data_file = parquet_file_to_data_file(io=io, table_metadata=table_metadata, file_path=file_path)
        yield data_file


def parquet_file_to_data_file(io: FileIO, table_metadata: TableMetadata, file_path: str) -> DataFile:
    input_file = io.new_input(file_path)
    with input_file.open() as input_stream:
        parquet_metadata = pq.read_metadata(input_stream)

    arrow_schema = parquet_metadata.schema.to_arrow_schema()
    if visit_pyarrow(arrow_schema, _HasIds()):
        raise NotImplementedError(
            f"Cannot add file {file_path} because it has field IDs. `add_files` only supports addition of files without field_ids"
        )

    schema = table_metadata.schema()
    _check_pyarrow_schema_compatible(schema, arrow_schema)

    statistics = data_file_statistics_from_parquet_metadata(
        parquet_metadata=parquet_metadata,
        stats_columns=compute_statistics_plan(schema, table_metadata.properties),
        parquet_column_mapping=parquet_path_to_id_mapping(schema),
    )
    data_file = DataFile.from_args(
        content=DataFileContent.DATA,
        file_path=file_path,
        file_format=FileFormat.PARQUET,
        partition=statistics.partition(table_metadata.spec(), table_metadata.schema()),
        file_size_in_bytes=len(input_file),
        sort_order_id=None,
        spec_id=table_metadata.default_spec_id,
        equality_ids=None,
        key_metadata=None,
        **statistics.to_serialized_dict(),
    )

    return data_file


ICEBERG_UNCOMPRESSED_CODEC = "uncompressed"
PYARROW_UNCOMPRESSED_CODEC = "none"


def _get_parquet_writer_kwargs(table_properties: Properties) -> Dict[str, Any]:
    from pyiceberg.table import TableProperties

    for key_pattern in [
        TableProperties.PARQUET_ROW_GROUP_SIZE_BYTES,
        TableProperties.PARQUET_BLOOM_FILTER_MAX_BYTES,
        f"{TableProperties.PARQUET_BLOOM_FILTER_COLUMN_ENABLED_PREFIX}.*",
    ]:
        if unsupported_keys := fnmatch.filter(table_properties, key_pattern):
            warnings.warn(f"Parquet writer option(s) {unsupported_keys} not implemented")

    compression_codec = table_properties.get(TableProperties.PARQUET_COMPRESSION, TableProperties.PARQUET_COMPRESSION_DEFAULT)
    compression_level = property_as_int(
        properties=table_properties,
        property_name=TableProperties.PARQUET_COMPRESSION_LEVEL,
        default=TableProperties.PARQUET_COMPRESSION_LEVEL_DEFAULT,
    )
    if compression_codec == ICEBERG_UNCOMPRESSED_CODEC:
        compression_codec = PYARROW_UNCOMPRESSED_CODEC

    return {
        "compression": compression_codec,
        "compression_level": compression_level,
        "data_page_size": property_as_int(
            properties=table_properties,
            property_name=TableProperties.PARQUET_PAGE_SIZE_BYTES,
            default=TableProperties.PARQUET_PAGE_SIZE_BYTES_DEFAULT,
        ),
        "dictionary_pagesize_limit": property_as_int(
            properties=table_properties,
            property_name=TableProperties.PARQUET_DICT_SIZE_BYTES,
            default=TableProperties.PARQUET_DICT_SIZE_BYTES_DEFAULT,
        ),
        "write_batch_size": property_as_int(
            properties=table_properties,
            property_name=TableProperties.PARQUET_PAGE_ROW_LIMIT,
            default=TableProperties.PARQUET_PAGE_ROW_LIMIT_DEFAULT,
        ),
    }


def _dataframe_to_data_files(
    table_metadata: TableMetadata,
    df: pa.Table,
    io: FileIO,
    write_uuid: Optional[uuid.UUID] = None,
    counter: Optional[itertools.count[int]] = None,
) -> Iterable[DataFile]:
    """Convert a PyArrow table into a DataFile.

    Returns:
        An iterable that supplies datafiles that represent the table.
    """
    from pyiceberg.table import DOWNCAST_NS_TIMESTAMP_TO_US_ON_WRITE, TableProperties, WriteTask

    counter = counter or itertools.count(0)
    write_uuid = write_uuid or uuid.uuid4()
    target_file_size: int = property_as_int(  # type: ignore  # The property is set with non-None value.
        properties=table_metadata.properties,
        property_name=TableProperties.WRITE_TARGET_FILE_SIZE_BYTES,
        default=TableProperties.WRITE_TARGET_FILE_SIZE_BYTES_DEFAULT,
    )
    name_mapping = table_metadata.schema().name_mapping
    downcast_ns_timestamp_to_us = Config().get_bool(DOWNCAST_NS_TIMESTAMP_TO_US_ON_WRITE) or False
    task_schema = pyarrow_to_schema(df.schema, name_mapping=name_mapping, downcast_ns_timestamp_to_us=downcast_ns_timestamp_to_us)

    if table_metadata.spec().is_unpartitioned():
        yield from write_file(
            io=io,
            table_metadata=table_metadata,
            tasks=iter(
                [
                    WriteTask(write_uuid=write_uuid, task_id=next(counter), record_batches=batches, schema=task_schema)
                    for batches in bin_pack_arrow_table(df, target_file_size)
                ]
            ),
        )
    else:
        partitions = _determine_partitions(spec=table_metadata.spec(), schema=table_metadata.schema(), arrow_table=df)
        yield from write_file(
            io=io,
            table_metadata=table_metadata,
            tasks=iter(
                [
                    WriteTask(
                        write_uuid=write_uuid,
                        task_id=next(counter),
                        record_batches=batches,
                        partition_key=partition.partition_key,
                        schema=task_schema,
                    )
                    for partition in partitions
                    for batches in bin_pack_arrow_table(partition.arrow_table_partition, target_file_size)
                ]
            ),
        )


@dataclass(frozen=True)
class _TablePartition:
    partition_key: PartitionKey
    arrow_table_partition: pa.Table


def _determine_partitions(spec: PartitionSpec, schema: Schema, arrow_table: pa.Table) -> List[_TablePartition]:
    """Based on the iceberg table partition spec, filter the arrow table into partitions with their keys.

    Example:
    Input:
    An arrow table with partition key of ['n_legs', 'year'] and with data of
    {'year': [2020, 2022, 2022, 2021, 2022, 2022, 2022, 2019, 2021],
     'n_legs': [2, 2, 2, 4, 4, 4, 4, 5, 100],
     'animal': ["Flamingo", "Parrot", "Parrot", "Dog", "Horse", "Horse", "Horse","Brittle stars", "Centipede"]}.
    The algorithm:
    - We determine the set of unique partition keys
    - Then we produce a set of partitions by filtering on each of the combinations
    - We combine the chunks to create a copy to avoid GIL congestion on the original table
    """
    # Assign unique names to columns where the partition transform has been applied
    # to avoid conflicts
    partition_fields = [f"_partition_{field.name}" for field in spec.fields]

    for partition, name in zip(spec.fields, partition_fields):
        source_field = schema.find_field(partition.source_id)
        full_field_name = schema.find_column_name(partition.source_id)
        if full_field_name is None:
            raise ValueError(f"Could not find column name for field ID: {partition.source_id}")
        field_array = _get_field_from_arrow_table(arrow_table, full_field_name)
        arrow_table = arrow_table.append_column(name, partition.transform.pyarrow_transform(source_field.field_type)(field_array))

    unique_partition_fields = arrow_table.select(partition_fields).group_by(partition_fields).aggregate([])

    table_partitions = []
    # TODO: As a next step, we could also play around with yielding instead of materializing the full list
    for unique_partition in unique_partition_fields.to_pylist():
        partition_key = PartitionKey(
            field_values=[
                PartitionFieldValue(field=field, value=unique_partition[name])
                for field, name in zip(spec.fields, partition_fields)
            ],
            partition_spec=spec,
            schema=schema,
        )
        filtered_table = arrow_table.filter(
            functools.reduce(
                operator.and_,
                [
                    pc.field(partition_field_name) == unique_partition[partition_field_name]
                    if unique_partition[partition_field_name] is not None
                    else pc.field(partition_field_name).is_null()
                    for field, partition_field_name in zip(spec.fields, partition_fields)
                ],
            )
        )
        filtered_table = filtered_table.drop_columns(partition_fields)

        # The combine_chunks seems to be counter-intuitive to do, but it actually returns
        # fresh buffers that don't interfere with each other when it is written out to file
        table_partitions.append(
            _TablePartition(partition_key=partition_key, arrow_table_partition=filtered_table.combine_chunks())
        )

    return table_partitions


def _get_field_from_arrow_table(arrow_table: pa.Table, field_path: str) -> pa.Array:
    """Get a field from an Arrow table, supporting both literal field names and nested field paths.

    This function handles two cases:
    1. Literal field names that may contain dots (e.g., "some.id")
    2. Nested field paths using dot notation (e.g., "bar.baz" for nested access)

    Args:
        arrow_table: The Arrow table containing the field
        field_path: Field name or dot-separated path

    Returns:
        The field as a PyArrow Array

    Raises:
        KeyError: If the field path cannot be resolved
    """
    # Try exact column name match (handles field names containing literal dots)
    if field_path in arrow_table.column_names:
        return arrow_table[field_path]

    # If not found as exact name, treat as nested field path
    path_parts = field_path.split(".")
    # Get the struct column from the table (e.g., "bar" from "bar.baz")
    field_array = arrow_table[path_parts[0]]
    # Navigate into the struct using the remaining path parts
    return pc.struct_field(field_array, path_parts[1:])<|MERGE_RESOLUTION|>--- conflicted
+++ resolved
@@ -1492,26 +1492,13 @@
 
                 current_batch = table.combine_chunks().to_batches()[0]
 
-            result_batch = _to_requested_schema(
+            yield _to_requested_schema(
                 projected_schema,
                 file_project_schema,
                 current_batch,
                 downcast_ns_timestamp_to_us=True,
                 projected_missing_fields=projected_missing_fields,
             )
-
-<<<<<<< HEAD
-            # Inject projected column values if available
-            if should_project_columns:
-                for name, value in projected_missing_fields.items():
-                    index = result_batch.schema.get_field_index(name)
-                    if index != -1:
-                        arr = pa.repeat(value.value(), result_batch.num_rows)
-                        result_batch = result_batch.set_column(index, name, arr)
-
-=======
->>>>>>> 00222a42
-            yield result_batch
 
 
 def _read_all_delete_files(io: FileIO, tasks: Iterable[FileScanTask]) -> Dict[str, List[ChunkedArray]]:
