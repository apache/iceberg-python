# Licensed to the Apache Software Foundation (ASF) under one
# or more contributor license agreements.  See the NOTICE file
# distributed with this work for additional information
# regarding copyright ownership.  The ASF licenses this file
# to you under the Apache License, Version 2.0 (the
# "License"); you may not use this file except in compliance
# with the License.  You may obtain a copy of the License at
#
#   http://www.apache.org/licenses/LICENSE-2.0
#
# Unless required by applicable law or agreed to in writing,
# software distributed under the License is distributed on an
# "AS IS" BASIS, WITHOUT WARRANTIES OR CONDITIONS OF ANY
# KIND, either express or implied.  See the License for the
# specific language governing permissions and limitations
# under the License.
# pylint: disable=redefined-outer-name,arguments-renamed,fixme
"""FileIO implementation for reading and writing table files that uses pyarrow.fs.

This file contains a FileIO implementation that relies on the filesystem interface provided
by PyArrow. It relies on PyArrow's `from_uri` method that infers the correct filesystem
type to use. Theoretically, this allows the supported storage types to grow naturally
with the pyarrow library.
"""

from __future__ import annotations

import concurrent.futures
import fnmatch
import itertools
import logging
import os
import re
import uuid
from abc import ABC, abstractmethod
from concurrent.futures import Future
from copy import copy
from dataclasses import dataclass
from enum import Enum
from functools import lru_cache, singledispatch
from typing import (
    TYPE_CHECKING,
    Any,
    Callable,
    Dict,
    Generic,
    Iterable,
    Iterator,
    List,
    Optional,
    Set,
    Tuple,
    TypeVar,
    Union,
    cast,
)
from urllib.parse import urlparse

import numpy as np
import pyarrow as pa
import pyarrow.compute as pc
import pyarrow.dataset as ds
import pyarrow.lib
import pyarrow.parquet as pq
from pyarrow import ChunkedArray
from pyarrow.fs import (
    FileInfo,
    FileSystem,
    FileType,
    FSSpecHandler,
)
from sortedcontainers import SortedList

from pyiceberg.conversions import to_bytes
from pyiceberg.exceptions import ResolveError
from pyiceberg.expressions import (
    AlwaysTrue,
    BooleanExpression,
    BoundTerm,
)
from pyiceberg.expressions.literals import Literal
from pyiceberg.expressions.visitors import (
    BoundBooleanExpressionVisitor,
    bind,
    extract_field_ids,
    translate_column_names,
)
from pyiceberg.expressions.visitors import visit as boolean_expression_visit
from pyiceberg.io import (
    GCS_DEFAULT_LOCATION,
    GCS_ENDPOINT,
    GCS_TOKEN,
    GCS_TOKEN_EXPIRES_AT_MS,
    HDFS_HOST,
    HDFS_KERB_TICKET,
    HDFS_PORT,
    HDFS_USER,
    S3_ACCESS_KEY_ID,
    S3_CONNECT_TIMEOUT,
    S3_ENDPOINT,
    S3_PROXY_URI,
    S3_REGION,
    S3_SECRET_ACCESS_KEY,
    S3_SESSION_TOKEN,
    FileIO,
    InputFile,
    InputStream,
    OutputFile,
    OutputStream,
)
from pyiceberg.manifest import (
    DataFile,
    DataFileContent,
    FileFormat,
)
from pyiceberg.partitioning import PartitionField, PartitionSpec, partition_record_value
from pyiceberg.schema import (
    PartnerAccessor,
    PreOrderSchemaVisitor,
    Schema,
    SchemaVisitorPerPrimitiveType,
    SchemaWithPartnerVisitor,
    pre_order_visit,
    promote,
    prune_columns,
    sanitize_column_names,
    visit,
    visit_with_partner,
)
from pyiceberg.table.metadata import TableMetadata
from pyiceberg.table.name_mapping import NameMapping
from pyiceberg.transforms import TruncateTransform
from pyiceberg.typedef import EMPTY_DICT, Properties, Record
from pyiceberg.types import (
    BinaryType,
    BooleanType,
    DateType,
    DecimalType,
    DoubleType,
    FixedType,
    FloatType,
    IcebergType,
    IntegerType,
    ListType,
    LongType,
    MapType,
    NestedField,
    PrimitiveType,
    StringType,
    StructType,
    TimestampType,
    TimestamptzType,
    TimeType,
    UUIDType,
)
from pyiceberg.utils.concurrent import ExecutorFactory
from pyiceberg.utils.config import Config
from pyiceberg.utils.datetime import millis_to_datetime
from pyiceberg.utils.singleton import Singleton
from pyiceberg.utils.truncate import truncate_upper_bound_binary_string, truncate_upper_bound_text_string

if TYPE_CHECKING:
    from pyiceberg.table import FileScanTask, WriteTask

logger = logging.getLogger(__name__)

ONE_MEGABYTE = 1024 * 1024
BUFFER_SIZE = "buffer-size"
ICEBERG_SCHEMA = b"iceberg.schema"
# The PARQUET: in front means that it is Parquet specific, in this case the field_id
PYARROW_PARQUET_FIELD_ID_KEY = b"PARQUET:field_id"
PYARROW_FIELD_DOC_KEY = b"doc"
LIST_ELEMENT_NAME = "element"
MAP_KEY_NAME = "key"
MAP_VALUE_NAME = "value"
DOC = "doc"

T = TypeVar("T")


class PyArrowLocalFileSystem(pyarrow.fs.LocalFileSystem):
    def open_output_stream(self, path: str, *args: Any, **kwargs: Any) -> pyarrow.NativeFile:
        # In LocalFileSystem, parent directories must be first created before opening an output stream
        self.create_dir(os.path.dirname(path), recursive=True)
        return super().open_output_stream(path, *args, **kwargs)


class PyArrowFile(InputFile, OutputFile):
    """A combined InputFile and OutputFile implementation that uses a pyarrow filesystem to generate pyarrow.lib.NativeFile instances.

    Args:
        location (str): A URI or a path to a local file.

    Attributes:
        location(str): The URI or path to a local file for a PyArrowFile instance.

    Examples:
        >>> from pyiceberg.io.pyarrow import PyArrowFile
        >>> # input_file = PyArrowFile("s3://foo/bar.txt")
        >>> # Read the contents of the PyArrowFile instance
        >>> # Make sure that you have permissions to read/write
        >>> # file_content = input_file.open().read()

        >>> # output_file = PyArrowFile("s3://baz/qux.txt")
        >>> # Write bytes to a file
        >>> # Make sure that you have permissions to read/write
        >>> # output_file.create().write(b'foobytes')
    """

    _filesystem: FileSystem
    _path: str
    _buffer_size: int

    def __init__(self, location: str, path: str, fs: FileSystem, buffer_size: int = ONE_MEGABYTE):
        self._filesystem = fs
        self._path = path
        self._buffer_size = buffer_size
        super().__init__(location=location)

    def _file_info(self) -> FileInfo:
        """Retrieve a pyarrow.fs.FileInfo object for the location.

        Raises:
            PermissionError: If the file at self.location cannot be accessed due to a permission error such as
                an AWS error code 15.
        """
        try:
            file_info = self._filesystem.get_file_info(self._path)
        except OSError as e:
            if e.errno == 13 or "AWS Error [code 15]" in str(e):
                raise PermissionError(f"Cannot get file info, access denied: {self.location}") from e
            raise  # pragma: no cover - If some other kind of OSError, raise the raw error

        if file_info.type == FileType.NotFound:
            raise FileNotFoundError(f"Cannot get file info, file not found: {self.location}")
        return file_info

    def __len__(self) -> int:
        """Return the total length of the file, in bytes."""
        file_info = self._file_info()
        return file_info.size

    def exists(self) -> bool:
        """Check whether the location exists."""
        try:
            self._file_info()  # raises FileNotFoundError if it does not exist
            return True
        except FileNotFoundError:
            return False

    def open(self, seekable: bool = True) -> InputStream:
        """Open the location using a PyArrow FileSystem inferred from the location.

        Args:
            seekable: If the stream should support seek, or if it is consumed sequential.

        Returns:
            pyarrow.lib.NativeFile: A NativeFile instance for the file located at `self.location`.

        Raises:
            FileNotFoundError: If the file at self.location does not exist.
            PermissionError: If the file at self.location cannot be accessed due to a permission error such as
                an AWS error code 15.
        """
        try:
            if seekable:
                input_file = self._filesystem.open_input_file(self._path)
            else:
                input_file = self._filesystem.open_input_stream(self._path, buffer_size=self._buffer_size)
        except FileNotFoundError:
            raise
        except PermissionError:
            raise
        except OSError as e:
            if e.errno == 2 or "Path does not exist" in str(e):
                raise FileNotFoundError(f"Cannot open file, does not exist: {self.location}") from e
            elif e.errno == 13 or "AWS Error [code 15]" in str(e):
                raise PermissionError(f"Cannot open file, access denied: {self.location}") from e
            raise  # pragma: no cover - If some other kind of OSError, raise the raw error
        return input_file

    def create(self, overwrite: bool = False) -> OutputStream:
        """Create a writable pyarrow.lib.NativeFile for this PyArrowFile's location.

        Args:
            overwrite (bool): Whether to overwrite the file if it already exists.

        Returns:
            pyarrow.lib.NativeFile: A NativeFile instance for the file located at self.location.

        Raises:
            FileExistsError: If the file already exists at `self.location` and `overwrite` is False.

        Note:
            This retrieves a pyarrow NativeFile by opening an output stream. If overwrite is set to False,
            a check is first performed to verify that the file does not exist. This is not thread-safe and
            a possibility does exist that the file can be created by a concurrent process after the existence
            check yet before the output stream is created. In such a case, the default pyarrow behavior will
            truncate the contents of the existing file when opening the output stream.
        """
        try:
            if not overwrite and self.exists() is True:
                raise FileExistsError(f"Cannot create file, already exists: {self.location}")
            output_file = self._filesystem.open_output_stream(self._path, buffer_size=self._buffer_size)
        except PermissionError:
            raise
        except OSError as e:
            if e.errno == 13 or "AWS Error [code 15]" in str(e):
                raise PermissionError(f"Cannot create file, access denied: {self.location}") from e
            raise  # pragma: no cover - If some other kind of OSError, raise the raw error
        return output_file

    def to_input_file(self) -> PyArrowFile:
        """Return a new PyArrowFile for the location of an existing PyArrowFile instance.

        This method is included to abide by the OutputFile abstract base class. Since this implementation uses a single
        PyArrowFile class (as opposed to separate InputFile and OutputFile implementations), this method effectively returns
        a copy of the same instance.
        """
        return self


class PyArrowFileIO(FileIO):
    fs_by_scheme: Callable[[str, Optional[str]], FileSystem]

    def __init__(self, properties: Properties = EMPTY_DICT):
        self.fs_by_scheme: Callable[[str, Optional[str]], FileSystem] = lru_cache(self._initialize_fs)
        super().__init__(properties=properties)

    @staticmethod
    def parse_location(location: str) -> Tuple[str, str, str]:
        """Return the path without the scheme."""
        uri = urlparse(location)
        if not uri.scheme:
            return "file", uri.netloc, os.path.abspath(location)
        elif uri.scheme in ("hdfs", "viewfs"):
            return uri.scheme, uri.netloc, uri.path
        else:
            return uri.scheme, uri.netloc, f"{uri.netloc}{uri.path}"

    def _initialize_fs(self, scheme: str, netloc: Optional[str] = None) -> FileSystem:
        if scheme in {"s3", "s3a", "s3n"}:
            from pyarrow.fs import S3FileSystem

            client_kwargs: Dict[str, Any] = {
                "endpoint_override": self.properties.get(S3_ENDPOINT),
                "access_key": self.properties.get(S3_ACCESS_KEY_ID),
                "secret_key": self.properties.get(S3_SECRET_ACCESS_KEY),
                "session_token": self.properties.get(S3_SESSION_TOKEN),
                "region": self.properties.get(S3_REGION),
            }

            if proxy_uri := self.properties.get(S3_PROXY_URI):
                client_kwargs["proxy_options"] = proxy_uri

            if connect_timeout := self.properties.get(S3_CONNECT_TIMEOUT):
                client_kwargs["connect_timeout"] = float(connect_timeout)

            return S3FileSystem(**client_kwargs)
        elif scheme in ("hdfs", "viewfs"):
            from pyarrow.fs import HadoopFileSystem

            hdfs_kwargs: Dict[str, Any] = {}
            if netloc:
                return HadoopFileSystem.from_uri(f"{scheme}://{netloc}")
            if host := self.properties.get(HDFS_HOST):
                hdfs_kwargs["host"] = host
            if port := self.properties.get(HDFS_PORT):
                # port should be an integer type
                hdfs_kwargs["port"] = int(port)
            if user := self.properties.get(HDFS_USER):
                hdfs_kwargs["user"] = user
            if kerb_ticket := self.properties.get(HDFS_KERB_TICKET):
                hdfs_kwargs["kerb_ticket"] = kerb_ticket

            return HadoopFileSystem(**hdfs_kwargs)
        elif scheme in {"gs", "gcs"}:
            from pyarrow.fs import GcsFileSystem

            gcs_kwargs: Dict[str, Any] = {}
            if access_token := self.properties.get(GCS_TOKEN):
                gcs_kwargs["access_token"] = access_token
            if expiration := self.properties.get(GCS_TOKEN_EXPIRES_AT_MS):
                gcs_kwargs["credential_token_expiration"] = millis_to_datetime(int(expiration))
            if bucket_location := self.properties.get(GCS_DEFAULT_LOCATION):
                gcs_kwargs["default_bucket_location"] = bucket_location
            if endpoint := self.properties.get(GCS_ENDPOINT):
                url_parts = urlparse(endpoint)
                gcs_kwargs["scheme"] = url_parts.scheme
                gcs_kwargs["endpoint_override"] = url_parts.netloc

            return GcsFileSystem(**gcs_kwargs)
        elif scheme == "file":
            return PyArrowLocalFileSystem()
        else:
            raise ValueError(f"Unrecognized filesystem type in URI: {scheme}")

    def new_input(self, location: str) -> PyArrowFile:
        """Get a PyArrowFile instance to read bytes from the file at the given location.

        Args:
            location (str): A URI or a path to a local file.

        Returns:
            PyArrowFile: A PyArrowFile instance for the given location.
        """
        scheme, netloc, path = self.parse_location(location)
        return PyArrowFile(
            fs=self.fs_by_scheme(scheme, netloc),
            location=location,
            path=path,
            buffer_size=int(self.properties.get(BUFFER_SIZE, ONE_MEGABYTE)),
        )

    def new_output(self, location: str) -> PyArrowFile:
        """Get a PyArrowFile instance to write bytes to the file at the given location.

        Args:
            location (str): A URI or a path to a local file.

        Returns:
            PyArrowFile: A PyArrowFile instance for the given location.
        """
        scheme, netloc, path = self.parse_location(location)
        return PyArrowFile(
            fs=self.fs_by_scheme(scheme, netloc),
            location=location,
            path=path,
            buffer_size=int(self.properties.get(BUFFER_SIZE, ONE_MEGABYTE)),
        )

    def delete(self, location: Union[str, InputFile, OutputFile]) -> None:
        """Delete the file at the given location.

        Args:
            location (Union[str, InputFile, OutputFile]): The URI to the file--if an InputFile instance or an OutputFile instance is provided,
                the location attribute for that instance is used as the location to delete.

        Raises:
            FileNotFoundError: When the file at the provided location does not exist.
            PermissionError: If the file at the provided location cannot be accessed due to a permission error such as
                an AWS error code 15.
        """
        str_location = location.location if isinstance(location, (InputFile, OutputFile)) else location
        scheme, netloc, path = self.parse_location(str_location)
        fs = self.fs_by_scheme(scheme, netloc)

        try:
            fs.delete_file(path)
        except FileNotFoundError:
            raise
        except PermissionError:
            raise
        except OSError as e:
            if e.errno == 2 or "Path does not exist" in str(e):
                raise FileNotFoundError(f"Cannot delete file, does not exist: {location}") from e
            elif e.errno == 13 or "AWS Error [code 15]" in str(e):
                raise PermissionError(f"Cannot delete file, access denied: {location}") from e
            raise  # pragma: no cover - If some other kind of OSError, raise the raw error

    def __getstate__(self) -> Dict[str, Any]:
        """Create a dictionary of the PyArrowFileIO fields used when pickling."""
        fileio_copy = copy(self.__dict__)
        fileio_copy["fs_by_scheme"] = None
        return fileio_copy

    def __setstate__(self, state: Dict[str, Any]) -> None:
        """Deserialize the state into a PyArrowFileIO instance."""
        self.__dict__ = state
        self.fs_by_scheme = lru_cache(self._initialize_fs)


def schema_to_pyarrow(
    schema: Union[Schema, IcebergType],
    metadata: Dict[bytes, bytes] = EMPTY_DICT,
    include_field_ids: bool = True,
) -> pa.schema:
    return visit(schema, _ConvertToArrowSchema(metadata, include_field_ids))


class _ConvertToArrowSchema(SchemaVisitorPerPrimitiveType[pa.DataType]):
    _metadata: Dict[bytes, bytes]

    def __init__(self, metadata: Dict[bytes, bytes] = EMPTY_DICT, include_field_ids: bool = True) -> None:
        self._metadata = metadata
        self._include_field_ids = include_field_ids

    def schema(self, _: Schema, struct_result: pa.StructType) -> pa.schema:
        return pa.schema(list(struct_result), metadata=self._metadata)

    def struct(self, _: StructType, field_results: List[pa.DataType]) -> pa.DataType:
        return pa.struct(field_results)

    def field(self, field: NestedField, field_result: pa.DataType) -> pa.Field:
        metadata = {}
        if field.doc:
            metadata[PYARROW_FIELD_DOC_KEY] = field.doc
        if self._include_field_ids:
            metadata[PYARROW_PARQUET_FIELD_ID_KEY] = str(field.field_id)

        return pa.field(
            name=field.name,
            type=field_result,
            nullable=field.optional,
            metadata=metadata,
        )

    def list(self, list_type: ListType, element_result: pa.DataType) -> pa.DataType:
        element_field = self.field(list_type.element_field, element_result)
        return pa.large_list(value_type=element_field)

    def map(self, map_type: MapType, key_result: pa.DataType, value_result: pa.DataType) -> pa.DataType:
        key_field = self.field(map_type.key_field, key_result)
        value_field = self.field(map_type.value_field, value_result)
        return pa.map_(key_type=key_field, item_type=value_field)

    def visit_fixed(self, fixed_type: FixedType) -> pa.DataType:
        return pa.binary(len(fixed_type))

    def visit_decimal(self, decimal_type: DecimalType) -> pa.DataType:
        return pa.decimal128(decimal_type.precision, decimal_type.scale)

    def visit_boolean(self, _: BooleanType) -> pa.DataType:
        return pa.bool_()

    def visit_integer(self, _: IntegerType) -> pa.DataType:
        return pa.int32()

    def visit_long(self, _: LongType) -> pa.DataType:
        return pa.int64()

    def visit_float(self, _: FloatType) -> pa.DataType:
        # 32-bit IEEE 754 floating point
        return pa.float32()

    def visit_double(self, _: DoubleType) -> pa.DataType:
        # 64-bit IEEE 754 floating point
        return pa.float64()

    def visit_date(self, _: DateType) -> pa.DataType:
        # Date encoded as an int
        return pa.date32()

    def visit_time(self, _: TimeType) -> pa.DataType:
        return pa.time64("us")

    def visit_timestamp(self, _: TimestampType) -> pa.DataType:
        return pa.timestamp(unit="us")

    def visit_timestamptz(self, _: TimestamptzType) -> pa.DataType:
        return pa.timestamp(unit="us", tz="UTC")

    def visit_string(self, _: StringType) -> pa.DataType:
        return pa.large_string()

    def visit_uuid(self, _: UUIDType) -> pa.DataType:
        return pa.binary(16)

    def visit_binary(self, _: BinaryType) -> pa.DataType:
        return pa.large_binary()


def _convert_scalar(value: Any, iceberg_type: IcebergType) -> pa.scalar:
    if not isinstance(iceberg_type, PrimitiveType):
        raise ValueError(f"Expected primitive type, got: {iceberg_type}")
    return pa.scalar(value=value, type=schema_to_pyarrow(iceberg_type))


class _ConvertToArrowExpression(BoundBooleanExpressionVisitor[pc.Expression]):
    def visit_in(self, term: BoundTerm[pc.Expression], literals: Set[Any]) -> pc.Expression:
        pyarrow_literals = pa.array(literals, type=schema_to_pyarrow(term.ref().field.field_type))
        return pc.field(term.ref().field.name).isin(pyarrow_literals)

    def visit_not_in(self, term: BoundTerm[pc.Expression], literals: Set[Any]) -> pc.Expression:
        pyarrow_literals = pa.array(literals, type=schema_to_pyarrow(term.ref().field.field_type))
        return ~pc.field(term.ref().field.name).isin(pyarrow_literals)

    def visit_is_nan(self, term: BoundTerm[Any]) -> pc.Expression:
        ref = pc.field(term.ref().field.name)
        return pc.is_nan(ref)

    def visit_not_nan(self, term: BoundTerm[Any]) -> pc.Expression:
        ref = pc.field(term.ref().field.name)
        return ~pc.is_nan(ref)

    def visit_is_null(self, term: BoundTerm[Any]) -> pc.Expression:
        return pc.field(term.ref().field.name).is_null(nan_is_null=False)

    def visit_not_null(self, term: BoundTerm[Any]) -> pc.Expression:
        return pc.field(term.ref().field.name).is_valid()

    def visit_equal(self, term: BoundTerm[Any], literal: Literal[Any]) -> pc.Expression:
        return pc.field(term.ref().field.name) == _convert_scalar(literal.value, term.ref().field.field_type)

    def visit_not_equal(self, term: BoundTerm[Any], literal: Literal[Any]) -> pc.Expression:
        return pc.field(term.ref().field.name) != _convert_scalar(literal.value, term.ref().field.field_type)

    def visit_greater_than_or_equal(self, term: BoundTerm[Any], literal: Literal[Any]) -> pc.Expression:
        return pc.field(term.ref().field.name) >= _convert_scalar(literal.value, term.ref().field.field_type)

    def visit_greater_than(self, term: BoundTerm[Any], literal: Literal[Any]) -> pc.Expression:
        return pc.field(term.ref().field.name) > _convert_scalar(literal.value, term.ref().field.field_type)

    def visit_less_than(self, term: BoundTerm[Any], literal: Literal[Any]) -> pc.Expression:
        return pc.field(term.ref().field.name) < _convert_scalar(literal.value, term.ref().field.field_type)

    def visit_less_than_or_equal(self, term: BoundTerm[Any], literal: Literal[Any]) -> pc.Expression:
        return pc.field(term.ref().field.name) <= _convert_scalar(literal.value, term.ref().field.field_type)

    def visit_starts_with(self, term: BoundTerm[Any], literal: Literal[Any]) -> pc.Expression:
        return pc.starts_with(pc.field(term.ref().field.name), literal.value)

    def visit_not_starts_with(self, term: BoundTerm[Any], literal: Literal[Any]) -> pc.Expression:
        return ~pc.starts_with(pc.field(term.ref().field.name), literal.value)

    def visit_true(self) -> pc.Expression:
        return pc.scalar(True)

    def visit_false(self) -> pc.Expression:
        return pc.scalar(False)

    def visit_not(self, child_result: pc.Expression) -> pc.Expression:
        return ~child_result

    def visit_and(self, left_result: pc.Expression, right_result: pc.Expression) -> pc.Expression:
        return left_result & right_result

    def visit_or(self, left_result: pc.Expression, right_result: pc.Expression) -> pc.Expression:
        return left_result | right_result


def expression_to_pyarrow(expr: BooleanExpression) -> pc.Expression:
    return boolean_expression_visit(expr, _ConvertToArrowExpression())


@lru_cache
def _get_file_format(file_format: FileFormat, **kwargs: Dict[str, Any]) -> ds.FileFormat:
    if file_format == FileFormat.PARQUET:
        return ds.ParquetFileFormat(**kwargs)
    else:
        raise ValueError(f"Unsupported file format: {file_format}")


def _construct_fragment(fs: FileSystem, data_file: DataFile, file_format_kwargs: Dict[str, Any] = EMPTY_DICT) -> ds.Fragment:
    _, _, path = PyArrowFileIO.parse_location(data_file.file_path)
    return _get_file_format(data_file.file_format, **file_format_kwargs).make_fragment(path, fs)


def _read_deletes(fs: FileSystem, data_file: DataFile) -> Dict[str, pa.ChunkedArray]:
    delete_fragment = _construct_fragment(
        fs, data_file, file_format_kwargs={"dictionary_columns": ("file_path",), "pre_buffer": True, "buffer_size": ONE_MEGABYTE}
    )
    table = ds.Scanner.from_fragment(fragment=delete_fragment).to_table()
    table = table.unify_dictionaries()
    return {
        file.as_py(): table.filter(pc.field("file_path") == file).column("pos")
        for file in table.column("file_path").chunks[0].dictionary
    }


def _combine_positional_deletes(positional_deletes: List[pa.ChunkedArray], start_index: int, end_index: int) -> pa.Array:
    if len(positional_deletes) == 1:
        all_chunks = positional_deletes[0]
    else:
        all_chunks = pa.chunked_array(itertools.chain(*[arr.chunks for arr in positional_deletes]))
    return np.subtract(np.setdiff1d(np.arange(start_index, end_index), all_chunks, assume_unique=False), start_index)


def pyarrow_to_schema(
    schema: pa.Schema, name_mapping: Optional[NameMapping] = None, downcast_ns_timestamp_to_us: bool = False
) -> Schema:
    has_ids = visit_pyarrow(schema, _HasIds())
    if has_ids:
        visitor = _ConvertToIceberg(downcast_ns_timestamp_to_us=downcast_ns_timestamp_to_us)
    elif name_mapping is not None:
        visitor = _ConvertToIceberg(name_mapping=name_mapping, downcast_ns_timestamp_to_us=downcast_ns_timestamp_to_us)
    else:
        raise ValueError(
            "Parquet file does not have field-ids and the Iceberg table does not have 'schema.name-mapping.default' defined"
        )
    return visit_pyarrow(schema, visitor)


def _pyarrow_to_schema_without_ids(schema: pa.Schema, downcast_ns_timestamp_to_us: bool = False) -> Schema:
    return visit_pyarrow(schema, _ConvertToIcebergWithoutIDs(downcast_ns_timestamp_to_us=downcast_ns_timestamp_to_us))


def _pyarrow_schema_ensure_large_types(schema: pa.Schema) -> pa.Schema:
    return visit_pyarrow(schema, _ConvertToLargeTypes())


@singledispatch
def visit_pyarrow(obj: Union[pa.DataType, pa.Schema], visitor: PyArrowSchemaVisitor[T]) -> T:
    """Apply a pyarrow schema visitor to any point within a schema.

    The function traverses the schema in post-order fashion.

    Args:
        obj (Union[pa.DataType, pa.Schema]): An instance of a Schema or an IcebergType.
        visitor (PyArrowSchemaVisitor[T]): An instance of an implementation of the generic PyarrowSchemaVisitor base class.

    Raises:
        NotImplementedError: If attempting to visit an unrecognized object type.
    """
    raise NotImplementedError(f"Cannot visit non-type: {obj}")


@visit_pyarrow.register(pa.Schema)
def _(obj: pa.Schema, visitor: PyArrowSchemaVisitor[T]) -> T:
    return visitor.schema(obj, visit_pyarrow(pa.struct(obj), visitor))


@visit_pyarrow.register(pa.StructType)
def _(obj: pa.StructType, visitor: PyArrowSchemaVisitor[T]) -> T:
    results = []

    for field in obj:
        visitor.before_field(field)
        result = visit_pyarrow(field.type, visitor)
        results.append(visitor.field(field, result))
        visitor.after_field(field)

    return visitor.struct(obj, results)


@visit_pyarrow.register(pa.ListType)
@visit_pyarrow.register(pa.FixedSizeListType)
@visit_pyarrow.register(pa.LargeListType)
def _(obj: Union[pa.ListType, pa.LargeListType, pa.FixedSizeListType], visitor: PyArrowSchemaVisitor[T]) -> T:
    visitor.before_list_element(obj.value_field)
    result = visit_pyarrow(obj.value_type, visitor)
    visitor.after_list_element(obj.value_field)

    return visitor.list(obj, result)


@visit_pyarrow.register(pa.MapType)
def _(obj: pa.MapType, visitor: PyArrowSchemaVisitor[T]) -> T:
    visitor.before_map_key(obj.key_field)
    key_result = visit_pyarrow(obj.key_type, visitor)
    visitor.after_map_key(obj.key_field)

    visitor.before_map_value(obj.item_field)
    value_result = visit_pyarrow(obj.item_type, visitor)
    visitor.after_map_value(obj.item_field)

    return visitor.map(obj, key_result, value_result)


@visit_pyarrow.register(pa.DictionaryType)
def _(obj: pa.DictionaryType, visitor: PyArrowSchemaVisitor[T]) -> T:
    # Parquet has no dictionary type. dictionary-encoding is handled
    # as an encoding detail, not as a separate type.
    # We will follow this approach in determining the Iceberg Type,
    # as we only support parquet in PyIceberg for now.
    logger.warning(f"Iceberg does not have a dictionary type. {type(obj)} will be inferred as {obj.value_type} on read.")
    return visit_pyarrow(obj.value_type, visitor)


@visit_pyarrow.register(pa.DataType)
def _(obj: pa.DataType, visitor: PyArrowSchemaVisitor[T]) -> T:
    if pa.types.is_nested(obj):
        raise TypeError(f"Expected primitive type, got: {type(obj)}")
    return visitor.primitive(obj)


class PyArrowSchemaVisitor(Generic[T], ABC):
    def before_field(self, field: pa.Field) -> None:
        """Override this method to perform an action immediately before visiting a field."""

    def after_field(self, field: pa.Field) -> None:
        """Override this method to perform an action immediately after visiting a field."""

    def before_list_element(self, element: pa.Field) -> None:
        """Override this method to perform an action immediately before visiting an element within a ListType."""

    def after_list_element(self, element: pa.Field) -> None:
        """Override this method to perform an action immediately after visiting an element within a ListType."""

    def before_map_key(self, key: pa.Field) -> None:
        """Override this method to perform an action immediately before visiting a key within a MapType."""

    def after_map_key(self, key: pa.Field) -> None:
        """Override this method to perform an action immediately after visiting a key within a MapType."""

    def before_map_value(self, value: pa.Field) -> None:
        """Override this method to perform an action immediately before visiting a value within a MapType."""

    def after_map_value(self, value: pa.Field) -> None:
        """Override this method to perform an action immediately after visiting a value within a MapType."""

    @abstractmethod
    def schema(self, schema: pa.Schema, struct_result: T) -> T:
        """Visit a schema."""

    @abstractmethod
    def struct(self, struct: pa.StructType, field_results: List[T]) -> T:
        """Visit a struct."""

    @abstractmethod
    def field(self, field: pa.Field, field_result: T) -> T:
        """Visit a field."""

    @abstractmethod
    def list(self, list_type: pa.ListType, element_result: T) -> T:
        """Visit a list."""

    @abstractmethod
    def map(self, map_type: pa.MapType, key_result: T, value_result: T) -> T:
        """Visit a map."""

    @abstractmethod
    def primitive(self, primitive: pa.DataType) -> T:
        """Visit a primitive type."""


def _get_field_id(field: pa.Field) -> Optional[int]:
    return (
        int(field_id_str.decode())
        if (field.metadata and (field_id_str := field.metadata.get(PYARROW_PARQUET_FIELD_ID_KEY)))
        else None
    )


class _HasIds(PyArrowSchemaVisitor[bool]):
    def schema(self, schema: pa.Schema, struct_result: bool) -> bool:
        return struct_result

    def struct(self, struct: pa.StructType, field_results: List[bool]) -> bool:
        return all(field_results)

    def field(self, field: pa.Field, field_result: bool) -> bool:
        return all([_get_field_id(field) is not None, field_result])

    def list(self, list_type: pa.ListType, element_result: bool) -> bool:
        element_field = list_type.value_field
        element_id = _get_field_id(element_field)
        return element_result and element_id is not None

    def map(self, map_type: pa.MapType, key_result: bool, value_result: bool) -> bool:
        key_field = map_type.key_field
        key_id = _get_field_id(key_field)
        value_field = map_type.item_field
        value_id = _get_field_id(value_field)
        return all([key_id is not None, value_id is not None, key_result, value_result])

    def primitive(self, primitive: pa.DataType) -> bool:
        return True


class _ConvertToIceberg(PyArrowSchemaVisitor[Union[IcebergType, Schema]]):
    """Converts PyArrowSchema to Iceberg Schema. Applies the IDs from name_mapping if provided."""

    _field_names: List[str]
    _name_mapping: Optional[NameMapping]

    def __init__(self, name_mapping: Optional[NameMapping] = None, downcast_ns_timestamp_to_us: bool = False) -> None:
        self._field_names = []
        self._name_mapping = name_mapping
        self._downcast_ns_timestamp_to_us = downcast_ns_timestamp_to_us

    def _field_id(self, field: pa.Field) -> int:
        if self._name_mapping:
            return self._name_mapping.find(*self._field_names).field_id
        elif (field_id := _get_field_id(field)) is not None:
            return field_id
        else:
            raise ValueError(f"Cannot convert {field} to Iceberg Field as field_id is empty.")

    def schema(self, schema: pa.Schema, struct_result: StructType) -> Schema:
        return Schema(*struct_result.fields)

    def struct(self, struct: pa.StructType, field_results: List[NestedField]) -> StructType:
        return StructType(*field_results)

    def field(self, field: pa.Field, field_result: IcebergType) -> NestedField:
        field_id = self._field_id(field)
        field_doc = doc_str.decode() if (field.metadata and (doc_str := field.metadata.get(PYARROW_FIELD_DOC_KEY))) else None
        field_type = field_result
        return NestedField(field_id, field.name, field_type, required=not field.nullable, doc=field_doc)

    def list(self, list_type: pa.ListType, element_result: IcebergType) -> ListType:
        element_field = list_type.value_field
        self._field_names.append(LIST_ELEMENT_NAME)
        element_id = self._field_id(element_field)
        self._field_names.pop()
        return ListType(element_id, element_result, element_required=not element_field.nullable)

    def map(self, map_type: pa.MapType, key_result: IcebergType, value_result: IcebergType) -> MapType:
        key_field = map_type.key_field
        self._field_names.append(MAP_KEY_NAME)
        key_id = self._field_id(key_field)
        self._field_names.pop()
        value_field = map_type.item_field
        self._field_names.append(MAP_VALUE_NAME)
        value_id = self._field_id(value_field)
        self._field_names.pop()
        return MapType(key_id, key_result, value_id, value_result, value_required=not value_field.nullable)

    def primitive(self, primitive: pa.DataType) -> PrimitiveType:
        if pa.types.is_boolean(primitive):
            return BooleanType()
        elif pa.types.is_integer(primitive):
            width = primitive.bit_width
            if width <= 32:
                return IntegerType()
            elif width <= 64:
                return LongType()
            else:
                # Does not exist (yet)
                raise TypeError(f"Unsupported integer type: {primitive}")
        elif pa.types.is_float32(primitive):
            return FloatType()
        elif pa.types.is_float64(primitive):
            return DoubleType()
        elif isinstance(primitive, pa.Decimal128Type):
            primitive = cast(pa.Decimal128Type, primitive)
            return DecimalType(primitive.precision, primitive.scale)
        elif pa.types.is_string(primitive) or pa.types.is_large_string(primitive):
            return StringType()
        elif pa.types.is_date32(primitive):
            return DateType()
        elif isinstance(primitive, pa.Time64Type) and primitive.unit == "us":
            return TimeType()
        elif pa.types.is_timestamp(primitive):
            primitive = cast(pa.TimestampType, primitive)
            if primitive.unit in ("s", "ms", "us"):
                # Supported types, will be upcast automatically to 'us'
                pass
            elif primitive.unit == "ns":
                if self._downcast_ns_timestamp_to_us:
                    logger.warning("Iceberg does not yet support 'ns' timestamp precision. Downcasting to 'us'.")
                else:
                    raise TypeError(
                        "Iceberg does not yet support 'ns' timestamp precision. Use 'downcast-ns-timestamp-to-us-on-write' configuration property to automatically downcast 'ns' to 'us' on write."
                    )
            else:
                raise TypeError(f"Unsupported precision for timestamp type: {primitive.unit}")

            if primitive.tz == "UTC" or primitive.tz == "+00:00":
                return TimestamptzType()
            elif primitive.tz is None:
                return TimestampType()

        elif pa.types.is_binary(primitive) or pa.types.is_large_binary(primitive):
            return BinaryType()
        elif pa.types.is_fixed_size_binary(primitive):
            primitive = cast(pa.FixedSizeBinaryType, primitive)
            return FixedType(primitive.byte_width)

        raise TypeError(f"Unsupported type: {primitive}")

    def before_field(self, field: pa.Field) -> None:
        self._field_names.append(field.name)

    def after_field(self, field: pa.Field) -> None:
        self._field_names.pop()

    def before_list_element(self, element: pa.Field) -> None:
        self._field_names.append(LIST_ELEMENT_NAME)

    def after_list_element(self, element: pa.Field) -> None:
        self._field_names.pop()

    def before_map_key(self, key: pa.Field) -> None:
        self._field_names.append(MAP_KEY_NAME)

    def after_map_key(self, element: pa.Field) -> None:
        self._field_names.pop()

    def before_map_value(self, value: pa.Field) -> None:
        self._field_names.append(MAP_VALUE_NAME)

    def after_map_value(self, element: pa.Field) -> None:
        self._field_names.pop()


class _ConvertToLargeTypes(PyArrowSchemaVisitor[Union[pa.DataType, pa.Schema]]):
    def schema(self, schema: pa.Schema, struct_result: pa.StructType) -> pa.Schema:
        return pa.schema(struct_result)

    def struct(self, struct: pa.StructType, field_results: List[pa.Field]) -> pa.StructType:
        return pa.struct(field_results)

    def field(self, field: pa.Field, field_result: pa.DataType) -> pa.Field:
        return field.with_type(field_result)

    def list(self, list_type: pa.ListType, element_result: pa.DataType) -> pa.DataType:
        return pa.large_list(element_result)

    def map(self, map_type: pa.MapType, key_result: pa.DataType, value_result: pa.DataType) -> pa.DataType:
        return pa.map_(key_result, value_result)

    def primitive(self, primitive: pa.DataType) -> pa.DataType:
        if primitive == pa.string():
            return pa.large_string()
        elif primitive == pa.binary():
            return pa.large_binary()
        return primitive


class _ConvertToIcebergWithoutIDs(_ConvertToIceberg):
    """
    Converts PyArrowSchema to Iceberg Schema with all -1 ids.

    The schema generated through this visitor should always be
    used in conjunction with `new_table_metadata` function to
    assign new field ids in order. This is currently used only
    when creating an Iceberg Schema from a PyArrow schema when
    creating a new Iceberg table.
    """

    def _field_id(self, field: pa.Field) -> int:
        return -1


def _task_to_record_batches(
    fs: FileSystem,
    task: FileScanTask,
    bound_row_filter: BooleanExpression,
    projected_schema: Schema,
    projected_field_ids: Set[int],
    positional_deletes: Optional[List[ChunkedArray]],
    case_sensitive: bool,
    name_mapping: Optional[NameMapping] = None,
) -> Iterator[pa.RecordBatch]:
    _, _, path = PyArrowFileIO.parse_location(task.file.file_path)
    arrow_format = ds.ParquetFileFormat(pre_buffer=True, buffer_size=(ONE_MEGABYTE * 8))
    with fs.open_input_file(path) as fin:
        fragment = arrow_format.make_fragment(fin)
        physical_schema = fragment.physical_schema
        # In V1 and V2 table formats, we only support Timestamp 'us' in Iceberg Schema
        # Hence it is reasonable to always cast 'ns' timestamp to 'us' on read.
        # When V3 support is introduced, we will update `downcast_ns_timestamp_to_us` flag based on
        # the table format version.
        file_schema = pyarrow_to_schema(physical_schema, name_mapping, downcast_ns_timestamp_to_us=True)
        pyarrow_filter = None
        if bound_row_filter is not AlwaysTrue():
            translated_row_filter = translate_column_names(bound_row_filter, file_schema, case_sensitive=case_sensitive)
            bound_file_filter = bind(file_schema, translated_row_filter, case_sensitive=case_sensitive)
            pyarrow_filter = expression_to_pyarrow(bound_file_filter)

        file_project_schema = prune_columns(file_schema, projected_field_ids, select_full_types=False)

        if file_schema is None:
            raise ValueError(f"Missing Iceberg schema in Metadata for file: {path}")

        fragment_scanner = ds.Scanner.from_fragment(
            fragment=fragment,
            # This will push down the query to Arrow.
            # But in case there are positional deletes, we have to apply them first
            filter=pyarrow_filter if not positional_deletes else None,
            columns=[col.name for col in file_project_schema.columns],
        )

        current_index = 0
        batches = fragment_scanner.to_batches()
        for batch in batches:
            if positional_deletes:
                # Create the mask of indices that we're interested in
                indices = _combine_positional_deletes(positional_deletes, current_index, current_index + len(batch))
                batch = batch.take(indices)
                # Apply the user filter
                if pyarrow_filter is not None:
                    # we need to switch back and forth between RecordBatch and Table
                    # as Expression filter isn't yet supported in RecordBatch
                    # https://github.com/apache/arrow/issues/39220
                    arrow_table = pa.Table.from_batches([batch])
                    arrow_table = arrow_table.filter(pyarrow_filter)
                    batch = arrow_table.to_batches()[0]
            yield to_requested_schema(projected_schema, file_project_schema, batch, downcast_ns_timestamp_to_us=True)
            current_index += len(batch)


def _task_to_table(
    fs: FileSystem,
    task: FileScanTask,
    bound_row_filter: BooleanExpression,
    projected_schema: Schema,
    projected_field_ids: Set[int],
    positional_deletes: Optional[List[ChunkedArray]],
    case_sensitive: bool,
    name_mapping: Optional[NameMapping] = None,
) -> Optional[pa.Table]:
    batches = list(
        _task_to_record_batches(
            fs, task, bound_row_filter, projected_schema, projected_field_ids, positional_deletes, case_sensitive, name_mapping
        )
    )

    if len(batches) > 0:
        return pa.Table.from_batches(batches)
    else:
        return None


def _read_all_delete_files(fs: FileSystem, tasks: Iterable[FileScanTask]) -> Dict[str, List[ChunkedArray]]:
    deletes_per_file: Dict[str, List[ChunkedArray]] = {}
    unique_deletes = set(itertools.chain.from_iterable([task.delete_files for task in tasks]))
    if len(unique_deletes) > 0:
        executor = ExecutorFactory.get_or_create()
        deletes_per_files: Iterator[Dict[str, ChunkedArray]] = executor.map(
            lambda args: _read_deletes(*args), [(fs, delete) for delete in unique_deletes]
        )
        for delete in deletes_per_files:
            for file, arr in delete.items():
                if file in deletes_per_file:
                    deletes_per_file[file].append(arr)
                else:
                    deletes_per_file[file] = [arr]

    return deletes_per_file


def project_table(
    tasks: Iterable[FileScanTask],
    table_metadata: TableMetadata,
    io: FileIO,
    row_filter: BooleanExpression,
    projected_schema: Schema,
    case_sensitive: bool = True,
    limit: Optional[int] = None,
) -> pa.Table:
    """Resolve the right columns based on the identifier.

    Args:
        tasks (Iterable[FileScanTask]): A URI or a path to a local file.
        table_metadata (TableMetadata): The table metadata of the table that's being queried
        io (FileIO): A FileIO to open streams to the object store
        row_filter (BooleanExpression): The expression for filtering rows.
        projected_schema (Schema): The output schema.
        case_sensitive (bool): Case sensitivity when looking up column names.
        limit (Optional[int]): Limit the number of records.

    Raises:
        ResolveError: When an incompatible query is done.
    """
    scheme, netloc, _ = PyArrowFileIO.parse_location(table_metadata.location)
    if isinstance(io, PyArrowFileIO):
        fs = io.fs_by_scheme(scheme, netloc)
    else:
        try:
            from pyiceberg.io.fsspec import FsspecFileIO

            if isinstance(io, FsspecFileIO):
                from pyarrow.fs import PyFileSystem

                fs = PyFileSystem(FSSpecHandler(io.get_fs(scheme)))
            else:
                raise ValueError(f"Expected PyArrowFileIO or FsspecFileIO, got: {io}")
        except ModuleNotFoundError as e:
            # When FsSpec is not installed
            raise ValueError(f"Expected PyArrowFileIO or FsspecFileIO, got: {io}") from e

    bound_row_filter = bind(table_metadata.schema(), row_filter, case_sensitive=case_sensitive)

    projected_field_ids = {
        id for id in projected_schema.field_ids if not isinstance(projected_schema.find_type(id), (MapType, ListType))
    }.union(extract_field_ids(bound_row_filter))

    deletes_per_file = _read_all_delete_files(fs, tasks)
    executor = ExecutorFactory.get_or_create()
    futures = [
        executor.submit(
            _task_to_table,
            fs,
            task,
            bound_row_filter,
            projected_schema,
            projected_field_ids,
            deletes_per_file.get(task.file.file_path),
            case_sensitive,
            table_metadata.name_mapping(),
        )
        for task in tasks
    ]
    total_row_count = 0
    # for consistent ordering, we need to maintain future order
    futures_index = {f: i for i, f in enumerate(futures)}
    completed_futures: SortedList[Future[pa.Table]] = SortedList(iterable=[], key=lambda f: futures_index[f])
    for future in concurrent.futures.as_completed(futures):
        completed_futures.add(future)
        if table_result := future.result():
            total_row_count += len(table_result)
        # stop early if limit is satisfied
        if limit is not None and total_row_count >= limit:
            break

    # by now, we've either completed all tasks or satisfied the limit
    if limit is not None:
        _ = [f.cancel() for f in futures if not f.done()]

    tables = [f.result() for f in completed_futures if f.result()]

    if len(tables) < 1:
        return pa.Table.from_batches([], schema=schema_to_pyarrow(projected_schema, include_field_ids=False))

    result = pa.concat_tables(tables, promote_options="permissive")

    if limit is not None:
        return result.slice(0, limit)

    return result


def project_batches(
    tasks: Iterable[FileScanTask],
    table_metadata: TableMetadata,
    io: FileIO,
    row_filter: BooleanExpression,
    projected_schema: Schema,
    case_sensitive: bool = True,
    limit: Optional[int] = None,
) -> Iterator[pa.RecordBatch]:
    """Resolve the right columns based on the identifier.

    Args:
        tasks (Iterable[FileScanTask]): A URI or a path to a local file.
        table_metadata (TableMetadata): The table metadata of the table that's being queried
        io (FileIO): A FileIO to open streams to the object store
        row_filter (BooleanExpression): The expression for filtering rows.
        projected_schema (Schema): The output schema.
        case_sensitive (bool): Case sensitivity when looking up column names.
        limit (Optional[int]): Limit the number of records.

    Raises:
        ResolveError: When an incompatible query is done.
    """
    scheme, netloc, _ = PyArrowFileIO.parse_location(table_metadata.location)
    if isinstance(io, PyArrowFileIO):
        fs = io.fs_by_scheme(scheme, netloc)
    else:
        try:
            from pyiceberg.io.fsspec import FsspecFileIO

            if isinstance(io, FsspecFileIO):
                from pyarrow.fs import PyFileSystem

                fs = PyFileSystem(FSSpecHandler(io.get_fs(scheme)))
            else:
                raise ValueError(f"Expected PyArrowFileIO or FsspecFileIO, got: {io}")
        except ModuleNotFoundError as e:
            # When FsSpec is not installed
            raise ValueError(f"Expected PyArrowFileIO or FsspecFileIO, got: {io}") from e

    bound_row_filter = bind(table_metadata.schema(), row_filter, case_sensitive=case_sensitive)

    projected_field_ids = {
        id for id in projected_schema.field_ids if not isinstance(projected_schema.find_type(id), (MapType, ListType))
    }.union(extract_field_ids(bound_row_filter))

    deletes_per_file = _read_all_delete_files(fs, tasks)

    total_row_count = 0

    for task in tasks:
        batches = _task_to_record_batches(
            fs,
            task,
            bound_row_filter,
            projected_schema,
            projected_field_ids,
            deletes_per_file.get(task.file.file_path),
            case_sensitive,
            table_metadata.name_mapping(),
        )
        for batch in batches:
            if limit is not None:
                if total_row_count + len(batch) >= limit:
                    yield batch.slice(0, limit - total_row_count)
                    break
            yield batch
            total_row_count += len(batch)


def to_requested_schema(
<<<<<<< HEAD
    requested_schema: Schema, file_schema: Schema, batch: pa.RecordBatch, include_field_ids: bool = False
) -> pa.RecordBatch:
    # We could re-use some of these visitors
    struct_array = visit_with_partner(
        requested_schema, batch, ArrowProjectionVisitor(file_schema, include_field_ids), ArrowAccessor(file_schema)
    )
    return pa.RecordBatch.from_struct_array(struct_array)
=======
    requested_schema: Schema, file_schema: Schema, batch: pa.RecordBatch, downcast_ns_timestamp_to_us: bool = False
) -> pa.RecordBatch:
    struct_array = visit_with_partner(
        requested_schema, batch, ArrowProjectionVisitor(file_schema, downcast_ns_timestamp_to_us), ArrowAccessor(file_schema)
    )

    arrays = []
    fields = []
    for pos, field in enumerate(requested_schema.fields):
        array = struct_array.field(pos)
        arrays.append(array)
        fields.append(pa.field(field.name, array.type, field.optional))
    return pa.RecordBatch.from_arrays(arrays, schema=pa.schema(fields))
>>>>>>> 77a07c90


class ArrowProjectionVisitor(SchemaWithPartnerVisitor[pa.Array, Optional[pa.Array]]):
    file_schema: Schema

<<<<<<< HEAD
    def __init__(self, file_schema: Schema, include_field_ids: bool = False) -> None:
        self.file_schema = file_schema
        self._include_field_ids = include_field_ids

    def _cast_if_needed(self, field: NestedField, values: pa.Array) -> pa.Array:
        file_field = self.file_schema.find_field(field.field_id)
        if field.field_type.is_primitive and field.field_type != file_field.field_type:
            return values.cast(
                schema_to_pyarrow(promote(file_field.field_type, field.field_type), include_field_ids=self._include_field_ids)
            )

=======
    def __init__(self, file_schema: Schema, downcast_ns_timestamp_to_us: bool = False):
        self.file_schema = file_schema
        self.downcast_ns_timestamp_to_us = downcast_ns_timestamp_to_us

    def _cast_if_needed(self, field: NestedField, values: pa.Array) -> pa.Array:
        file_field = self.file_schema.find_field(field.field_id)
        if field.field_type.is_primitive:
            if field.field_type != file_field.field_type:
                return values.cast(schema_to_pyarrow(promote(file_field.field_type, field.field_type), include_field_ids=False))
            elif (target_type := schema_to_pyarrow(field.field_type, include_field_ids=False)) != values.type:
                # if file_field and field_type  (e.g. String) are the same
                # but the pyarrow type of the array is different from the expected type
                # (e.g. string vs larger_string), we want to cast the array to the larger type
                safe = True
                if (
                    pa.types.is_timestamp(target_type)
                    and target_type.unit == "us"
                    and pa.types.is_timestamp(values.type)
                    and values.type.unit == "ns"
                ):
                    safe = False
                return values.cast(target_type, safe=safe)
>>>>>>> 77a07c90
        return values

    def _construct_field(self, field: NestedField, arrow_type: pa.DataType) -> pa.Field:
        metadata = {}
        if field.doc:
            metadata[PYARROW_FIELD_DOC_KEY] = field.doc
        if self._include_field_ids:
            metadata[PYARROW_PARQUET_FIELD_ID_KEY] = str(field.field_id)

        return pa.field(
            name=field.name,
            type=arrow_type,
            nullable=field.optional,
            metadata=metadata,
        )

    def schema(self, schema: Schema, schema_partner: Optional[pa.Array], struct_result: Optional[pa.Array]) -> Optional[pa.Array]:
        return struct_result

    def struct(
        self, struct: StructType, struct_array: Optional[pa.Array], field_results: List[Optional[pa.Array]]
    ) -> Optional[pa.Array]:
        if struct_array is None:
            return None
        field_arrays: List[pa.Array] = []
        fields: List[pa.Field] = []
        for field, field_array in zip(struct.fields, field_results):
            if field_array is not None:
                array = self._cast_if_needed(field, field_array)
                field_arrays.append(array)
                fields.append(self._construct_field(field, array.type))
            elif field.optional:
                arrow_type = schema_to_pyarrow(field.field_type, include_field_ids=False)
                field_arrays.append(pa.nulls(len(struct_array), type=arrow_type))
                fields.append(self._construct_field(field, arrow_type))
            else:
                raise ResolveError(f"Field is required, and could not be found in the file: {field}")

        return pa.StructArray.from_arrays(arrays=field_arrays, fields=pa.struct(fields))

    def field(self, field: NestedField, _: Optional[pa.Array], field_array: Optional[pa.Array]) -> Optional[pa.Array]:
        return field_array

    def list(self, list_type: ListType, list_array: Optional[pa.Array], value_array: Optional[pa.Array]) -> Optional[pa.Array]:
        if isinstance(list_array, (pa.ListArray, pa.LargeListArray, pa.FixedSizeListArray)) and value_array is not None:
            if isinstance(value_array, pa.StructArray):
                # This can be removed once this has been fixed:
                # https://github.com/apache/arrow/issues/38809
                list_array = pa.LargeListArray.from_arrays(list_array.offsets, value_array)

            arrow_field = pa.large_list(self._construct_field(list_type.element_field, value_array.type))
            return list_array.cast(arrow_field)
        else:
            return None

    def map(
        self, map_type: MapType, map_array: Optional[pa.Array], key_result: Optional[pa.Array], value_result: Optional[pa.Array]
    ) -> Optional[pa.Array]:
        if isinstance(map_array, pa.MapArray) and key_result is not None and value_result is not None:
            arrow_field = pa.map_(
                self._construct_field(map_type.key_field, key_result.type),
                self._construct_field(map_type.value_field, value_result.type),
            )
            if isinstance(value_result, pa.StructArray):
                # Arrow does not allow reordering of fields, therefore we have to copy the array :(
                return pa.MapArray.from_arrays(map_array.offsets, key_result, value_result, arrow_field)
            else:
                return map_array.cast(arrow_field)
        else:
            return None

    def primitive(self, _: PrimitiveType, array: Optional[pa.Array]) -> Optional[pa.Array]:
        return array


class ArrowAccessor(PartnerAccessor[pa.Array]):
    file_schema: Schema

    def __init__(self, file_schema: Schema):
        self.file_schema = file_schema

    def schema_partner(self, partner: Optional[pa.Array]) -> Optional[pa.Array]:
        return partner

    def field_partner(self, partner_struct: Optional[pa.Array], field_id: int, _: str) -> Optional[pa.Array]:
        if partner_struct:
            # use the field name from the file schema
            try:
                name = self.file_schema.find_field(field_id).name
            except ValueError:
                return None

            if isinstance(partner_struct, pa.StructArray):
                return partner_struct.field(name)
            elif isinstance(partner_struct, pa.RecordBatch):
                return partner_struct.column(name)
            else:
                raise ValueError(f"Cannot find {name} in expected partner_struct type {type(partner_struct)}")

        return None

    def list_element_partner(self, partner_list: Optional[pa.Array]) -> Optional[pa.Array]:
        return partner_list.values if isinstance(partner_list, (pa.ListArray, pa.LargeListArray, pa.FixedSizeListArray)) else None

    def map_key_partner(self, partner_map: Optional[pa.Array]) -> Optional[pa.Array]:
        return partner_map.keys if isinstance(partner_map, pa.MapArray) else None

    def map_value_partner(self, partner_map: Optional[pa.Array]) -> Optional[pa.Array]:
        return partner_map.items if isinstance(partner_map, pa.MapArray) else None


def _primitive_to_physical(iceberg_type: PrimitiveType) -> str:
    return visit(iceberg_type, _PRIMITIVE_TO_PHYSICAL_TYPE_VISITOR)


class PrimitiveToPhysicalType(SchemaVisitorPerPrimitiveType[str]):
    def schema(self, schema: Schema, struct_result: str) -> str:
        raise ValueError(f"Expected primitive-type, got: {schema}")

    def struct(self, struct: StructType, field_results: List[str]) -> str:
        raise ValueError(f"Expected primitive-type, got: {struct}")

    def field(self, field: NestedField, field_result: str) -> str:
        raise ValueError(f"Expected primitive-type, got: {field}")

    def list(self, list_type: ListType, element_result: str) -> str:
        raise ValueError(f"Expected primitive-type, got: {list_type}")

    def map(self, map_type: MapType, key_result: str, value_result: str) -> str:
        raise ValueError(f"Expected primitive-type, got: {map_type}")

    def visit_fixed(self, fixed_type: FixedType) -> str:
        return "FIXED_LEN_BYTE_ARRAY"

    def visit_decimal(self, decimal_type: DecimalType) -> str:
        return "FIXED_LEN_BYTE_ARRAY"

    def visit_boolean(self, boolean_type: BooleanType) -> str:
        return "BOOLEAN"

    def visit_integer(self, integer_type: IntegerType) -> str:
        return "INT32"

    def visit_long(self, long_type: LongType) -> str:
        return "INT64"

    def visit_float(self, float_type: FloatType) -> str:
        return "FLOAT"

    def visit_double(self, double_type: DoubleType) -> str:
        return "DOUBLE"

    def visit_date(self, date_type: DateType) -> str:
        return "INT32"

    def visit_time(self, time_type: TimeType) -> str:
        return "INT64"

    def visit_timestamp(self, timestamp_type: TimestampType) -> str:
        return "INT64"

    def visit_timestamptz(self, timestamptz_type: TimestamptzType) -> str:
        return "INT64"

    def visit_string(self, string_type: StringType) -> str:
        return "BYTE_ARRAY"

    def visit_uuid(self, uuid_type: UUIDType) -> str:
        return "FIXED_LEN_BYTE_ARRAY"

    def visit_binary(self, binary_type: BinaryType) -> str:
        return "BYTE_ARRAY"


_PRIMITIVE_TO_PHYSICAL_TYPE_VISITOR = PrimitiveToPhysicalType()


class StatsAggregator:
    current_min: Any
    current_max: Any
    trunc_length: Optional[int]

    def __init__(self, iceberg_type: PrimitiveType, physical_type_string: str, trunc_length: Optional[int] = None) -> None:
        self.current_min = None
        self.current_max = None
        self.trunc_length = trunc_length

        expected_physical_type = _primitive_to_physical(iceberg_type)
        if expected_physical_type != physical_type_string:
            raise ValueError(
                f"Unexpected physical type {physical_type_string} for {iceberg_type}, expected {expected_physical_type}"
            )

        self.primitive_type = iceberg_type

    def serialize(self, value: Any) -> bytes:
        return to_bytes(self.primitive_type, value)

    def update_min(self, val: Optional[Any]) -> None:
        if self.current_min is None:
            self.current_min = val
        elif val is not None:
            self.current_min = min(val, self.current_min)

    def update_max(self, val: Optional[Any]) -> None:
        if self.current_max is None:
            self.current_max = val
        elif val is not None:
            self.current_max = max(val, self.current_max)

    def min_as_bytes(self) -> Optional[bytes]:
        if self.current_min is None:
            return None

        return self.serialize(
            self.current_min
            if self.trunc_length is None
            else TruncateTransform(width=self.trunc_length).transform(self.primitive_type)(self.current_min)
        )

    def max_as_bytes(self) -> Optional[bytes]:
        if self.current_max is None:
            return None

        if self.primitive_type == StringType():
            if not isinstance(self.current_max, str):
                raise ValueError("Expected the current_max to be a string")
            s_result = truncate_upper_bound_text_string(self.current_max, self.trunc_length)
            return self.serialize(s_result) if s_result is not None else None
        elif self.primitive_type == BinaryType():
            if not isinstance(self.current_max, bytes):
                raise ValueError("Expected the current_max to be bytes")
            b_result = truncate_upper_bound_binary_string(self.current_max, self.trunc_length)
            return self.serialize(b_result) if b_result is not None else None
        else:
            if self.trunc_length is not None:
                raise ValueError(f"{self.primitive_type} cannot be truncated")
            return self.serialize(self.current_max)


DEFAULT_TRUNCATION_LENGTH = 16
TRUNCATION_EXPR = r"^truncate\((\d+)\)$"


class MetricModeTypes(Enum):
    TRUNCATE = "truncate"
    NONE = "none"
    COUNTS = "counts"
    FULL = "full"


@dataclass(frozen=True)
class MetricsMode(Singleton):
    type: MetricModeTypes
    length: Optional[int] = None


def match_metrics_mode(mode: str) -> MetricsMode:
    sanitized_mode = mode.strip().lower()
    if sanitized_mode.startswith("truncate"):
        m = re.match(TRUNCATION_EXPR, sanitized_mode)
        if m:
            length = int(m[1])
            if length < 1:
                raise ValueError("Truncation length must be larger than 0")
            return MetricsMode(MetricModeTypes.TRUNCATE, int(m[1]))
        else:
            raise ValueError(f"Malformed truncate: {mode}")
    elif sanitized_mode == "none":
        return MetricsMode(MetricModeTypes.NONE)
    elif sanitized_mode == "counts":
        return MetricsMode(MetricModeTypes.COUNTS)
    elif sanitized_mode == "full":
        return MetricsMode(MetricModeTypes.FULL)
    else:
        raise ValueError(f"Unsupported metrics mode: {mode}")


@dataclass(frozen=True)
class StatisticsCollector:
    field_id: int
    iceberg_type: PrimitiveType
    mode: MetricsMode
    column_name: str


class PyArrowStatisticsCollector(PreOrderSchemaVisitor[List[StatisticsCollector]]):
    _field_id: int = 0
    _schema: Schema
    _properties: Dict[str, str]
    _default_mode: str

    def __init__(self, schema: Schema, properties: Dict[str, str]):
        from pyiceberg.table import TableProperties

        self._schema = schema
        self._properties = properties
        self._default_mode = self._properties.get(
            TableProperties.DEFAULT_WRITE_METRICS_MODE, TableProperties.DEFAULT_WRITE_METRICS_MODE_DEFAULT
        )

    def schema(self, schema: Schema, struct_result: Callable[[], List[StatisticsCollector]]) -> List[StatisticsCollector]:
        return struct_result()

    def struct(
        self, struct: StructType, field_results: List[Callable[[], List[StatisticsCollector]]]
    ) -> List[StatisticsCollector]:
        return list(itertools.chain(*[result() for result in field_results]))

    def field(self, field: NestedField, field_result: Callable[[], List[StatisticsCollector]]) -> List[StatisticsCollector]:
        self._field_id = field.field_id
        return field_result()

    def list(self, list_type: ListType, element_result: Callable[[], List[StatisticsCollector]]) -> List[StatisticsCollector]:
        self._field_id = list_type.element_id
        return element_result()

    def map(
        self,
        map_type: MapType,
        key_result: Callable[[], List[StatisticsCollector]],
        value_result: Callable[[], List[StatisticsCollector]],
    ) -> List[StatisticsCollector]:
        self._field_id = map_type.key_id
        k = key_result()
        self._field_id = map_type.value_id
        v = value_result()
        return k + v

    def primitive(self, primitive: PrimitiveType) -> List[StatisticsCollector]:
        from pyiceberg.table import TableProperties

        column_name = self._schema.find_column_name(self._field_id)
        if column_name is None:
            return []

        metrics_mode = match_metrics_mode(self._default_mode)

        col_mode = self._properties.get(f"{TableProperties.METRICS_MODE_COLUMN_CONF_PREFIX}.{column_name}")
        if col_mode:
            metrics_mode = match_metrics_mode(col_mode)

        if (
            not (isinstance(primitive, StringType) or isinstance(primitive, BinaryType))
            and metrics_mode.type == MetricModeTypes.TRUNCATE
        ):
            metrics_mode = MetricsMode(MetricModeTypes.FULL)

        is_nested = column_name.find(".") >= 0

        if is_nested and metrics_mode.type in [MetricModeTypes.TRUNCATE, MetricModeTypes.FULL]:
            metrics_mode = MetricsMode(MetricModeTypes.COUNTS)

        return [StatisticsCollector(field_id=self._field_id, iceberg_type=primitive, mode=metrics_mode, column_name=column_name)]


def compute_statistics_plan(
    schema: Schema,
    table_properties: Dict[str, str],
) -> Dict[int, StatisticsCollector]:
    """
    Compute the statistics plan for all columns.

    The resulting list is assumed to have the same length and same order as the columns in the pyarrow table.
    This allows the list to map from the column index to the Iceberg column ID.
    For each element, the desired metrics collection that was provided by the user in the configuration
    is computed and then adjusted according to the data type of the column. For nested columns the minimum
    and maximum values are not computed. And truncation is only applied to text of binary strings.

    Args:
        table_properties (from pyiceberg.table.metadata.TableMetadata): The Iceberg table metadata properties.
            They are required to compute the mapping of column position to iceberg schema type id. It's also
            used to set the mode for column metrics collection
    """
    stats_cols = pre_order_visit(schema, PyArrowStatisticsCollector(schema, table_properties))
    result: Dict[int, StatisticsCollector] = {}
    for stats_col in stats_cols:
        result[stats_col.field_id] = stats_col
    return result


@dataclass(frozen=True)
class ID2ParquetPath:
    field_id: int
    parquet_path: str


class ID2ParquetPathVisitor(PreOrderSchemaVisitor[List[ID2ParquetPath]]):
    _field_id: int = 0
    _path: List[str]

    def __init__(self) -> None:
        self._path = []

    def schema(self, schema: Schema, struct_result: Callable[[], List[ID2ParquetPath]]) -> List[ID2ParquetPath]:
        return struct_result()

    def struct(self, struct: StructType, field_results: List[Callable[[], List[ID2ParquetPath]]]) -> List[ID2ParquetPath]:
        return list(itertools.chain(*[result() for result in field_results]))

    def field(self, field: NestedField, field_result: Callable[[], List[ID2ParquetPath]]) -> List[ID2ParquetPath]:
        self._field_id = field.field_id
        self._path.append(field.name)
        result = field_result()
        self._path.pop()
        return result

    def list(self, list_type: ListType, element_result: Callable[[], List[ID2ParquetPath]]) -> List[ID2ParquetPath]:
        self._field_id = list_type.element_id
        self._path.append("list.element")
        result = element_result()
        self._path.pop()
        return result

    def map(
        self,
        map_type: MapType,
        key_result: Callable[[], List[ID2ParquetPath]],
        value_result: Callable[[], List[ID2ParquetPath]],
    ) -> List[ID2ParquetPath]:
        self._field_id = map_type.key_id
        self._path.append("key_value.key")
        k = key_result()
        self._path.pop()
        self._field_id = map_type.value_id
        self._path.append("key_value.value")
        v = value_result()
        self._path.pop()
        return k + v

    def primitive(self, primitive: PrimitiveType) -> List[ID2ParquetPath]:
        return [ID2ParquetPath(field_id=self._field_id, parquet_path=".".join(self._path))]


def parquet_path_to_id_mapping(
    schema: Schema,
) -> Dict[str, int]:
    """
    Compute the mapping of parquet column path to Iceberg ID.

    For each column, the parquet file metadata has a path_in_schema attribute that follows
    a specific naming scheme for nested columnds. This function computes a mapping of
    the full paths to the corresponding Iceberg IDs.

    Args:
        schema (pyiceberg.schema.Schema): The current table schema.
    """
    result: Dict[str, int] = {}
    for pair in pre_order_visit(schema, ID2ParquetPathVisitor()):
        result[pair.parquet_path] = pair.field_id
    return result


@dataclass(frozen=True)
class DataFileStatistics:
    record_count: int
    column_sizes: Dict[int, int]
    value_counts: Dict[int, int]
    null_value_counts: Dict[int, int]
    nan_value_counts: Dict[int, int]
    column_aggregates: Dict[int, StatsAggregator]
    split_offsets: List[int]

    def _partition_value(self, partition_field: PartitionField, schema: Schema) -> Any:
        if partition_field.source_id not in self.column_aggregates:
            return None

        if not partition_field.transform.preserves_order:
            raise ValueError(
                f"Cannot infer partition value from parquet metadata for a non-linear Partition Field: {partition_field.name} with transform {partition_field.transform}"
            )

        lower_value = partition_record_value(
            partition_field=partition_field,
            value=self.column_aggregates[partition_field.source_id].current_min,
            schema=schema,
        )
        upper_value = partition_record_value(
            partition_field=partition_field,
            value=self.column_aggregates[partition_field.source_id].current_max,
            schema=schema,
        )
        if lower_value != upper_value:
            raise ValueError(
                f"Cannot infer partition value from parquet metadata as there are more than one partition values for Partition Field: {partition_field.name}. {lower_value=}, {upper_value=}"
            )
        return lower_value

    def partition(self, partition_spec: PartitionSpec, schema: Schema) -> Record:
        return Record(**{field.name: self._partition_value(field, schema) for field in partition_spec.fields})

    def to_serialized_dict(self) -> Dict[str, Any]:
        lower_bounds = {}
        upper_bounds = {}

        for k, agg in self.column_aggregates.items():
            _min = agg.min_as_bytes()
            if _min is not None:
                lower_bounds[k] = _min
            _max = agg.max_as_bytes()
            if _max is not None:
                upper_bounds[k] = _max
        return {
            "record_count": self.record_count,
            "column_sizes": self.column_sizes,
            "value_counts": self.value_counts,
            "null_value_counts": self.null_value_counts,
            "nan_value_counts": self.nan_value_counts,
            "lower_bounds": lower_bounds,
            "upper_bounds": upper_bounds,
            "split_offsets": self.split_offsets,
        }


def data_file_statistics_from_parquet_metadata(
    parquet_metadata: pq.FileMetaData,
    stats_columns: Dict[int, StatisticsCollector],
    parquet_column_mapping: Dict[str, int],
) -> DataFileStatistics:
    """
    Compute and return DataFileStatistics that includes the following.

    - record_count
    - column_sizes
    - value_counts
    - null_value_counts
    - nan_value_counts
    - column_aggregates
    - split_offsets

    Args:
        parquet_metadata (pyarrow.parquet.FileMetaData): A pyarrow metadata object.
        stats_columns (Dict[int, StatisticsCollector]): The statistics gathering plan. It is required to
            set the mode for column metrics collection
        parquet_column_mapping (Dict[str, int]): The mapping of the parquet file name to the field ID
    """
    if parquet_metadata.num_columns != len(stats_columns):
        raise ValueError(
            f"Number of columns in statistics configuration ({len(stats_columns)}) is different from the number of columns in pyarrow table ({parquet_metadata.num_columns})"
        )

    if parquet_metadata.num_columns != len(parquet_column_mapping):
        raise ValueError(
            f"Number of columns in column mapping ({len(parquet_column_mapping)}) is different from the number of columns in pyarrow table ({parquet_metadata.num_columns})"
        )

    column_sizes: Dict[int, int] = {}
    value_counts: Dict[int, int] = {}
    split_offsets: List[int] = []

    null_value_counts: Dict[int, int] = {}
    nan_value_counts: Dict[int, int] = {}

    col_aggs = {}

    for r in range(parquet_metadata.num_row_groups):
        # References:
        # https://github.com/apache/iceberg/blob/fc381a81a1fdb8f51a0637ca27cd30673bd7aad3/parquet/src/main/java/org/apache/iceberg/parquet/ParquetUtil.java#L232
        # https://github.com/apache/parquet-mr/blob/ac29db4611f86a07cc6877b416aa4b183e09b353/parquet-hadoop/src/main/java/org/apache/parquet/hadoop/metadata/ColumnChunkMetaData.java#L184

        row_group = parquet_metadata.row_group(r)

        data_offset = row_group.column(0).data_page_offset
        dictionary_offset = row_group.column(0).dictionary_page_offset

        if row_group.column(0).has_dictionary_page and dictionary_offset < data_offset:
            split_offsets.append(dictionary_offset)
        else:
            split_offsets.append(data_offset)

        invalidate_col: Set[int] = set()

        for pos in range(parquet_metadata.num_columns):
            column = row_group.column(pos)
            field_id = parquet_column_mapping[column.path_in_schema]

            stats_col = stats_columns[field_id]

            column_sizes.setdefault(field_id, 0)
            column_sizes[field_id] += column.total_compressed_size

            if stats_col.mode == MetricsMode(MetricModeTypes.NONE):
                continue

            value_counts[field_id] = value_counts.get(field_id, 0) + column.num_values

            if column.is_stats_set:
                try:
                    statistics = column.statistics

                    if statistics.has_null_count:
                        null_value_counts[field_id] = null_value_counts.get(field_id, 0) + statistics.null_count

                    if stats_col.mode == MetricsMode(MetricModeTypes.COUNTS):
                        continue

                    if field_id not in col_aggs:
                        col_aggs[field_id] = StatsAggregator(
                            stats_col.iceberg_type, statistics.physical_type, stats_col.mode.length
                        )

                    col_aggs[field_id].update_min(statistics.min)
                    col_aggs[field_id].update_max(statistics.max)

                except pyarrow.lib.ArrowNotImplementedError as e:
                    invalidate_col.add(field_id)
                    logger.warning(e)
            else:
                invalidate_col.add(field_id)
                logger.warning("PyArrow statistics missing for column %d when writing file", pos)

    split_offsets.sort()

    for field_id in invalidate_col:
        del col_aggs[field_id]
        del null_value_counts[field_id]

    return DataFileStatistics(
        record_count=parquet_metadata.num_rows,
        column_sizes=column_sizes,
        value_counts=value_counts,
        null_value_counts=null_value_counts,
        nan_value_counts=nan_value_counts,
        column_aggregates=col_aggs,
        split_offsets=split_offsets,
    )


def write_file(io: FileIO, table_metadata: TableMetadata, tasks: Iterator[WriteTask]) -> Iterator[DataFile]:
    from pyiceberg.table import DOWNCAST_NS_TIMESTAMP_TO_US_ON_WRITE, PropertyUtil, TableProperties

    parquet_writer_kwargs = _get_parquet_writer_kwargs(table_metadata.properties)
    row_group_size = PropertyUtil.property_as_int(
        properties=table_metadata.properties,
        property_name=TableProperties.PARQUET_ROW_GROUP_SIZE_BYTES,
        default=TableProperties.PARQUET_ROW_GROUP_SIZE_BYTES_DEFAULT,
    )

    def write_parquet(task: WriteTask) -> DataFile:
        table_schema = task.schema

        # if schema needs to be transformed, use the transformed schema and adjust the arrow table accordingly
        # otherwise use the original schema
        if (sanitized_schema := sanitize_column_names(table_schema)) != table_schema:
            file_schema = sanitized_schema
        else:
            file_schema = table_schema

        downcast_ns_timestamp_to_us = Config().get_bool(DOWNCAST_NS_TIMESTAMP_TO_US_ON_WRITE) or False
        batches = [
<<<<<<< HEAD
            to_requested_schema(requested_schema=file_schema, file_schema=table_schema, batch=batch, include_field_ids=True)
=======
            to_requested_schema(
                requested_schema=file_schema,
                file_schema=table_schema,
                batch=batch,
                downcast_ns_timestamp_to_us=downcast_ns_timestamp_to_us,
            )
>>>>>>> 77a07c90
            for batch in task.record_batches
        ]
        arrow_table = pa.Table.from_batches(batches)
        file_path = f'{table_metadata.location}/data/{task.generate_data_file_path("parquet")}'
        fo = io.new_output(file_path)
        with fo.create(overwrite=True) as fos:
            with pq.ParquetWriter(fos, schema=arrow_table.schema, **parquet_writer_kwargs) as writer:
                writer.write(arrow_table, row_group_size=row_group_size)
        statistics = data_file_statistics_from_parquet_metadata(
            parquet_metadata=writer.writer.metadata,
            stats_columns=compute_statistics_plan(file_schema, table_metadata.properties),
            parquet_column_mapping=parquet_path_to_id_mapping(file_schema),
        )
        data_file = DataFile(
            content=DataFileContent.DATA,
            file_path=file_path,
            file_format=FileFormat.PARQUET,
            partition=task.partition_key.partition if task.partition_key else Record(),
            file_size_in_bytes=len(fo),
            # After this has been fixed:
            # https://github.com/apache/iceberg-python/issues/271
            # sort_order_id=task.sort_order_id,
            sort_order_id=None,
            # Just copy these from the table for now
            spec_id=table_metadata.default_spec_id,
            equality_ids=None,
            key_metadata=None,
            **statistics.to_serialized_dict(),
        )

        return data_file

    executor = ExecutorFactory.get_or_create()
    data_files = executor.map(write_parquet, tasks)

    return iter(data_files)


def bin_pack_arrow_table(tbl: pa.Table, target_file_size: int) -> Iterator[List[pa.RecordBatch]]:
    from pyiceberg.utils.bin_packing import PackingIterator

    avg_row_size_bytes = tbl.nbytes / tbl.num_rows
    target_rows_per_file = target_file_size // avg_row_size_bytes
    batches = tbl.to_batches(max_chunksize=target_rows_per_file)
    bin_packed_record_batches = PackingIterator(
        items=batches,
        target_weight=target_file_size,
        lookback=len(batches),  # ignore lookback
        weight_func=lambda x: x.nbytes,
        largest_bin_first=False,
    )
    return bin_packed_record_batches


def parquet_files_to_data_files(io: FileIO, table_metadata: TableMetadata, file_paths: Iterator[str]) -> Iterator[DataFile]:
    for file_path in file_paths:
        input_file = io.new_input(file_path)
        with input_file.open() as input_stream:
            parquet_metadata = pq.read_metadata(input_stream)

        if visit_pyarrow(parquet_metadata.schema.to_arrow_schema(), _HasIds()):
            raise NotImplementedError(
                f"Cannot add file {file_path} because it has field IDs. `add_files` only supports addition of files without field_ids"
            )
        schema = table_metadata.schema()
        statistics = data_file_statistics_from_parquet_metadata(
            parquet_metadata=parquet_metadata,
            stats_columns=compute_statistics_plan(schema, table_metadata.properties),
            parquet_column_mapping=parquet_path_to_id_mapping(schema),
        )
        data_file = DataFile(
            content=DataFileContent.DATA,
            file_path=file_path,
            file_format=FileFormat.PARQUET,
            partition=statistics.partition(table_metadata.spec(), table_metadata.schema()),
            file_size_in_bytes=len(input_file),
            sort_order_id=None,
            spec_id=table_metadata.default_spec_id,
            equality_ids=None,
            key_metadata=None,
            **statistics.to_serialized_dict(),
        )

        yield data_file


ICEBERG_UNCOMPRESSED_CODEC = "uncompressed"
PYARROW_UNCOMPRESSED_CODEC = "none"


def _get_parquet_writer_kwargs(table_properties: Properties) -> Dict[str, Any]:
    from pyiceberg.table import PropertyUtil, TableProperties

    for key_pattern in [
        TableProperties.PARQUET_ROW_GROUP_SIZE_BYTES,
        TableProperties.PARQUET_PAGE_ROW_LIMIT,
        TableProperties.PARQUET_BLOOM_FILTER_MAX_BYTES,
        f"{TableProperties.PARQUET_BLOOM_FILTER_COLUMN_ENABLED_PREFIX}.*",
    ]:
        if unsupported_keys := fnmatch.filter(table_properties, key_pattern):
            raise NotImplementedError(f"Parquet writer option(s) {unsupported_keys} not implemented")

    compression_codec = table_properties.get(TableProperties.PARQUET_COMPRESSION, TableProperties.PARQUET_COMPRESSION_DEFAULT)
    compression_level = PropertyUtil.property_as_int(
        properties=table_properties,
        property_name=TableProperties.PARQUET_COMPRESSION_LEVEL,
        default=TableProperties.PARQUET_COMPRESSION_LEVEL_DEFAULT,
    )
    if compression_codec == ICEBERG_UNCOMPRESSED_CODEC:
        compression_codec = PYARROW_UNCOMPRESSED_CODEC

    return {
        "compression": compression_codec,
        "compression_level": compression_level,
        "data_page_size": PropertyUtil.property_as_int(
            properties=table_properties,
            property_name=TableProperties.PARQUET_PAGE_SIZE_BYTES,
            default=TableProperties.PARQUET_PAGE_SIZE_BYTES_DEFAULT,
        ),
        "dictionary_pagesize_limit": PropertyUtil.property_as_int(
            properties=table_properties,
            property_name=TableProperties.PARQUET_DICT_SIZE_BYTES,
            default=TableProperties.PARQUET_DICT_SIZE_BYTES_DEFAULT,
        ),
        "write_batch_size": PropertyUtil.property_as_int(
            properties=table_properties,
            property_name=TableProperties.PARQUET_PAGE_ROW_LIMIT,
            default=TableProperties.PARQUET_PAGE_ROW_LIMIT_DEFAULT,
        ),
    }


def _dataframe_to_data_files(
    table_metadata: TableMetadata,
    df: pa.Table,
    io: FileIO,
    write_uuid: Optional[uuid.UUID] = None,
    counter: Optional[itertools.count[int]] = None,
) -> Iterable[DataFile]:
    """Convert a PyArrow table into a DataFile.

    Returns:
        An iterable that supplies datafiles that represent the table.
    """
    from pyiceberg.table import PropertyUtil, TableProperties, WriteTask

    counter = counter or itertools.count(0)
    write_uuid = write_uuid or uuid.uuid4()
    target_file_size: int = PropertyUtil.property_as_int(  # type: ignore  # The property is set with non-None value.
        properties=table_metadata.properties,
        property_name=TableProperties.WRITE_TARGET_FILE_SIZE_BYTES,
        default=TableProperties.WRITE_TARGET_FILE_SIZE_BYTES_DEFAULT,
    )

    if table_metadata.spec().is_unpartitioned():
        yield from write_file(
            io=io,
            table_metadata=table_metadata,
            tasks=iter([
                WriteTask(write_uuid=write_uuid, task_id=next(counter), record_batches=batches, schema=table_metadata.schema())
                for batches in bin_pack_arrow_table(df, target_file_size)
            ]),
        )
    else:
        from pyiceberg.table import _determine_partitions

        partitions = _determine_partitions(spec=table_metadata.spec(), schema=table_metadata.schema(), arrow_table=df)
        yield from write_file(
            io=io,
            table_metadata=table_metadata,
            tasks=iter([
                WriteTask(
                    write_uuid=write_uuid,
                    task_id=next(counter),
                    record_batches=batches,
                    partition_key=partition.partition_key,
                    schema=table_metadata.schema(),
                )
                for partition in partitions
                for batches in bin_pack_arrow_table(partition.arrow_table_partition, target_file_size)
            ]),
        )<|MERGE_RESOLUTION|>--- conflicted
+++ resolved
@@ -1274,56 +1274,31 @@
 
 
 def to_requested_schema(
-<<<<<<< HEAD
-    requested_schema: Schema, file_schema: Schema, batch: pa.RecordBatch, include_field_ids: bool = False
+    requested_schema: Schema, file_schema: Schema, batch: pa.RecordBatch,  downcast_ns_timestamp_to_us: bool = False, include_field_ids: bool = False
 ) -> pa.RecordBatch:
     # We could re-use some of these visitors
     struct_array = visit_with_partner(
-        requested_schema, batch, ArrowProjectionVisitor(file_schema, include_field_ids), ArrowAccessor(file_schema)
+        requested_schema, batch, ArrowProjectionVisitor(file_schema, downcast_ns_timestamp_to_us, include_field_ids), ArrowAccessor(file_schema)
     )
     return pa.RecordBatch.from_struct_array(struct_array)
-=======
-    requested_schema: Schema, file_schema: Schema, batch: pa.RecordBatch, downcast_ns_timestamp_to_us: bool = False
-) -> pa.RecordBatch:
-    struct_array = visit_with_partner(
-        requested_schema, batch, ArrowProjectionVisitor(file_schema, downcast_ns_timestamp_to_us), ArrowAccessor(file_schema)
-    )
-
-    arrays = []
-    fields = []
-    for pos, field in enumerate(requested_schema.fields):
-        array = struct_array.field(pos)
-        arrays.append(array)
-        fields.append(pa.field(field.name, array.type, field.optional))
-    return pa.RecordBatch.from_arrays(arrays, schema=pa.schema(fields))
->>>>>>> 77a07c90
-
 
 class ArrowProjectionVisitor(SchemaWithPartnerVisitor[pa.Array, Optional[pa.Array]]):
     file_schema: Schema
-
-<<<<<<< HEAD
-    def __init__(self, file_schema: Schema, include_field_ids: bool = False) -> None:
+    _include_field_ids: bool
+
+    def __init__(self, file_schema: Schema,  downcast_ns_timestamp_to_us: bool = False, include_field_ids: bool = False) -> None:
         self.file_schema = file_schema
         self._include_field_ids = include_field_ids
+        self.downcast_ns_timestamp_to_us = downcast_ns_timestamp_to_us
 
     def _cast_if_needed(self, field: NestedField, values: pa.Array) -> pa.Array:
         file_field = self.file_schema.find_field(field.field_id)
-        if field.field_type.is_primitive and field.field_type != file_field.field_type:
-            return values.cast(
-                schema_to_pyarrow(promote(file_field.field_type, field.field_type), include_field_ids=self._include_field_ids)
-            )
-
-=======
-    def __init__(self, file_schema: Schema, downcast_ns_timestamp_to_us: bool = False):
-        self.file_schema = file_schema
-        self.downcast_ns_timestamp_to_us = downcast_ns_timestamp_to_us
-
-    def _cast_if_needed(self, field: NestedField, values: pa.Array) -> pa.Array:
-        file_field = self.file_schema.find_field(field.field_id)
+
         if field.field_type.is_primitive:
             if field.field_type != file_field.field_type:
-                return values.cast(schema_to_pyarrow(promote(file_field.field_type, field.field_type), include_field_ids=False))
+                return values.cast(
+                    schema_to_pyarrow(promote(file_field.field_type, field.field_type), include_field_ids=self._include_field_ids)
+                )
             elif (target_type := schema_to_pyarrow(field.field_type, include_field_ids=False)) != values.type:
                 # if file_field and field_type  (e.g. String) are the same
                 # but the pyarrow type of the array is different from the expected type
@@ -1337,7 +1312,6 @@
                 ):
                     safe = False
                 return values.cast(target_type, safe=safe)
->>>>>>> 77a07c90
         return values
 
     def _construct_field(self, field: NestedField, arrow_type: pa.DataType) -> pa.Field:
@@ -1988,16 +1962,13 @@
 
         downcast_ns_timestamp_to_us = Config().get_bool(DOWNCAST_NS_TIMESTAMP_TO_US_ON_WRITE) or False
         batches = [
-<<<<<<< HEAD
-            to_requested_schema(requested_schema=file_schema, file_schema=table_schema, batch=batch, include_field_ids=True)
-=======
             to_requested_schema(
                 requested_schema=file_schema,
                 file_schema=table_schema,
                 batch=batch,
                 downcast_ns_timestamp_to_us=downcast_ns_timestamp_to_us,
+                include_field_ids=True
             )
->>>>>>> 77a07c90
             for batch in task.record_batches
         ]
         arrow_table = pa.Table.from_batches(batches)
