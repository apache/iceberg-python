# Licensed to the Apache Software Foundation (ASF) under one
# or more contributor license agreements.  See the NOTICE file
# distributed with this work for additional information
# regarding copyright ownership.  The ASF licenses this file
# to you under the Apache License, Version 2.0 (the
# "License"); you may not use this file except in compliance
# with the License.  You may obtain a copy of the License at
#
#   http://www.apache.org/licenses/LICENSE-2.0
#
# Unless required by applicable law or agreed to in writing,
# software distributed under the License is distributed on an
# "AS IS" BASIS, WITHOUT WARRANTIES OR CONDITIONS OF ANY
# KIND, either express or implied.  See the License for the
# specific language governing permissions and limitations
# under the License.
"""FileIO implementation for reading and writing table files that uses fsspec compatible filesystems."""

import errno
import json
import logging
import os
from copy import copy
from functools import lru_cache, partial
from typing import (
    Any,
    Callable,
    Dict,
    Union,
)
from urllib.parse import urlparse

import requests
from botocore import UNSIGNED
from botocore.awsrequest import AWSRequest
from fsspec import AbstractFileSystem
from fsspec.implementations.local import LocalFileSystem
from requests import HTTPError

from pyiceberg.catalog import TOKEN
from pyiceberg.exceptions import SignError
from pyiceberg.io import (
    ADLFS_ACCOUNT_KEY,
    ADLFS_ACCOUNT_NAME,
    ADLFS_CLIENT_ID,
    ADLFS_CONNECTION_STRING,
    ADLFS_SAS_TOKEN,
    ADLFS_TENANT_ID,
    GCS_ACCESS,
    GCS_CACHE_TIMEOUT,
    GCS_CONSISTENCY,
    GCS_DEFAULT_LOCATION,
    GCS_ENDPOINT,
    GCS_PROJECT_ID,
    GCS_REQUESTER_PAYS,
    GCS_SESSION_KWARGS,
    GCS_TOKEN,
    GCS_VERSION_AWARE,
    S3_ACCESS_KEY_ID,
    S3_CONNECT_TIMEOUT,
    S3_ENDPOINT,
    S3_PROXY_URI,
    S3_REGION,
    S3_SECRET_ACCESS_KEY,
    S3_SESSION_TOKEN,
<<<<<<< HEAD
    S3_SIGNER_URI,
=======
    ADLFS_ClIENT_SECRET,
>>>>>>> 8d79664d
    FileIO,
    InputFile,
    InputStream,
    OutputFile,
    OutputStream,
)
from pyiceberg.typedef import Properties

logger = logging.getLogger(__name__)


def s3v4_rest_signer(properties: Properties, request: AWSRequest, **_: Any) -> AWSRequest:
    if TOKEN not in properties:
        raise SignError("Signer set, but token is not available")

    signer_url = properties.get(S3_SIGNER_URI, properties["uri"]).rstrip("/")
    signer_headers = {"Authorization": f"Bearer {properties[TOKEN]}"}
    signer_body = {
        "method": request.method,
        "region": request.context["client_region"],
        "uri": request.url,
        "headers": {key: [val] for key, val in request.headers.items()},
    }

    response = requests.post(f"{signer_url}/v1/aws/s3/sign", headers=signer_headers, json=signer_body)
    try:
        response.raise_for_status()
        response_json = response.json()
    except HTTPError as e:
        raise SignError(f"Failed to sign request {response.status_code}: {signer_body}") from e

    for key, value in response_json["headers"].items():
        request.headers.add_header(key, ", ".join(value))

    request.url = response_json["uri"]

    return request


SIGNERS: Dict[str, Callable[[Properties, AWSRequest], AWSRequest]] = {"S3V4RestSigner": s3v4_rest_signer}


def _file(_: Properties) -> LocalFileSystem:
    return LocalFileSystem(auto_mkdir=True)


def _s3(properties: Properties) -> AbstractFileSystem:
    from s3fs import S3FileSystem

    client_kwargs = {
        "endpoint_url": properties.get(S3_ENDPOINT),
        "aws_access_key_id": properties.get(S3_ACCESS_KEY_ID),
        "aws_secret_access_key": properties.get(S3_SECRET_ACCESS_KEY),
        "aws_session_token": properties.get(S3_SESSION_TOKEN),
        "region_name": properties.get(S3_REGION),
    }
    config_kwargs = {}
    register_events: Dict[str, Callable[[Properties], None]] = {}

    if signer := properties.get("s3.signer"):
        logger.info("Loading signer %s", signer)
        if singer_func := SIGNERS.get(signer):
            singer_func_with_properties = partial(singer_func, properties)
            register_events["before-sign.s3"] = singer_func_with_properties

            # Disable the AWS Signer
            config_kwargs["signature_version"] = UNSIGNED
        else:
            raise ValueError(f"Signer not available: {signer}")

    if proxy_uri := properties.get(S3_PROXY_URI):
        config_kwargs["proxies"] = {"http": proxy_uri, "https": proxy_uri}

    if connect_timeout := properties.get(S3_CONNECT_TIMEOUT):
        config_kwargs["connect_timeout"] = float(connect_timeout)

    fs = S3FileSystem(client_kwargs=client_kwargs, config_kwargs=config_kwargs)

    for event_name, event_function in register_events.items():
        fs.s3.meta.events.register_last(event_name, event_function, unique_id=1925)

    return fs


def _gs(properties: Properties) -> AbstractFileSystem:
    # https://gcsfs.readthedocs.io/en/latest/api.html#gcsfs.core.GCSFileSystem
    from gcsfs import GCSFileSystem

    return GCSFileSystem(
        project=properties.get(GCS_PROJECT_ID),
        access=properties.get(GCS_ACCESS, "full_control"),
        token=properties.get(GCS_TOKEN),
        consistency=properties.get(GCS_CONSISTENCY, "none"),
        cache_timeout=properties.get(GCS_CACHE_TIMEOUT),
        requester_pays=properties.get(GCS_REQUESTER_PAYS, False),
        session_kwargs=json.loads(properties.get(GCS_SESSION_KWARGS, "{}")),
        endpoint_url=properties.get(GCS_ENDPOINT),
        default_location=properties.get(GCS_DEFAULT_LOCATION),
        version_aware=properties.get(GCS_VERSION_AWARE, "false").lower() == "true",
    )


def _adlfs(properties: Properties) -> AbstractFileSystem:
    from adlfs import AzureBlobFileSystem

    return AzureBlobFileSystem(
        connection_string=properties.get(ADLFS_CONNECTION_STRING),
        account_name=properties.get(ADLFS_ACCOUNT_NAME),
        account_key=properties.get(ADLFS_ACCOUNT_KEY),
        sas_token=properties.get(ADLFS_SAS_TOKEN),
        tenant_id=properties.get(ADLFS_TENANT_ID),
        client_id=properties.get(ADLFS_CLIENT_ID),
        client_secret=properties.get(ADLFS_ClIENT_SECRET),
    )


SCHEME_TO_FS = {
    "": _file,
    "file": _file,
    "s3": _s3,
    "s3a": _s3,
    "s3n": _s3,
    "abfs": _adlfs,
    "abfss": _adlfs,
    "gs": _gs,
    "gcs": _gs,
}


class FsspecInputFile(InputFile):
    """An input file implementation for the FsspecFileIO.

    Args:
        location (str): A URI to a file location.
        fs (AbstractFileSystem): An fsspec filesystem instance.
    """

    def __init__(self, location: str, fs: AbstractFileSystem):
        self._fs = fs
        super().__init__(location=location)

    def __len__(self) -> int:
        """Return the total length of the file, in bytes."""
        object_info = self._fs.info(self.location)
        if size := object_info.get("Size"):
            return size
        elif size := object_info.get("size"):
            return size
        raise RuntimeError(f"Cannot retrieve object info: {self.location}")

    def exists(self) -> bool:
        """Check whether the location exists."""
        return self._fs.lexists(self.location)

    def open(self, seekable: bool = True) -> InputStream:
        """Create an input stream for reading the contents of the file.

        Args:
            seekable: If the stream should support seek, or if it is consumed sequential.

        Returns:
            OpenFile: An fsspec compliant file-like object.

        Raises:
            FileNotFoundError: If the file does not exist.
        """
        try:
            return self._fs.open(self.location, "rb")
        except FileNotFoundError as e:
            # To have a consistent error handling experience, make sure exception contains missing file location.
            raise e if e.filename else FileNotFoundError(errno.ENOENT, os.strerror(errno.ENOENT), self.location) from e


class FsspecOutputFile(OutputFile):
    """An output file implementation for the FsspecFileIO.

    Args:
        location (str): A URI to a file location.
        fs (AbstractFileSystem): An fsspec filesystem instance.
    """

    def __init__(self, location: str, fs: AbstractFileSystem):
        self._fs = fs
        super().__init__(location=location)

    def __len__(self) -> int:
        """Return the total length of the file, in bytes."""
        object_info = self._fs.info(self.location)
        if size := object_info.get("Size"):
            return size
        elif size := object_info.get("size"):
            return size
        raise RuntimeError(f"Cannot retrieve object info: {self.location}")

    def exists(self) -> bool:
        """Check whether the location exists."""
        return self._fs.lexists(self.location)

    def create(self, overwrite: bool = False) -> OutputStream:
        """Create an output stream for reading the contents of the file.

        Args:
            overwrite (bool): Whether to overwrite the file if it already exists.

        Returns:
            OpenFile: An fsspec compliant file-like object.

        Raises:
            FileExistsError: If the file already exists at the location and overwrite is set to False.

        Note:
            If overwrite is set to False, a check is first performed to verify that the file does not exist.
            This is not thread-safe and a possibility does exist that the file can be created by a concurrent
            process after the existence check yet before the output stream is created. In such a case, the default
            behavior will truncate the contents of the existing file when opening the output stream.
        """
        if not overwrite and self.exists():
            raise FileExistsError(f"Cannot create file, file already exists: {self.location}")
        return self._fs.open(self.location, "wb")

    def to_input_file(self) -> FsspecInputFile:
        """Return a new FsspecInputFile for the location at `self.location`."""
        return FsspecInputFile(location=self.location, fs=self._fs)


class FsspecFileIO(FileIO):
    """A FileIO implementation that uses fsspec."""

    def __init__(self, properties: Properties):
        self._scheme_to_fs = {}
        self._scheme_to_fs.update(SCHEME_TO_FS)
        self.get_fs: Callable[[str], AbstractFileSystem] = lru_cache(self._get_fs)
        super().__init__(properties=properties)

    def new_input(self, location: str) -> FsspecInputFile:
        """Get an FsspecInputFile instance to read bytes from the file at the given location.

        Args:
            location (str): A URI or a path to a local file.

        Returns:
            FsspecInputFile: An FsspecInputFile instance for the given location.
        """
        uri = urlparse(location)
        fs = self.get_fs(uri.scheme)
        return FsspecInputFile(location=location, fs=fs)

    def new_output(self, location: str) -> FsspecOutputFile:
        """Get an FsspecOutputFile instance to write bytes to the file at the given location.

        Args:
            location (str): A URI or a path to a local file.

        Returns:
            FsspecOutputFile: An FsspecOutputFile instance for the given location.
        """
        uri = urlparse(location)
        fs = self.get_fs(uri.scheme)
        return FsspecOutputFile(location=location, fs=fs)

    def delete(self, location: Union[str, InputFile, OutputFile]) -> None:
        """Delete the file at the given location.

        Args:
            location (Union[str, InputFile, OutputFile]): The URI to the file--if an InputFile instance or an
                OutputFile instance is provided, the location attribute for that instance is used as the location
                to delete.
        """
        if isinstance(location, (InputFile, OutputFile)):
            str_location = location.location  # Use InputFile or OutputFile location
        else:
            str_location = location

        uri = urlparse(str_location)
        fs = self.get_fs(uri.scheme)
        fs.rm(str_location)

    def _get_fs(self, scheme: str) -> AbstractFileSystem:
        """Get a filesystem for a specific scheme."""
        if scheme not in self._scheme_to_fs:
            raise ValueError(f"No registered filesystem for scheme: {scheme}")
        return self._scheme_to_fs[scheme](self.properties)

    def __getstate__(self) -> Dict[str, Any]:
        """Create a dictionary of the FsSpecFileIO fields used when pickling."""
        fileio_copy = copy(self.__dict__)
        fileio_copy["get_fs"] = None
        return fileio_copy

    def __setstate__(self, state: Dict[str, Any]) -> None:
        """Deserialize the state into a FsSpecFileIO instance."""
        self.__dict__ = state
        self.get_fs = lru_cache(self._get_fs)<|MERGE_RESOLUTION|>--- conflicted
+++ resolved
@@ -63,11 +63,8 @@
     S3_REGION,
     S3_SECRET_ACCESS_KEY,
     S3_SESSION_TOKEN,
-<<<<<<< HEAD
     S3_SIGNER_URI,
-=======
     ADLFS_ClIENT_SECRET,
->>>>>>> 8d79664d
     FileIO,
     InputFile,
     InputStream,
