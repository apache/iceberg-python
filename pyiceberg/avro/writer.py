# Licensed to the Apache Software Foundation (ASF) under one
# or more contributor license agreements.  See the NOTICE file
# distributed with this work for additional information
# regarding copyright ownership.  The ASF licenses this file
# to you under the Apache License, Version 2.0 (the
# "License"); you may not use this file except in compliance
# with the License.  You may obtain a copy of the License at
#
#   http://www.apache.org/licenses/LICENSE-2.0
#
# Unless required by applicable law or agreed to in writing,
# software distributed under the License is distributed on an
# "AS IS" BASIS, WITHOUT WARRANTIES OR CONDITIONS OF ANY
# KIND, either express or implied.  See the License for the
# specific language governing permissions and limitations
# under the License.
"""
Classes for building the Writer tree.

Constructing a writer tree from the schema makes it easy
to decouple the writing implementation from the schema.
"""
from __future__ import annotations

from abc import abstractmethod
from dataclasses import dataclass
from dataclasses import field as dataclassfield
from typing import (
    Any,
    Dict,
    List,
    Optional,
    Tuple,
)
from uuid import UUID

from pyiceberg.avro.encoder import BinaryEncoder
from pyiceberg.typedef import Record
from pyiceberg.utils.decimal import decimal_required_bytes, decimal_to_bytes
from pyiceberg.utils.singleton import Singleton


@dataclass(frozen=True)
class Writer(Singleton):
    @abstractmethod
    def write(self, encoder: BinaryEncoder, val: Any) -> Any:
        ...

    def __repr__(self) -> str:
        """Return string representation of this object."""
        return f"{self.__class__.__name__}()"


@dataclass(frozen=True)
<<<<<<< HEAD
class NoneWriter(Writer):
    def write(self, encoder: BinaryEncoder, __: Any) -> None:
        encoder.write_int(0)


@dataclass(frozen=True)
=======
>>>>>>> 88cfe6d0
class BooleanWriter(Writer):
    def write(self, encoder: BinaryEncoder, val: bool) -> None:
        encoder.write_boolean(val)


@dataclass(frozen=True)
class IntegerWriter(Writer):
    """Longs and ints are encoded the same way, and there is no long in Python."""

    def write(self, encoder: BinaryEncoder, val: int) -> None:
        encoder.write_int(val)


@dataclass(frozen=True)
class FloatWriter(Writer):
    def write(self, encoder: BinaryEncoder, val: float) -> None:
        encoder.write_float(val)


@dataclass(frozen=True)
class DoubleWriter(Writer):
    def write(self, encoder: BinaryEncoder, val: float) -> None:
        encoder.write_double(val)


@dataclass(frozen=True)
class DateWriter(Writer):
    def write(self, encoder: BinaryEncoder, val: int) -> None:
        encoder.write_int(val)


@dataclass(frozen=True)
class TimeWriter(Writer):
    def write(self, encoder: BinaryEncoder, val: int) -> None:
        encoder.write_int(val)


@dataclass(frozen=True)
class TimestampWriter(Writer):
    def write(self, encoder: BinaryEncoder, val: int) -> None:
        encoder.write_int(val)


@dataclass(frozen=True)
class TimestamptzWriter(Writer):
    def write(self, encoder: BinaryEncoder, val: int) -> None:
        encoder.write_int(val)


@dataclass(frozen=True)
class StringWriter(Writer):
    def write(self, encoder: BinaryEncoder, val: Any) -> None:
        encoder.write_utf8(val)


@dataclass(frozen=True)
class UUIDWriter(Writer):
    def write(self, encoder: BinaryEncoder, val: UUID) -> None:
        encoder.write(val.bytes)


@dataclass(frozen=True)
class FixedWriter(Writer):
    _len: int = dataclassfield()

    def write(self, encoder: BinaryEncoder, val: bytes) -> None:
        if len(val) != self._len:
            raise ValueError(f"Expected {self._len} bytes, got {len(val)}")
        encoder.write(val)

    def __len__(self) -> int:
        """Return the length of this object."""
        return self._len

    def __repr__(self) -> str:
        """Return string representation of this object."""
        return f"FixedWriter({self._len})"


@dataclass(frozen=True)
class BinaryWriter(Writer):
    """Variable byte length writer."""

    def write(self, encoder: BinaryEncoder, val: Any) -> None:
        encoder.write_bytes(val)


@dataclass(frozen=True)
class DecimalWriter(Writer):
    precision: int = dataclassfield()
    scale: int = dataclassfield()

    def write(self, encoder: BinaryEncoder, val: Any) -> None:
        return encoder.write(decimal_to_bytes(val, byte_length=decimal_required_bytes(self.precision)))

    def __repr__(self) -> str:
        """Return string representation of this object."""
        return f"DecimalWriter({self.precision}, {self.scale})"


@dataclass(frozen=True)
class OptionWriter(Writer):
    option: Writer = dataclassfield()

    def write(self, encoder: BinaryEncoder, val: Any) -> None:
        if val is not None:
            encoder.write_int(1)
            self.option.write(encoder, val)
        else:
            encoder.write_int(0)


@dataclass(frozen=True)
class StructWriter(Writer):
    field_writers: Tuple[Tuple[Optional[int], Writer], ...] = dataclassfield()

    def write(self, encoder: BinaryEncoder, val: Record) -> None:
        for pos, writer in self.field_writers:
            # When pos is None, then it is a default value
            writer.write(encoder, val[pos] if pos is not None else None)

    def __eq__(self, other: Any) -> bool:
        """Implement the equality operator for this object."""
        return self.field_writers == other.field_writers if isinstance(other, StructWriter) else False

    def __repr__(self) -> str:
        """Return string representation of this object."""
        return f"StructWriter(tuple(({','.join(repr(field) for field in self.field_writers)})))"

    def __hash__(self) -> int:
        """Return the hash of the writer as hash of this object."""
        return hash(self.field_writers)


@dataclass(frozen=True)
class ListWriter(Writer):
    element_writer: Writer

    def write(self, encoder: BinaryEncoder, val: List[Any]) -> None:
        encoder.write_int(len(val))
        for v in val:
            self.element_writer.write(encoder, v)
        if len(val) > 0:
            encoder.write_int(0)


@dataclass(frozen=True)
class MapWriter(Writer):
    key_writer: Writer
    value_writer: Writer

    def write(self, encoder: BinaryEncoder, val: Dict[Any, Any]) -> None:
        encoder.write_int(len(val))
        for k, v in val.items():
            self.key_writer.write(encoder, k)
            self.value_writer.write(encoder, v)
        if len(val) > 0:
            encoder.write_int(0)


@dataclass(frozen=True)
class DefaultWriter(Writer):
    writer: Writer
    value: Any

    def write(self, encoder: BinaryEncoder, _: Any) -> None:
        self.writer.write(encoder, self.value)<|MERGE_RESOLUTION|>--- conflicted
+++ resolved
@@ -52,15 +52,6 @@
 
 
 @dataclass(frozen=True)
-<<<<<<< HEAD
-class NoneWriter(Writer):
-    def write(self, encoder: BinaryEncoder, __: Any) -> None:
-        encoder.write_int(0)
-
-
-@dataclass(frozen=True)
-=======
->>>>>>> 88cfe6d0
 class BooleanWriter(Writer):
     def write(self, encoder: BinaryEncoder, val: bool) -> None:
         encoder.write_boolean(val)
