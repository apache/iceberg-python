--- conflicted
+++ resolved
@@ -679,17 +679,6 @@
 
     @retry(**_RETRY_ARGS)
     def load_table(self, identifier: Union[str, Identifier]) -> Table:
-<<<<<<< HEAD
-
-        params = {}
-        if mode := self.properties.get(SNAPSHOT_LOADING_MODE):
-            if mode in {'all', 'refs'}:
-                params['snapshots'] = mode
-            else:
-                raise ValueError("Invalid snapshot-loading-mode: {}")
-
-        response = self._session.get(self.url(Endpoints.load_table, prefixed=True, **self._split_identifier_for_path(identifier)), params=params)
-=======
         params = {}
         if mode := self.properties.get(SNAPSHOT_LOADING_MODE):
             if mode in {"all", "refs"}:
@@ -700,7 +689,6 @@
         response = self._session.get(
             self.url(Endpoints.load_table, prefixed=True, **self._split_identifier_for_path(identifier)), params=params
         )
->>>>>>> 996a7ba4
         try:
             response.raise_for_status()
         except HTTPError as exc:
