--- conflicted
+++ resolved
@@ -18,15 +18,7 @@
 from typing import (
     TYPE_CHECKING,
     Any,
-<<<<<<< HEAD
-    Dict,
     Iterator,
-    List,
-    Optional,
-    Set,
-    Tuple,
-=======
->>>>>>> 32c97ae4
     Union,
 )
 
@@ -607,11 +599,7 @@
         return self._response_to_table(self.identifier_to_tuple(identifier), table_response)
 
     @retry(**_RETRY_ARGS)
-<<<<<<< HEAD
-    def _fetch_tables(self, namespace: Union[str, Identifier]) -> List[Identifier]:
-=======
     def list_tables(self, namespace: str | Identifier) -> list[Identifier]:
->>>>>>> 32c97ae4
         namespace_tuple = self._check_valid_namespace_identifier(namespace)
         namespace_concat = NAMESPACE_SEPARATOR.join(namespace_tuple)
         response = self._session.get(self.url(Endpoints.list_tables, namespace=namespace_concat))
@@ -697,11 +685,7 @@
         return table_request
 
     @retry(**_RETRY_ARGS)
-<<<<<<< HEAD
-    def _fetch_views(self, namespace: Union[str, Identifier]) -> List[Identifier]:
-=======
     def list_views(self, namespace: str | Identifier) -> list[Identifier]:
->>>>>>> 32c97ae4
         namespace_tuple = self._check_valid_namespace_identifier(namespace)
         namespace_concat = NAMESPACE_SEPARATOR.join(namespace_tuple)
         response = self._session.get(self.url(Endpoints.list_views, namespace=namespace_concat))
@@ -782,11 +766,7 @@
             _handle_non_200_response(exc, {404: NoSuchNamespaceError, 409: NamespaceNotEmptyError})
 
     @retry(**_RETRY_ARGS)
-<<<<<<< HEAD
-    def _fetch_namespaces(self, namespace: Union[str, Identifier]) -> List[Identifier]:
-=======
     def list_namespaces(self, namespace: str | Identifier = ()) -> list[Identifier]:
->>>>>>> 32c97ae4
         namespace_tuple = self.identifier_to_tuple(namespace)
         response = self._session.get(
             self.url(
