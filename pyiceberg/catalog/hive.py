--- conflicted
+++ resolved
@@ -277,15 +277,7 @@
 
     def __init__(self, name: str, **properties: str):
         super().__init__(name, **properties)
-<<<<<<< HEAD
-        self._client = _HiveClient(
-            properties["uri"],
-            properties.get("ugi"),
-            PropertyUtil.property_as_bool(properties, HIVE_KERBEROS_AUTH, HIVE_KERBEROS_AUTH_DEFAULT),
-        )
-=======
         self._client = self._create_hive_client(properties)
->>>>>>> dd175aad
 
         self._lock_check_min_wait_time = property_as_float(properties, LOCK_CHECK_MIN_WAIT_TIME, DEFAULT_LOCK_CHECK_MIN_WAIT_TIME)
         self._lock_check_max_wait_time = property_as_float(properties, LOCK_CHECK_MAX_WAIT_TIME, DEFAULT_LOCK_CHECK_MAX_WAIT_TIME)
@@ -300,7 +292,11 @@
         last_exception = None
         for uri in properties["uri"].split(","):
             try:
-                return _HiveClient(uri, properties.get("ugi"))
+                return _HiveClient(
+                    properties["uri"],
+                    properties.get("ugi"),
+                    property_as_bool(properties, HIVE_KERBEROS_AUTH, HIVE_KERBEROS_AUTH_DEFAULT),
+                )
             except BaseException as e:
                 last_exception = e
         if last_exception is not None:
