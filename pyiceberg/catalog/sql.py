# Licensed to the Apache Software Foundation (ASF) under one
# or more contributor license agreements.  See the NOTICE file
# distributed with this work for additional information
# regarding copyright ownership.  The ASF licenses this file
# to you under the Apache License, Version 2.0 (the
# "License"); you may not use this file except in compliance
# with the License.  You may obtain a copy of the License at
#
#   http://www.apache.org/licenses/LICENSE-2.0
#
# Unless required by applicable law or agreed to in writing,
# software distributed under the License is distributed on an
# "AS IS" BASIS, WITHOUT WARRANTIES OR CONDITIONS OF ANY
# KIND, either express or implied.  See the License for the
# specific language governing permissions and limitations
# under the License.

from typing import (
    TYPE_CHECKING,
<<<<<<< HEAD
    Iterator,
    Optional,
    Set,
    Tuple,
=======
>>>>>>> 32c97ae4
    Union,
)

from sqlalchemy import (
    String,
    create_engine,
    delete,
    insert,
    select,
    union,
    update,
)
from sqlalchemy.exc import IntegrityError, NoResultFound, OperationalError, ProgrammingError
from sqlalchemy.orm import (
    DeclarativeBase,
    Mapped,
    MappedAsDataclass,
    Session,
    mapped_column,
)

from pyiceberg.catalog import (
    METADATA_LOCATION,
    URI,
    Catalog,
    MetastoreCatalog,
    PropertiesUpdateSummary,
)
from pyiceberg.exceptions import (
    CommitFailedException,
    NamespaceAlreadyExistsError,
    NamespaceNotEmptyError,
    NoSuchNamespaceError,
    NoSuchPropertyException,
    NoSuchTableError,
    TableAlreadyExistsError,
)
from pyiceberg.io import load_file_io
from pyiceberg.partitioning import UNPARTITIONED_PARTITION_SPEC, PartitionSpec
from pyiceberg.schema import Schema
from pyiceberg.serializers import FromInputFile
from pyiceberg.table import CommitTableResponse, Table, TableProperties
from pyiceberg.table.locations import load_location_provider
from pyiceberg.table.metadata import new_table_metadata
from pyiceberg.table.sorting import UNSORTED_SORT_ORDER, SortOrder
from pyiceberg.table.update import (
    TableRequirement,
    TableUpdate,
)
from pyiceberg.typedef import EMPTY_DICT, Identifier, Properties
from pyiceberg.types import strtobool

if TYPE_CHECKING:
    import pyarrow as pa

DEFAULT_ECHO_VALUE = "false"
DEFAULT_POOL_PRE_PING_VALUE = "false"
DEFAULT_INIT_CATALOG_TABLES = "true"


class SqlCatalogBaseTable(MappedAsDataclass, DeclarativeBase):
    pass


class IcebergTables(SqlCatalogBaseTable):
    __tablename__ = "iceberg_tables"

    catalog_name: Mapped[str] = mapped_column(String(255), nullable=False, primary_key=True)
    table_namespace: Mapped[str] = mapped_column(String(255), nullable=False, primary_key=True)
    table_name: Mapped[str] = mapped_column(String(255), nullable=False, primary_key=True)
    metadata_location: Mapped[str | None] = mapped_column(String(1000), nullable=True)
    previous_metadata_location: Mapped[str | None] = mapped_column(String(1000), nullable=True)


class IcebergNamespaceProperties(SqlCatalogBaseTable):
    __tablename__ = "iceberg_namespace_properties"
    # Catalog minimum Namespace Properties
    NAMESPACE_MINIMAL_PROPERTIES = {"exists": "true"}

    catalog_name: Mapped[str] = mapped_column(String(255), nullable=False, primary_key=True)
    namespace: Mapped[str] = mapped_column(String(255), nullable=False, primary_key=True)
    property_key: Mapped[str] = mapped_column(String(255), nullable=False, primary_key=True)
    property_value: Mapped[str] = mapped_column(String(1000), nullable=False)


class SqlCatalog(MetastoreCatalog):
    """Implementation of a SQL based catalog.

    In the `JDBCCatalog` implementation, a `Namespace` is composed of a list of strings separated by dots: `'ns1.ns2.ns3'`.
    And you can have as many levels as you want, but you need at least one.  The `SqlCatalog` honors the same convention.

    In the `JDBCCatalog` implementation, a `TableIdentifier` is composed of an optional `Namespace` and a table name.
    When a `Namespace` is present, the full name will be `'ns1.ns2.ns3.table'`.  A valid `TableIdentifier` could be `'name'` (no namespace).
    The `SqlCatalog` has a different convention where a `TableIdentifier` requires a `Namespace`.
    """

    def __init__(self, name: str, **properties: str):
        super().__init__(name, **properties)

        if not (uri_prop := self.properties.get(URI)):
            raise NoSuchPropertyException("SQL connection URI is required")

        echo_str = str(self.properties.get("echo", DEFAULT_ECHO_VALUE)).lower()
        echo = strtobool(echo_str) if echo_str != "debug" else "debug"
        pool_pre_ping = strtobool(self.properties.get("pool_pre_ping", DEFAULT_POOL_PRE_PING_VALUE))
        init_catalog_tables = strtobool(self.properties.get("init_catalog_tables", DEFAULT_INIT_CATALOG_TABLES))

        self.engine = create_engine(uri_prop, echo=echo, pool_pre_ping=pool_pre_ping)

        if init_catalog_tables:
            self._ensure_tables_exist()

    def _ensure_tables_exist(self) -> None:
        with Session(self.engine) as session:
            for table in [IcebergTables, IcebergNamespaceProperties]:
                stmt = select(1).select_from(table)
                try:
                    session.scalar(stmt)
                except (
                    OperationalError,
                    ProgrammingError,
                ):  # sqlalchemy returns OperationalError in case of sqlite and ProgrammingError with postgres.
                    self.create_tables()
                    return

    def create_tables(self) -> None:
        SqlCatalogBaseTable.metadata.create_all(self.engine)

    def destroy_tables(self) -> None:
        SqlCatalogBaseTable.metadata.drop_all(self.engine)

    def _convert_orm_to_iceberg(self, orm_table: IcebergTables) -> Table:
        # Check for expected properties.
        if not (metadata_location := orm_table.metadata_location):
            raise NoSuchTableError(f"Table property {METADATA_LOCATION} is missing")
        if not (table_namespace := orm_table.table_namespace):
            raise NoSuchTableError(f"Table property {IcebergTables.table_namespace} is missing")
        if not (table_name := orm_table.table_name):
            raise NoSuchTableError(f"Table property {IcebergTables.table_name} is missing")

        io = load_file_io(properties=self.properties, location=metadata_location)
        file = io.new_input(metadata_location)
        metadata = FromInputFile.table_metadata(file)
        return Table(
            identifier=Catalog.identifier_to_tuple(table_namespace) + (table_name,),
            metadata=metadata,
            metadata_location=metadata_location,
            io=self._load_file_io(metadata.properties, metadata_location),
            catalog=self,
        )

    def create_table(
        self,
        identifier: str | Identifier,
        schema: Union[Schema, "pa.Schema"],
        location: str | None = None,
        partition_spec: PartitionSpec = UNPARTITIONED_PARTITION_SPEC,
        sort_order: SortOrder = UNSORTED_SORT_ORDER,
        properties: Properties = EMPTY_DICT,
    ) -> Table:
        """
        Create an Iceberg table.

        Args:
            identifier: Table identifier.
            schema: Table's schema.
            location: Location for the table. Optional Argument.
            partition_spec: PartitionSpec for the table.
            sort_order: SortOrder for the table.
            properties: Table properties that can be a string based dictionary.

        Returns:
            Table: the created table instance.

        Raises:
            AlreadyExistsError: If a table with the name already exists.
            ValueError: If the identifier is invalid, or no path is given to store metadata.

        """
        schema: Schema = self._convert_schema_if_needed(  # type: ignore
            schema,
            int(properties.get(TableProperties.FORMAT_VERSION, TableProperties.DEFAULT_FORMAT_VERSION)),  # type: ignore
        )

        namespace_identifier = Catalog.namespace_from(identifier)
        table_name = Catalog.table_name_from(identifier)
        if not self._namespace_exists(namespace_identifier):
            raise NoSuchNamespaceError(f"Namespace does not exist: {namespace_identifier}")

        namespace = Catalog.namespace_to_string(namespace_identifier)
        location = self._resolve_table_location(location, namespace, table_name)
        location_provider = load_location_provider(table_location=location, table_properties=properties)
        metadata_location = location_provider.new_table_metadata_file_location()
        metadata = new_table_metadata(
            location=location, schema=schema, partition_spec=partition_spec, sort_order=sort_order, properties=properties
        )
        io = load_file_io(properties=self.properties, location=metadata_location)
        self._write_metadata(metadata, io, metadata_location)

        with Session(self.engine) as session:
            try:
                session.add(
                    IcebergTables(
                        catalog_name=self.name,
                        table_namespace=namespace,
                        table_name=table_name,
                        metadata_location=metadata_location,
                        previous_metadata_location=None,
                    )
                )
                session.commit()
            except IntegrityError as e:
                raise TableAlreadyExistsError(f"Table {namespace}.{table_name} already exists") from e

        return self.load_table(identifier=identifier)

    def register_table(self, identifier: str | Identifier, metadata_location: str) -> Table:
        """Register a new table using existing metadata.

        Args:
            identifier (Union[str, Identifier]): Table identifier for the table
            metadata_location (str): The location to the metadata

        Returns:
            Table: The newly registered table

        Raises:
            TableAlreadyExistsError: If the table already exists
            NoSuchNamespaceError: If namespace does not exist
        """
        namespace_tuple = Catalog.namespace_from(identifier)
        namespace = Catalog.namespace_to_string(namespace_tuple)
        table_name = Catalog.table_name_from(identifier)
        if not self._namespace_exists(namespace):
            raise NoSuchNamespaceError(f"Namespace does not exist: {namespace}")

        with Session(self.engine) as session:
            try:
                session.add(
                    IcebergTables(
                        catalog_name=self.name,
                        table_namespace=namespace,
                        table_name=table_name,
                        metadata_location=metadata_location,
                        previous_metadata_location=None,
                    )
                )
                session.commit()
            except IntegrityError as e:
                raise TableAlreadyExistsError(f"Table {namespace}.{table_name} already exists") from e

        return self.load_table(identifier=identifier)

    def load_table(self, identifier: str | Identifier) -> Table:
        """Load the table's metadata and return the table instance.

        You can also use this method to check for table existence using 'try catalog.table() except NoSuchTableError'.
        Note: This method doesn't scan data stored in the table.

        Args:
            identifier (str | Identifier): Table identifier.

        Returns:
            Table: the table instance with its metadata.

        Raises:
            NoSuchTableError: If a table with the name does not exist.
        """
        namespace_tuple = Catalog.namespace_from(identifier)
        namespace = Catalog.namespace_to_string(namespace_tuple)
        table_name = Catalog.table_name_from(identifier)
        with Session(self.engine) as session:
            stmt = select(IcebergTables).where(
                IcebergTables.catalog_name == self.name,
                IcebergTables.table_namespace == namespace,
                IcebergTables.table_name == table_name,
            )
            result = session.scalar(stmt)
        if result:
            return self._convert_orm_to_iceberg(result)
        raise NoSuchTableError(f"Table does not exist: {namespace}.{table_name}")

    def drop_table(self, identifier: str | Identifier) -> None:
        """Drop a table.

        Args:
            identifier (str | Identifier): Table identifier.

        Raises:
            NoSuchTableError: If a table with the name does not exist.
        """
        namespace_tuple = Catalog.namespace_from(identifier)
        namespace = Catalog.namespace_to_string(namespace_tuple)
        table_name = Catalog.table_name_from(identifier)
        with Session(self.engine) as session:
            if self.engine.dialect.supports_sane_rowcount:
                res = session.execute(
                    delete(IcebergTables).where(
                        IcebergTables.catalog_name == self.name,
                        IcebergTables.table_namespace == namespace,
                        IcebergTables.table_name == table_name,
                    )
                )
                if res.rowcount < 1:
                    raise NoSuchTableError(f"Table does not exist: {namespace}.{table_name}")
            else:
                try:
                    tbl = (
                        session.query(IcebergTables)
                        .with_for_update(of=IcebergTables)
                        .filter(
                            IcebergTables.catalog_name == self.name,
                            IcebergTables.table_namespace == namespace,
                            IcebergTables.table_name == table_name,
                        )
                        .one()
                    )
                    session.delete(tbl)
                except NoResultFound as e:
                    raise NoSuchTableError(f"Table does not exist: {namespace}.{table_name}") from e
            session.commit()

    def rename_table(self, from_identifier: str | Identifier, to_identifier: str | Identifier) -> Table:
        """Rename a fully classified table name.

        Args:
            from_identifier (str | Identifier): Existing table identifier.
            to_identifier (str | Identifier): New table identifier.

        Returns:
            Table: the updated table instance with its metadata.

        Raises:
            NoSuchTableError: If a table with the name does not exist.
            TableAlreadyExistsError: If a table with the new name already exist.
            NoSuchNamespaceError: If the target namespace does not exist.
        """
        from_namespace_tuple = Catalog.namespace_from(from_identifier)
        from_namespace = Catalog.namespace_to_string(from_namespace_tuple)
        from_table_name = Catalog.table_name_from(from_identifier)
        to_namespace_tuple = Catalog.namespace_from(to_identifier)
        to_namespace = Catalog.namespace_to_string(to_namespace_tuple)
        to_table_name = Catalog.table_name_from(to_identifier)
        if not self._namespace_exists(to_namespace):
            raise NoSuchNamespaceError(f"Namespace does not exist: {to_namespace}")
        with Session(self.engine) as session:
            try:
                if self.engine.dialect.supports_sane_rowcount:
                    stmt = (
                        update(IcebergTables)
                        .where(
                            IcebergTables.catalog_name == self.name,
                            IcebergTables.table_namespace == from_namespace,
                            IcebergTables.table_name == from_table_name,
                        )
                        .values(table_namespace=to_namespace, table_name=to_table_name)
                    )
                    result = session.execute(stmt)
                    if result.rowcount < 1:
                        raise NoSuchTableError(f"Table does not exist: {from_table_name}")
                else:
                    try:
                        tbl = (
                            session.query(IcebergTables)
                            .with_for_update(of=IcebergTables)
                            .filter(
                                IcebergTables.catalog_name == self.name,
                                IcebergTables.table_namespace == from_namespace,
                                IcebergTables.table_name == from_table_name,
                            )
                            .one()
                        )
                        tbl.table_namespace = to_namespace
                        tbl.table_name = to_table_name
                    except NoResultFound as e:
                        raise NoSuchTableError(f"Table does not exist: {from_table_name}") from e
                session.commit()
            except IntegrityError as e:
                raise TableAlreadyExistsError(f"Table {to_namespace}.{to_table_name} already exists") from e
        return self.load_table(to_identifier)

    def commit_table(
        self, table: Table, requirements: tuple[TableRequirement, ...], updates: tuple[TableUpdate, ...]
    ) -> CommitTableResponse:
        """Commit updates to a table.

        Args:
            table (Table): The table to be updated.
            requirements: (Tuple[TableRequirement, ...]): Table requirements.
            updates: (Tuple[TableUpdate, ...]): Table updates.

        Returns:
            CommitTableResponse: The updated metadata.

        Raises:
            NoSuchTableError: If a table with the given identifier does not exist.
            CommitFailedException: Requirement not met, or a conflict with a concurrent commit.
        """
        table_identifier = table.name()
        namespace_tuple = Catalog.namespace_from(table_identifier)
        namespace = Catalog.namespace_to_string(namespace_tuple)
        table_name = Catalog.table_name_from(table_identifier)

        current_table: Table | None
        try:
            current_table = self.load_table(table_identifier)
        except NoSuchTableError:
            current_table = None

        updated_staged_table = self._update_and_stage_table(current_table, table.name(), requirements, updates)
        if current_table and updated_staged_table.metadata == current_table.metadata:
            # no changes, do nothing
            return CommitTableResponse(metadata=current_table.metadata, metadata_location=current_table.metadata_location)
        self._write_metadata(
            metadata=updated_staged_table.metadata,
            io=updated_staged_table.io,
            metadata_path=updated_staged_table.metadata_location,
        )

        with Session(self.engine) as session:
            if current_table:
                # table exists, update it
                if self.engine.dialect.supports_sane_rowcount:
                    stmt = (
                        update(IcebergTables)
                        .where(
                            IcebergTables.catalog_name == self.name,
                            IcebergTables.table_namespace == namespace,
                            IcebergTables.table_name == table_name,
                            IcebergTables.metadata_location == current_table.metadata_location,
                        )
                        .values(
                            metadata_location=updated_staged_table.metadata_location,
                            previous_metadata_location=current_table.metadata_location,
                        )
                    )
                    result = session.execute(stmt)
                    if result.rowcount < 1:
                        raise CommitFailedException(f"Table has been updated by another process: {namespace}.{table_name}")
                else:
                    try:
                        tbl = (
                            session.query(IcebergTables)
                            .with_for_update(of=IcebergTables)
                            .filter(
                                IcebergTables.catalog_name == self.name,
                                IcebergTables.table_namespace == namespace,
                                IcebergTables.table_name == table_name,
                                IcebergTables.metadata_location == current_table.metadata_location,
                            )
                            .one()
                        )
                        tbl.metadata_location = updated_staged_table.metadata_location
                        tbl.previous_metadata_location = current_table.metadata_location
                    except NoResultFound as e:
                        raise CommitFailedException(f"Table has been updated by another process: {namespace}.{table_name}") from e
                session.commit()
            else:
                # table does not exist, create it
                try:
                    session.add(
                        IcebergTables(
                            catalog_name=self.name,
                            table_namespace=namespace,
                            table_name=table_name,
                            metadata_location=updated_staged_table.metadata_location,
                            previous_metadata_location=None,
                        )
                    )
                    session.commit()
                except IntegrityError as e:
                    raise TableAlreadyExistsError(f"Table {namespace}.{table_name} already exists") from e

        return CommitTableResponse(
            metadata=updated_staged_table.metadata, metadata_location=updated_staged_table.metadata_location
        )

    def _namespace_exists(self, identifier: str | Identifier) -> bool:
        namespace_tuple = Catalog.identifier_to_tuple(identifier)
        namespace = Catalog.namespace_to_string(namespace_tuple, NoSuchNamespaceError)
        namespace_starts_with = namespace.replace("!", "!!").replace("_", "!_").replace("%", "!%") + ".%"

        with Session(self.engine) as session:
            stmt = (
                select(IcebergTables)
                .where(
                    IcebergTables.catalog_name == self.name,
                    (IcebergTables.table_namespace == namespace)
                    | (IcebergTables.table_namespace.like(namespace_starts_with, escape="!")),
                )
                .limit(1)
            )
            result = session.execute(stmt).all()
            if result:
                return True
            stmt = (
                select(IcebergNamespaceProperties)
                .where(
                    IcebergNamespaceProperties.catalog_name == self.name,
                    (IcebergNamespaceProperties.namespace == namespace)
                    | (IcebergNamespaceProperties.namespace.like(namespace_starts_with, escape="!")),
                )
                .limit(1)
            )
            result = session.execute(stmt).all()
            if result:
                return True
        return False

    def create_namespace(self, namespace: str | Identifier, properties: Properties = EMPTY_DICT) -> None:
        """Create a namespace in the catalog.

        Args:
            namespace (str | Identifier): Namespace identifier.
            properties (Properties): A string dictionary of properties for the given namespace.

        Raises:
            NamespaceAlreadyExistsError: If a namespace with the given name already exists.
        """
        if self._namespace_exists(namespace):
            raise NamespaceAlreadyExistsError(f"Namespace {namespace} already exists")

        if not properties:
            properties = IcebergNamespaceProperties.NAMESPACE_MINIMAL_PROPERTIES
        create_properties = properties if properties else IcebergNamespaceProperties.NAMESPACE_MINIMAL_PROPERTIES
        with Session(self.engine) as session:
            for key, value in create_properties.items():
                session.add(
                    IcebergNamespaceProperties(
                        catalog_name=self.name,
                        namespace=Catalog.namespace_to_string(namespace, NoSuchNamespaceError),
                        property_key=key,
                        property_value=value,
                    )
                )
            session.commit()

    def drop_namespace(self, namespace: str | Identifier) -> None:
        """Drop a namespace.

        Args:
            namespace (str | Identifier): Namespace identifier.

        Raises:
            NoSuchNamespaceError: If a namespace with the given name does not exist.
            NamespaceNotEmptyError: If the namespace is not empty.
        """
        if not self._namespace_exists(namespace):
            raise NoSuchNamespaceError(f"Namespace does not exist: {namespace}")

        namespace_str = Catalog.namespace_to_string(namespace)
        if tables := list(self.list_tables(namespace)):
            raise NamespaceNotEmptyError(f"Namespace {namespace_str} is not empty. {len(list(tables))} tables exist.")

        with Session(self.engine) as session:
            session.execute(
                delete(IcebergNamespaceProperties).where(
                    IcebergNamespaceProperties.catalog_name == self.name,
                    IcebergNamespaceProperties.namespace == namespace_str,
                )
            )
            session.commit()

<<<<<<< HEAD
    def list_tables(self, namespace: Union[str, Identifier]) -> Iterator[Identifier]:
=======
    def list_tables(self, namespace: str | Identifier) -> list[Identifier]:
>>>>>>> 32c97ae4
        """List tables under the given namespace in the catalog.

        Args:
            namespace (str | Identifier): Namespace identifier to search.

        Returns:
            Iterator[Identifier]: iterator of table identifiers.

        Raises:
            NoSuchNamespaceError: If a namespace with the given name does not exist.
        """
        if namespace and not self._namespace_exists(namespace):
            raise NoSuchNamespaceError(f"Namespace does not exist: {namespace}")

        namespace = Catalog.namespace_to_string(namespace)
        stmt = select(IcebergTables).where(IcebergTables.catalog_name == self.name, IcebergTables.table_namespace == namespace)
        with Session(self.engine) as session:
            result = session.scalars(stmt)
            identifiers = [(Catalog.identifier_to_tuple(table.table_namespace) + (table.table_name,)) for table in result]

<<<<<<< HEAD
            yield from identifiers

    def list_namespaces(self, namespace: Union[str, Identifier] = ()) -> Iterator[Identifier]:
=======
    def list_namespaces(self, namespace: str | Identifier = ()) -> list[Identifier]:
>>>>>>> 32c97ae4
        """List namespaces from the given namespace. If not given, list top-level namespaces from the catalog.

        Args:
            namespace (str | Identifier): Namespace identifier to search.

        Returns:
            Iterator[Identifier]: iterator of namespace identifiers.

        Raises:
            NoSuchNamespaceError: If a namespace with the given name does not exist.
        """
        if namespace and not self._namespace_exists(namespace):
            raise NoSuchNamespaceError(f"Namespace does not exist: {namespace}")

        table_stmt = select(IcebergTables.table_namespace).where(IcebergTables.catalog_name == self.name)
        namespace_stmt = select(IcebergNamespaceProperties.namespace).where(IcebergNamespaceProperties.catalog_name == self.name)
        if namespace:
            namespace_like = Catalog.namespace_to_string(namespace, NoSuchNamespaceError) + "%"
            table_stmt = table_stmt.where(IcebergTables.table_namespace.like(namespace_like))
            namespace_stmt = namespace_stmt.where(IcebergNamespaceProperties.namespace.like(namespace_like))
        stmt = union(
            table_stmt,
            namespace_stmt,
        )
        with Session(self.engine) as session:
            namespace_tuple = Catalog.identifier_to_tuple(namespace)
            sub_namespaces_level_length = len(namespace_tuple) + 1
            namespaces = list(
                {  # only get distinct namespaces
                    ns[:sub_namespaces_level_length]  # truncate to the required level
                    for ns in {Catalog.identifier_to_tuple(ns) for ns in session.execute(stmt).scalars()}
                    if len(ns) >= sub_namespaces_level_length  # only get sub namespaces/children
                    and ns[: sub_namespaces_level_length - 1] == namespace_tuple
                    # exclude fuzzy matches when `namespace` contains `%` or `_`
                }
            )

            yield from namespaces

    def load_namespace_properties(self, namespace: str | Identifier) -> Properties:
        """Get properties for a namespace.

        Args:
            namespace (str | Identifier): Namespace identifier.

        Returns:
            Properties: Properties for the given namespace.

        Raises:
            NoSuchNamespaceError: If a namespace with the given name does not exist.
        """
        namespace_str = Catalog.namespace_to_string(namespace)
        if not self._namespace_exists(namespace):
            raise NoSuchNamespaceError(f"Namespace {namespace_str} does not exists")

        stmt = select(IcebergNamespaceProperties).where(
            IcebergNamespaceProperties.catalog_name == self.name, IcebergNamespaceProperties.namespace == namespace_str
        )
        with Session(self.engine) as session:
            result = session.scalars(stmt)
            return {props.property_key: props.property_value for props in result}

    def update_namespace_properties(
        self, namespace: str | Identifier, removals: set[str] | None = None, updates: Properties = EMPTY_DICT
    ) -> PropertiesUpdateSummary:
        """Remove provided property keys and update properties for a namespace.

        Args:
            namespace (str | Identifier): Namespace identifier.
            removals (Set[str]): Set of property keys that need to be removed. Optional Argument.
            updates (Properties): Properties to be updated for the given namespace.

        Raises:
            NoSuchNamespaceError: If a namespace with the given name does not exist.
            ValueError: If removals and updates have overlapping keys.
        """
        namespace_str = Catalog.namespace_to_string(namespace)
        if not self._namespace_exists(namespace):
            raise NoSuchNamespaceError(f"Namespace {namespace_str} does not exists")

        current_properties = self.load_namespace_properties(namespace=namespace)
        properties_update_summary = self._get_updated_props_and_update_summary(
            current_properties=current_properties, removals=removals, updates=updates
        )[0]

        with Session(self.engine) as session:
            if removals:
                delete_stmt = delete(IcebergNamespaceProperties).where(
                    IcebergNamespaceProperties.catalog_name == self.name,
                    IcebergNamespaceProperties.namespace == namespace_str,
                    IcebergNamespaceProperties.property_key.in_(removals),
                )
                session.execute(delete_stmt)

            if updates:
                # SQLAlchemy does not (yet) support engine agnostic UPSERT
                # https://docs.sqlalchemy.org/en/20/orm/queryguide/dml.html#orm-upsert-statements
                # This is not a problem since it runs in a single transaction
                delete_stmt = delete(IcebergNamespaceProperties).where(
                    IcebergNamespaceProperties.catalog_name == self.name,
                    IcebergNamespaceProperties.namespace == namespace_str,
                    IcebergNamespaceProperties.property_key.in_(set(updates.keys())),
                )
                session.execute(delete_stmt)
                insert_stmt_values = [
                    {
                        IcebergNamespaceProperties.catalog_name: self.name,
                        IcebergNamespaceProperties.namespace: namespace_str,
                        IcebergNamespaceProperties.property_key: property_key,
                        IcebergNamespaceProperties.property_value: property_value,
                    }
                    for property_key, property_value in updates.items()
                ]
                insert_stmt = insert(IcebergNamespaceProperties).values(insert_stmt_values)
                session.execute(insert_stmt)
            session.commit()
        return properties_update_summary

<<<<<<< HEAD
    def list_views(self, namespace: Union[str, Identifier]) -> Iterator[Identifier]:
=======
    def list_views(self, namespace: str | Identifier) -> list[Identifier]:
>>>>>>> 32c97ae4
        raise NotImplementedError

    def view_exists(self, identifier: str | Identifier) -> bool:
        raise NotImplementedError

    def drop_view(self, identifier: str | Identifier) -> None:
        raise NotImplementedError

    def close(self) -> None:
        """Close the catalog and release database connections.

        This method closes the SQLAlchemy engine and disposes of all connection pools.
        This ensures that any cached connections are properly closed, which is especially
        important for blobfuse scenarios where file handles need to be closed for
        data to be flushed to persistent storage.
        """
        if hasattr(self, "engine"):
            self.engine.dispose()<|MERGE_RESOLUTION|>--- conflicted
+++ resolved
@@ -17,13 +17,7 @@
 
 from typing import (
     TYPE_CHECKING,
-<<<<<<< HEAD
     Iterator,
-    Optional,
-    Set,
-    Tuple,
-=======
->>>>>>> 32c97ae4
     Union,
 )
 
@@ -587,11 +581,7 @@
             )
             session.commit()
 
-<<<<<<< HEAD
-    def list_tables(self, namespace: Union[str, Identifier]) -> Iterator[Identifier]:
-=======
-    def list_tables(self, namespace: str | Identifier) -> list[Identifier]:
->>>>>>> 32c97ae4
+    def list_tables(self, namespace: str | Identifier) -> Iterator[Identifier]:
         """List tables under the given namespace in the catalog.
 
         Args:
@@ -612,13 +602,7 @@
             result = session.scalars(stmt)
             identifiers = [(Catalog.identifier_to_tuple(table.table_namespace) + (table.table_name,)) for table in result]
 
-<<<<<<< HEAD
-            yield from identifiers
-
-    def list_namespaces(self, namespace: Union[str, Identifier] = ()) -> Iterator[Identifier]:
-=======
-    def list_namespaces(self, namespace: str | Identifier = ()) -> list[Identifier]:
->>>>>>> 32c97ae4
+    def list_namespaces(self, namespace: str | Identifier = ()) -> Iterator[Identifier]:
         """List namespaces from the given namespace. If not given, list top-level namespaces from the catalog.
 
         Args:
@@ -737,11 +721,7 @@
             session.commit()
         return properties_update_summary
 
-<<<<<<< HEAD
-    def list_views(self, namespace: Union[str, Identifier]) -> Iterator[Identifier]:
-=======
-    def list_views(self, namespace: str | Identifier) -> list[Identifier]:
->>>>>>> 32c97ae4
+    def list_views(self, namespace: str | Identifier) -> Iterator[Identifier]:
         raise NotImplementedError
 
     def view_exists(self, identifier: str | Identifier) -> bool:
