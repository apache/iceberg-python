#  Licensed to the Apache Software Foundation (ASF) under one
#  or more contributor license agreements.  See the NOTICE file
#  distributed with this work for additional information
#  regarding copyright ownership.  The ASF licenses this file
#  to you under the Apache License, Version 2.0 (the
#  "License"); you may not use this file except in compliance
#  with the License.  You may obtain a copy of the License at
#
#    http://www.apache.org/licenses/LICENSE-2.0
#
#  Unless required by applicable law or agreed to in writing,
#  software distributed under the License is distributed on an
#  "AS IS" BASIS, WITHOUT WARRANTIES OR CONDITIONS OF ANY
#  KIND, either express or implied.  See the License for the
#  specific language governing permissions and limitations
#  under the License.
from enum import Enum
from json import JSONDecodeError
from typing import (
    TYPE_CHECKING,
    Any,
    Dict,
    List,
    Literal,
    Optional,
    Set,
    Tuple,
    Type,
    Union,
)

from pydantic import Field, ValidationError, field_validator
from requests import HTTPError, Session
from tenacity import RetryCallState, retry, retry_if_exception_type, stop_after_attempt

from pyiceberg import __version__
from pyiceberg.catalog import (
    TOKEN,
    URI,
    WAREHOUSE_LOCATION,
    Catalog,
    PropertiesUpdateSummary,
)
from pyiceberg.exceptions import (
    AuthorizationExpiredError,
    BadRequestError,
    CommitFailedException,
    CommitStateUnknownException,
    ForbiddenError,
    NamespaceAlreadyExistsError,
    NamespaceNotEmptyError,
    NoSuchIdentifierError,
    NoSuchNamespaceError,
    NoSuchTableError,
    NoSuchViewError,
    OAuthError,
    RESTError,
    ServerError,
    ServiceUnavailableError,
    TableAlreadyExistsError,
    UnauthorizedError,
)
from pyiceberg.partitioning import UNPARTITIONED_PARTITION_SPEC, PartitionSpec, assign_fresh_partition_spec_ids
from pyiceberg.schema import Schema, assign_fresh_schema_ids
from pyiceberg.table import (
    CommitTableRequest,
    CommitTableResponse,
    CreateTableTransaction,
    StagedTable,
    Table,
    TableIdentifier,
)
from pyiceberg.table.metadata import TableMetadata
from pyiceberg.table.sorting import UNSORTED_SORT_ORDER, SortOrder, assign_fresh_sort_order_ids
from pyiceberg.table.update import (
    TableRequirement,
    TableUpdate,
)
from pyiceberg.typedef import EMPTY_DICT, UTF8, IcebergBaseModel, Identifier, Properties
from pyiceberg.types import transform_dict_value_to_str
from pyiceberg.utils.deprecated import deprecation_message
from pyiceberg.utils.properties import get_first_property_value, property_as_bool

if TYPE_CHECKING:
    import pyarrow as pa

ICEBERG_REST_SPEC_VERSION = "0.14.1"


class Endpoints:
    get_config: str = "config"
    list_namespaces: str = "namespaces"
    create_namespace: str = "namespaces"
    load_namespace_metadata: str = "namespaces/{namespace}"
    drop_namespace: str = "namespaces/{namespace}"
    update_namespace_properties: str = "namespaces/{namespace}/properties"
    namespace_exists: str = "namespaces/{namespace}"
    list_tables: str = "namespaces/{namespace}/tables"
    create_table: str = "namespaces/{namespace}/tables"
    register_table = "namespaces/{namespace}/register"
    load_table: str = "namespaces/{namespace}/tables/{table}"
    update_table: str = "namespaces/{namespace}/tables/{table}"
    drop_table: str = "namespaces/{namespace}/tables/{table}?purgeRequested={purge}"
    table_exists: str = "namespaces/{namespace}/tables/{table}"
    get_token: str = "oauth/tokens"
    rename_table: str = "tables/rename"
    list_views: str = "namespaces/{namespace}/views"
    drop_view: str = "namespaces/{namespace}/views/{view}"


class IdentifierKind(Enum):
    TABLE = "table"
    VIEW = "view"


ACCESS_DELEGATION_DEFAULT = "vended-credentials"
AUTHORIZATION_HEADER = "Authorization"
BEARER_PREFIX = "Bearer"
CATALOG_SCOPE = "catalog"
CLIENT_ID = "client_id"
PREFIX = "prefix"
CLIENT_SECRET = "client_secret"
CLIENT_CREDENTIALS = "client_credentials"
CREDENTIAL = "credential"
GRANT_TYPE = "grant_type"
SCOPE = "scope"
AUDIENCE = "audience"
RESOURCE = "resource"
TOKEN_EXCHANGE = "urn:ietf:params:oauth:grant-type:token-exchange"
SEMICOLON = ":"
KEY = "key"
CERT = "cert"
CLIENT = "client"
CA_BUNDLE = "cabundle"
SSL = "ssl"
SIGV4 = "rest.sigv4-enabled"
SIGV4_REGION = "rest.signing-region"
SIGV4_SERVICE = "rest.signing-name"
AUTH_URL = "rest.authorization-url"
OAUTH2_SERVER_URI = "oauth2-server-uri"
HEADER_PREFIX = "header."

NAMESPACE_SEPARATOR = b"\x1f".decode(UTF8)


def _retry_hook(retry_state: RetryCallState) -> None:
    rest_catalog: RestCatalog = retry_state.args[0]
    rest_catalog._refresh_token()  # pylint: disable=protected-access


_RETRY_ARGS = {
    "retry": retry_if_exception_type(AuthorizationExpiredError),
    "stop": stop_after_attempt(2),
    "before_sleep": _retry_hook,
    "reraise": True,
}


class TableResponse(IcebergBaseModel):
    metadata_location: Optional[str] = Field(alias="metadata-location", default=None)
    metadata: TableMetadata
    config: Properties = Field(default_factory=dict)


class CreateTableRequest(IcebergBaseModel):
    name: str = Field()
    location: Optional[str] = Field()
    table_schema: Schema = Field(alias="schema")
    partition_spec: Optional[PartitionSpec] = Field(alias="partition-spec")
    write_order: Optional[SortOrder] = Field(alias="write-order")
    stage_create: bool = Field(alias="stage-create", default=False)
    properties: Dict[str, str] = Field(default_factory=dict)

    # validators
    @field_validator("properties", mode="before")
    def transform_properties_dict_value_to_str(cls, properties: Properties) -> Dict[str, str]:
        return transform_dict_value_to_str(properties)


class RegisterTableRequest(IcebergBaseModel):
    name: str
    metadata_location: str = Field(..., alias="metadata-location")


class TokenResponse(IcebergBaseModel):
    access_token: str = Field()
    token_type: str = Field()
    expires_in: Optional[int] = Field(default=None)
    issued_token_type: Optional[str] = Field(default=None)
    refresh_token: Optional[str] = Field(default=None)
    scope: Optional[str] = Field(default=None)


class ConfigResponse(IcebergBaseModel):
    defaults: Properties = Field()
    overrides: Properties = Field()


class ListNamespaceResponse(IcebergBaseModel):
    namespaces: List[Identifier] = Field()


class NamespaceResponse(IcebergBaseModel):
    namespace: Identifier = Field()
    properties: Properties = Field()


class UpdateNamespacePropertiesResponse(IcebergBaseModel):
    removed: List[str] = Field()
    updated: List[str] = Field()
    missing: List[str] = Field()


class ListTableResponseEntry(IcebergBaseModel):
    name: str = Field()
    namespace: Identifier = Field()


class ListViewResponseEntry(IcebergBaseModel):
    name: str = Field()
    namespace: Identifier = Field()


class ListTablesResponse(IcebergBaseModel):
    identifiers: List[ListTableResponseEntry] = Field()


class ListViewsResponse(IcebergBaseModel):
    identifiers: List[ListViewResponseEntry] = Field()


class ErrorResponseMessage(IcebergBaseModel):
    message: str = Field()
    type: str = Field()
    code: int = Field()


class ErrorResponse(IcebergBaseModel):
    error: ErrorResponseMessage = Field()


class OAuthErrorResponse(IcebergBaseModel):
    error: Literal[
        "invalid_request", "invalid_client", "invalid_grant", "unauthorized_client", "unsupported_grant_type", "invalid_scope"
    ]
    error_description: Optional[str] = None
    error_uri: Optional[str] = None


class RestCatalog(Catalog):
    uri: str
    _session: Session

    def __init__(self, name: str, **properties: str):
        """Rest Catalog.

        You either need to provide a client_id and client_secret, or an already valid token.

        Args:
            name: Name to identify the catalog.
            properties: Properties that are passed along to the configuration.
        """
        super().__init__(name, **properties)
        self.uri = properties[URI]
        self._fetch_config()
        self._session = self._create_session()

    def _create_session(self) -> Session:
        """Create a request session with provided catalog configuration."""
        session = Session()

        # Sets the client side and server side SSL cert verification, if provided as properties.
        if ssl_config := self.properties.get(SSL):
            if ssl_ca_bundle := ssl_config.get(CA_BUNDLE):
                session.verify = ssl_ca_bundle
            if ssl_client := ssl_config.get(CLIENT):
                if all(k in ssl_client for k in (CERT, KEY)):
                    session.cert = (ssl_client[CERT], ssl_client[KEY])
                elif ssl_client_cert := ssl_client.get(CERT):
                    session.cert = ssl_client_cert

        self._refresh_token(session, self.properties.get(TOKEN))

        # Set HTTP headers
        self._config_headers(session)

        # Configure SigV4 Request Signing
        if property_as_bool(self.properties, SIGV4, False):
            self._init_sigv4(session)

        return session

    def _check_valid_namespace_identifier(self, identifier: Union[str, Identifier]) -> Identifier:
        """Check if the identifier has at least one element."""
        identifier_tuple = Catalog.identifier_to_tuple(identifier)
        if len(identifier_tuple) < 1:
            raise NoSuchNamespaceError(f"Empty namespace identifier: {identifier}")
        return identifier_tuple

    def url(self, endpoint: str, prefixed: bool = True, **kwargs: Any) -> str:
        """Construct the endpoint.

        Args:
            endpoint: Resource identifier that points to the REST catalog.
            prefixed: If the prefix return by the config needs to be appended.

        Returns:
            The base url of the rest catalog.
        """
        url = self.uri
        url = url + "v1/" if url.endswith("/") else url + "/v1/"

        if prefixed:
            url += self.properties.get(PREFIX, "")
            url = url if url.endswith("/") else url + "/"

        return url + endpoint.format(**kwargs)

    @property
    def auth_url(self) -> str:
        if self.properties.get(AUTH_URL):
            deprecation_message(
                deprecated_in="0.8.0",
                removed_in="0.9.0",
                help_message=f"The property {AUTH_URL} is deprecated. Please use {OAUTH2_SERVER_URI} instead",
            )

        self._warn_oauth_tokens_deprecation()

        if url := get_first_property_value(self.properties, AUTH_URL, OAUTH2_SERVER_URI):
            return url
        else:
            return self.url(Endpoints.get_token, prefixed=False)

    def _warn_oauth_tokens_deprecation(self) -> None:
        has_oauth_server_uri = OAUTH2_SERVER_URI in self.properties
        has_credential = CREDENTIAL in self.properties
        has_init_token = TOKEN in self.properties
        has_sigv4_enabled = property_as_bool(self.properties, SIGV4, False)

        if not has_oauth_server_uri and (has_init_token or has_credential) and not has_sigv4_enabled:
            deprecation_message(
                deprecated_in="0.8.0",
                removed_in="1.0.0",
                help_message="Iceberg REST client is missing the OAuth2 server URI "
                f"configuration and defaults to {self.uri}{Endpoints.get_token}. "
                "This automatic fallback will be removed in a future Iceberg release."
                f"It is recommended to configure the OAuth2 endpoint using the '{OAUTH2_SERVER_URI}'"
                "property to be prepared. This warning will disappear if the OAuth2"
                "endpoint is explicitly configured. See https://github.com/apache/iceberg/issues/10537",
            )

    def _extract_optional_oauth_params(self) -> Dict[str, str]:
        optional_oauth_param = {SCOPE: self.properties.get(SCOPE) or CATALOG_SCOPE}
        set_of_optional_params = {AUDIENCE, RESOURCE}
        for param in set_of_optional_params:
            if param_value := self.properties.get(param):
                optional_oauth_param[param] = param_value

        return optional_oauth_param

    def _fetch_access_token(self, session: Session, credential: str) -> str:
        if SEMICOLON in credential:
            client_id, client_secret = credential.split(SEMICOLON)
        else:
            client_id, client_secret = None, credential

        data = {GRANT_TYPE: CLIENT_CREDENTIALS, CLIENT_ID: client_id, CLIENT_SECRET: client_secret}

        optional_oauth_params = self._extract_optional_oauth_params()
        data.update(optional_oauth_params)

        response = session.post(
            url=self.auth_url, data=data, headers={**session.headers, "Content-type": "application/x-www-form-urlencoded"}
        )
        try:
            response.raise_for_status()
        except HTTPError as exc:
            self._handle_non_200_response(exc, {400: OAuthError, 401: OAuthError})

        return TokenResponse(**response.json()).access_token

    def _fetch_config(self) -> None:
        params = {}
        if warehouse_location := self.properties.get(WAREHOUSE_LOCATION):
            params[WAREHOUSE_LOCATION] = warehouse_location

        with self._create_session() as session:
            response = session.get(self.url(Endpoints.get_config, prefixed=False), params=params)
        try:
            response.raise_for_status()
        except HTTPError as exc:
            self._handle_non_200_response(exc, {})
        config_response = ConfigResponse(**response.json())

        config = config_response.defaults
        config.update(self.properties)
        config.update(config_response.overrides)
        self.properties = config

        # Update URI based on overrides
        self.uri = config[URI]

    def _identifier_to_validated_tuple(self, identifier: Union[str, Identifier]) -> Identifier:
        identifier_tuple = self.identifier_to_tuple(identifier)
        if len(identifier_tuple) <= 1:
            raise NoSuchIdentifierError(f"Missing namespace or invalid identifier: {'.'.join(identifier_tuple)}")
        return identifier_tuple

    def _split_identifier_for_path(
        self, identifier: Union[str, Identifier, TableIdentifier], kind: IdentifierKind = IdentifierKind.TABLE
    ) -> Properties:
        if isinstance(identifier, TableIdentifier):
            return {"namespace": NAMESPACE_SEPARATOR.join(identifier.namespace.root), kind.value: identifier.name}
        identifier_tuple = self._identifier_to_validated_tuple(identifier)

        return {"namespace": NAMESPACE_SEPARATOR.join(identifier_tuple[:-1]), kind.value: identifier_tuple[-1]}

    def _split_identifier_for_json(self, identifier: Union[str, Identifier]) -> Dict[str, Union[Identifier, str]]:
        identifier_tuple = self._identifier_to_validated_tuple(identifier)
        return {"namespace": identifier_tuple[:-1], "name": identifier_tuple[-1]}

    def _handle_non_200_response(self, exc: HTTPError, error_handler: Dict[int, Type[Exception]]) -> None:
        exception: Type[Exception]

        if exc.response is None:
            raise ValueError("Did not receive a response")

        code = exc.response.status_code
        if code in error_handler:
            exception = error_handler[code]
        elif code == 400:
            exception = BadRequestError
        elif code == 401:
            exception = UnauthorizedError
        elif code == 403:
            exception = ForbiddenError
        elif code == 422:
            exception = RESTError
        elif code == 419:
            exception = AuthorizationExpiredError
        elif code == 501:
            exception = NotImplementedError
        elif code == 503:
            exception = ServiceUnavailableError
        elif 500 <= code < 600:
            exception = ServerError
        else:
            exception = RESTError

        try:
            if exception == OAuthError:
                # The OAuthErrorResponse has a different format
                error = OAuthErrorResponse(**exc.response.json())
                response = str(error.error)
                if description := error.error_description:
                    response += f": {description}"
                if uri := error.error_uri:
                    response += f" ({uri})"
            else:
                error = ErrorResponse(**exc.response.json()).error
                response = f"{error.type}: {error.message}"
        except JSONDecodeError:
            # In the case we don't have a proper response
            response = f"RESTError {exc.response.status_code}: Could not decode json payload: {exc.response.text}"
        except ValidationError as e:
            # In the case we don't have a proper response
            errs = ", ".join(err["msg"] for err in e.errors())
            response = (
                f"RESTError {exc.response.status_code}: Received unexpected JSON Payload: {exc.response.text}, errors: {errs}"
            )

        raise exception(response) from exc

    def _init_sigv4(self, session: Session) -> None:
        from urllib import parse

        import boto3
        from botocore.auth import SigV4Auth
        from botocore.awsrequest import AWSRequest
        from requests import PreparedRequest
        from requests.adapters import HTTPAdapter

        class SigV4Adapter(HTTPAdapter):
            def __init__(self, **properties: str):
                super().__init__()
                self._properties = properties

            def add_headers(self, request: PreparedRequest, **kwargs: Any) -> None:  # pylint: disable=W0613
                boto_session = boto3.Session()
                credentials = boto_session.get_credentials().get_frozen_credentials()
                region = self._properties.get(SIGV4_REGION, boto_session.region_name)
                service = self._properties.get(SIGV4_SERVICE, "execute-api")

                url = str(request.url).split("?")[0]
                query = str(parse.urlsplit(request.url).query)
                params = dict(parse.parse_qsl(query))

                # remove the connection header as it will be updated after signing
                del request.headers["connection"]

                aws_request = AWSRequest(
                    method=request.method, url=url, params=params, data=request.body, headers=dict(request.headers)
                )

                SigV4Auth(credentials, service, region).add_auth(aws_request)
                original_header = request.headers
                signed_headers = aws_request.headers
                relocated_headers = {}

                # relocate headers if there is a conflict with signed headers
                for header, value in original_header.items():
                    if header in signed_headers and signed_headers[header] != value:
                        relocated_headers[f"Original-{header}"] = value

                request.headers.update(relocated_headers)
                request.headers.update(signed_headers)

        session.mount(self.uri, SigV4Adapter(**self.properties))

    def _response_to_table(self, identifier_tuple: Tuple[str, ...], table_response: TableResponse) -> Table:
        return Table(
            identifier=identifier_tuple,
            metadata_location=table_response.metadata_location,  # type: ignore
            metadata=table_response.metadata,
            io=self._load_file_io(
                {**table_response.metadata.properties, **table_response.config}, table_response.metadata_location
            ),
            catalog=self,
            config=table_response.config,
        )

    def _response_to_staged_table(self, identifier_tuple: Tuple[str, ...], table_response: TableResponse) -> StagedTable:
        return StagedTable(
            identifier=identifier_tuple,
            metadata_location=table_response.metadata_location,  # type: ignore
            metadata=table_response.metadata,
            io=self._load_file_io(
                {**table_response.metadata.properties, **table_response.config}, table_response.metadata_location
            ),
            catalog=self,
        )

    def _refresh_token(self, session: Optional[Session] = None, initial_token: Optional[str] = None) -> None:
        session = session or self._session
        if initial_token is not None:
            self.properties[TOKEN] = initial_token
        elif CREDENTIAL in self.properties:
            self.properties[TOKEN] = self._fetch_access_token(session, self.properties[CREDENTIAL])

        # Set Auth token for subsequent calls in the session
        if token := self.properties.get(TOKEN):
            session.headers[AUTHORIZATION_HEADER] = f"{BEARER_PREFIX} {token}"

    def _config_headers(self, session: Session) -> None:
        header_properties = self._extract_headers_from_properties()
        session.headers.update(header_properties)
        session.headers["Content-type"] = "application/json"
        session.headers["X-Client-Version"] = ICEBERG_REST_SPEC_VERSION
        session.headers["User-Agent"] = f"PyIceberg/{__version__}"
        session.headers.setdefault("X-Iceberg-Access-Delegation", ACCESS_DELEGATION_DEFAULT)

    def _extract_headers_from_properties(self) -> Dict[str, str]:
        return {key[len(HEADER_PREFIX) :]: value for key, value in self.properties.items() if key.startswith(HEADER_PREFIX)}

    def _create_table(
        self,
        identifier: Union[str, Identifier],
        schema: Union[Schema, "pa.Schema"],
        location: Optional[str] = None,
        partition_spec: PartitionSpec = UNPARTITIONED_PARTITION_SPEC,
        sort_order: SortOrder = UNSORTED_SORT_ORDER,
        properties: Properties = EMPTY_DICT,
        stage_create: bool = False,
    ) -> TableResponse:
        iceberg_schema = self._convert_schema_if_needed(schema)
        fresh_schema = assign_fresh_schema_ids(iceberg_schema)
        fresh_partition_spec = assign_fresh_partition_spec_ids(partition_spec, iceberg_schema, fresh_schema)
        fresh_sort_order = assign_fresh_sort_order_ids(sort_order, iceberg_schema, fresh_schema)

        namespace_and_table = self._split_identifier_for_path(identifier)
        if location:
            location = location.rstrip("/")
        request = CreateTableRequest(
            name=namespace_and_table["table"],
            location=location,
            table_schema=fresh_schema,
            partition_spec=fresh_partition_spec,
            write_order=fresh_sort_order,
            stage_create=stage_create,
            properties=properties,
        )
        serialized_json = request.model_dump_json().encode(UTF8)
        response = self._session.post(
            self.url(Endpoints.create_table, namespace=namespace_and_table["namespace"]),
            data=serialized_json,
        )
        try:
            response.raise_for_status()
        except HTTPError as exc:
            self._handle_non_200_response(exc, {409: TableAlreadyExistsError})
        return TableResponse(**response.json())

    @retry(**_RETRY_ARGS)
    def create_table(
        self,
        identifier: Union[str, Identifier],
        schema: Union[Schema, "pa.Schema"],
        location: Optional[str] = None,
        partition_spec: PartitionSpec = UNPARTITIONED_PARTITION_SPEC,
        sort_order: SortOrder = UNSORTED_SORT_ORDER,
        properties: Properties = EMPTY_DICT,
    ) -> Table:
        table_response = self._create_table(
            identifier=identifier,
            schema=schema,
            location=location,
            partition_spec=partition_spec,
            sort_order=sort_order,
            properties=properties,
            stage_create=False,
        )
        return self._response_to_table(self.identifier_to_tuple(identifier), table_response)

    @retry(**_RETRY_ARGS)
    def create_table_transaction(
        self,
        identifier: Union[str, Identifier],
        schema: Union[Schema, "pa.Schema"],
        location: Optional[str] = None,
        partition_spec: PartitionSpec = UNPARTITIONED_PARTITION_SPEC,
        sort_order: SortOrder = UNSORTED_SORT_ORDER,
        properties: Properties = EMPTY_DICT,
    ) -> CreateTableTransaction:
        table_response = self._create_table(
            identifier=identifier,
            schema=schema,
            location=location,
            partition_spec=partition_spec,
            sort_order=sort_order,
            properties=properties,
            stage_create=True,
        )
        staged_table = self._response_to_staged_table(self.identifier_to_tuple(identifier), table_response)
        return CreateTableTransaction(staged_table)

    @retry(**_RETRY_ARGS)
    def register_table(self, identifier: Union[str, Identifier], metadata_location: str) -> Table:
        """Register a new table using existing metadata.

        Args:
            identifier Union[str, Identifier]: Table identifier for the table
            metadata_location str: The location to the metadata

        Returns:
            Table: The newly registered table

        Raises:
            TableAlreadyExistsError: If the table already exists
        """
        namespace_and_table = self._split_identifier_for_path(identifier)
        request = RegisterTableRequest(
            name=namespace_and_table["table"],
            metadata_location=metadata_location,
        )
        serialized_json = request.model_dump_json().encode(UTF8)
        response = self._session.post(
            self.url(Endpoints.register_table, namespace=namespace_and_table["namespace"]),
            data=serialized_json,
        )
        try:
            response.raise_for_status()
        except HTTPError as exc:
            self._handle_non_200_response(exc, {409: TableAlreadyExistsError})

        table_response = TableResponse(**response.json())
        return self._response_to_table(self.identifier_to_tuple(identifier), table_response)

    @retry(**_RETRY_ARGS)
    def list_tables(self, namespace: Union[str, Identifier]) -> List[Identifier]:
        namespace_tuple = self._check_valid_namespace_identifier(namespace)
        namespace_concat = NAMESPACE_SEPARATOR.join(namespace_tuple)
        response = self._session.get(self.url(Endpoints.list_tables, namespace=namespace_concat))
        try:
            response.raise_for_status()
        except HTTPError as exc:
            self._handle_non_200_response(exc, {404: NoSuchNamespaceError})
        return [(*table.namespace, table.name) for table in ListTablesResponse(**response.json()).identifiers]

    @retry(**_RETRY_ARGS)
    def load_table(self, identifier: Union[str, Identifier]) -> Table:
        response = self._session.get(self.url(Endpoints.load_table, prefixed=True, **self._split_identifier_for_path(identifier)))
        try:
            response.raise_for_status()
        except HTTPError as exc:
            self._handle_non_200_response(exc, {404: NoSuchTableError})

        table_response = TableResponse(**response.json())
        return self._response_to_table(self.identifier_to_tuple(identifier), table_response)

    @retry(**_RETRY_ARGS)
    def drop_table(self, identifier: Union[str, Identifier], purge_requested: bool = False) -> None:
        response = self._session.delete(
            self.url(Endpoints.drop_table, prefixed=True, purge=purge_requested, **self._split_identifier_for_path(identifier)),
        )
        try:
            response.raise_for_status()
        except HTTPError as exc:
            self._handle_non_200_response(exc, {404: NoSuchTableError})

    @retry(**_RETRY_ARGS)
    def purge_table(self, identifier: Union[str, Identifier]) -> None:
        self.drop_table(identifier=identifier, purge_requested=True)

    @retry(**_RETRY_ARGS)
    def rename_table(self, from_identifier: Union[str, Identifier], to_identifier: Union[str, Identifier]) -> Table:
        payload = {
            "source": self._split_identifier_for_json(from_identifier),
            "destination": self._split_identifier_for_json(to_identifier),
        }
        response = self._session.post(self.url(Endpoints.rename_table), json=payload)
        try:
            response.raise_for_status()
        except HTTPError as exc:
            self._handle_non_200_response(exc, {404: NoSuchTableError, 409: TableAlreadyExistsError})

        return self.load_table(to_identifier)

    def _remove_catalog_name_from_table_request_identifier(self, table_request: CommitTableRequest) -> CommitTableRequest:
        if table_request.identifier.namespace.root[0] == self.name:
            return table_request.model_copy(
                update={
                    "identifier": TableIdentifier(
                        namespace=table_request.identifier.namespace.root[1:], name=table_request.identifier.name
                    )
                }
            )
        return table_request

    @retry(**_RETRY_ARGS)
    def list_views(self, namespace: Union[str, Identifier]) -> List[Identifier]:
        namespace_tuple = self._check_valid_namespace_identifier(namespace)
        namespace_concat = NAMESPACE_SEPARATOR.join(namespace_tuple)
        response = self._session.get(self.url(Endpoints.list_views, namespace=namespace_concat))
        try:
            response.raise_for_status()
        except HTTPError as exc:
            self._handle_non_200_response(exc, {404: NoSuchNamespaceError})
        return [(*view.namespace, view.name) for view in ListViewsResponse(**response.json()).identifiers]

    @retry(**_RETRY_ARGS)
    def commit_table(
        self, table: Table, requirements: Tuple[TableRequirement, ...], updates: Tuple[TableUpdate, ...]
    ) -> CommitTableResponse:
        """Commit updates to a table.

        Args:
            table (Table): The table to be updated.
            requirements: (Tuple[TableRequirement, ...]): Table requirements.
            updates: (Tuple[TableUpdate, ...]): Table updates.

        Returns:
            CommitTableResponse: The updated metadata.

        Raises:
            NoSuchTableError: If a table with the given identifier does not exist.
            CommitFailedException: Requirement not met, or a conflict with a concurrent commit.
            CommitStateUnknownException: Failed due to an internal exception on the side of the catalog.
        """
        identifier = table.name()
        table_identifier = TableIdentifier(namespace=identifier[:-1], name=identifier[-1])
        table_request = CommitTableRequest(identifier=table_identifier, requirements=requirements, updates=updates)

        headers = self._session.headers
        if table_token := table.config.get(TOKEN):
            headers[AUTHORIZATION_HEADER] = f"{BEARER_PREFIX} {table_token}"

        response = self._session.post(
            self.url(Endpoints.update_table, prefixed=True, **self._split_identifier_for_path(table_request.identifier)),
            data=table_request.model_dump_json().encode(UTF8),
            headers=headers,
        )
        try:
            response.raise_for_status()
        except HTTPError as exc:
            self._handle_non_200_response(
                exc,
                {
                    409: CommitFailedException,
                    500: CommitStateUnknownException,
                    502: CommitStateUnknownException,
                    504: CommitStateUnknownException,
                },
            )
        return CommitTableResponse(**response.json())

    @retry(**_RETRY_ARGS)
    def create_namespace(self, namespace: Union[str, Identifier], properties: Properties = EMPTY_DICT) -> None:
        namespace_tuple = self._check_valid_namespace_identifier(namespace)
        payload = {"namespace": namespace_tuple, "properties": properties}
        response = self._session.post(self.url(Endpoints.create_namespace), json=payload)
        try:
            response.raise_for_status()
        except HTTPError as exc:
            self._handle_non_200_response(exc, {409: NamespaceAlreadyExistsError})

    @retry(**_RETRY_ARGS)
    def drop_namespace(self, namespace: Union[str, Identifier]) -> None:
        namespace_tuple = self._check_valid_namespace_identifier(namespace)
        namespace = NAMESPACE_SEPARATOR.join(namespace_tuple)
        response = self._session.delete(self.url(Endpoints.drop_namespace, namespace=namespace))
        try:
            response.raise_for_status()
        except HTTPError as exc:
            self._handle_non_200_response(exc, {404: NoSuchNamespaceError, 409: NamespaceNotEmptyError})

    @retry(**_RETRY_ARGS)
    def list_namespaces(self, namespace: Union[str, Identifier] = ()) -> List[Identifier]:
        namespace_tuple = self.identifier_to_tuple(namespace)
        response = self._session.get(
            self.url(
                f"{Endpoints.list_namespaces}?parent={NAMESPACE_SEPARATOR.join(namespace_tuple)}"
                if namespace_tuple
                else Endpoints.list_namespaces
            ),
        )
        try:
            response.raise_for_status()
        except HTTPError as exc:
            self._handle_non_200_response(exc, {})

        return ListNamespaceResponse(**response.json()).namespaces

    @retry(**_RETRY_ARGS)
    def load_namespace_properties(self, namespace: Union[str, Identifier]) -> Properties:
        namespace_tuple = self._check_valid_namespace_identifier(namespace)
        namespace = NAMESPACE_SEPARATOR.join(namespace_tuple)
        response = self._session.get(self.url(Endpoints.load_namespace_metadata, namespace=namespace))
        try:
            response.raise_for_status()
        except HTTPError as exc:
            self._handle_non_200_response(exc, {404: NoSuchNamespaceError})

        return NamespaceResponse(**response.json()).properties

    @retry(**_RETRY_ARGS)
    def update_namespace_properties(
        self, namespace: Union[str, Identifier], removals: Optional[Set[str]] = None, updates: Properties = EMPTY_DICT
    ) -> PropertiesUpdateSummary:
        namespace_tuple = self._check_valid_namespace_identifier(namespace)
        namespace = NAMESPACE_SEPARATOR.join(namespace_tuple)
        payload = {"removals": list(removals or []), "updates": updates}
        response = self._session.post(self.url(Endpoints.update_namespace_properties, namespace=namespace), json=payload)
        try:
            response.raise_for_status()
        except HTTPError as exc:
            self._handle_non_200_response(exc, {404: NoSuchNamespaceError})
        parsed_response = UpdateNamespacePropertiesResponse(**response.json())
        return PropertiesUpdateSummary(
            removed=parsed_response.removed,
            updated=parsed_response.updated,
            missing=parsed_response.missing,
        )

    @retry(**_RETRY_ARGS)
    def namespace_exists(self, namespace: Union[str, Identifier]) -> bool:
        namespace_tuple = self._check_valid_namespace_identifier(namespace)
        namespace = NAMESPACE_SEPARATOR.join(namespace_tuple)
        response = self._session.head(self.url(Endpoints.namespace_exists, namespace=namespace))

        if response.status_code == 404:
            return False
        elif response.status_code in (200, 204):
            return True

        try:
            response.raise_for_status()
        except HTTPError as exc:
            self._handle_non_200_response(exc, {})

        return False

    @retry(**_RETRY_ARGS)
    def table_exists(self, identifier: Union[str, Identifier]) -> bool:
        """Check if a table exists.

        Args:
            identifier (str | Identifier): Table identifier.

        Returns:
            bool: True if the table exists, False otherwise.
        """
        response = self._session.head(
            self.url(Endpoints.load_table, prefixed=True, **self._split_identifier_for_path(identifier))
        )

        if response.status_code == 404:
            return False
        elif response.status_code in (200, 204):
            return True

        try:
            response.raise_for_status()
        except HTTPError as exc:
            self._handle_non_200_response(exc, {})

        return False

    @retry(**_RETRY_ARGS)
    def drop_view(self, identifier: Union[str]) -> None:
<<<<<<< HEAD
        identifier_tuple = self._identifier_to_tuple_without_catalog(identifier)
=======
>>>>>>> 37916c46
        response = self._session.delete(
            self.url(Endpoints.drop_view, prefixed=True, **self._split_identifier_for_path(identifier, IdentifierKind.VIEW)),
        )
        try:
            response.raise_for_status()
        except HTTPError as exc:
            self._handle_non_200_response(exc, {404: NoSuchViewError})<|MERGE_RESOLUTION|>--- conflicted
+++ resolved
@@ -908,10 +908,6 @@
 
     @retry(**_RETRY_ARGS)
     def drop_view(self, identifier: Union[str]) -> None:
-<<<<<<< HEAD
-        identifier_tuple = self._identifier_to_tuple_without_catalog(identifier)
-=======
->>>>>>> 37916c46
         response = self._session.delete(
             self.url(Endpoints.drop_view, prefixed=True, **self._split_identifier_for_path(identifier, IdentifierKind.VIEW)),
         )
