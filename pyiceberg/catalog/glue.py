--- conflicted
+++ resolved
@@ -336,19 +336,10 @@
         Raises:
             NoSuchTableError: If a table with the name does not exist, or the identifier is invalid.
         """
-<<<<<<< HEAD
-        database_name, table_name = self.identifier_to_database_and_table(identifier, NoSuchTableError)
-        return self._convert_glue_to_iceberg(self._get_glue_table(database_name=database_name, table_name=table_name))
-=======
         identifier_tuple = self.identifier_to_tuple_without_catalog(identifier)
         database_name, table_name = self.identifier_to_database_and_table(identifier_tuple, NoSuchTableError)
-        try:
-            load_table_response = self.glue.get_table(DatabaseName=database_name, Name=table_name)
-        except self.glue.exceptions.EntityNotFoundException as e:
-            raise NoSuchTableError(f"Table does not exist: {database_name}.{table_name}") from e
-
-        return self._convert_glue_to_iceberg(load_table_response["Table"])
->>>>>>> 0cbb71cb
+
+        return self._convert_glue_to_iceberg(self._get_glue_table(database_name=database_name, table_name=table_name))
 
     def drop_table(self, identifier: Union[str, Identifier]) -> None:
         """Drop a table.
