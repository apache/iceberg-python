#  Licensed to the Apache Software Foundation (ASF) under one
#  or more contributor license agreements.  See the NOTICE file
#  distributed with this work for additional information
#  regarding copyright ownership.  The ASF licenses this file
#  to you under the Apache License, Version 2.0 (the
#  "License"); you may not use this file except in compliance
#  with the License.  You may obtain a copy of the License at
#
#    http://www.apache.org/licenses/LICENSE-2.0
#
#  Unless required by applicable law or agreed to in writing,
#  software distributed under the License is distributed on an
#  "AS IS" BASIS, WITHOUT WARRANTIES OR CONDITIONS OF ANY
#  KIND, either express or implied.  See the License for the
#  specific language governing permissions and limitations
#  under the License.


from typing import (
    TYPE_CHECKING,
    Any,
<<<<<<< HEAD
    Dict,
    Iterator,
    List,
=======
>>>>>>> 32c97ae4
    Optional,
    Union,
    cast,
)

import boto3
from botocore.config import Config

from pyiceberg.catalog import (
    BOTOCORE_SESSION,
    EXTERNAL_TABLE,
    ICEBERG,
    LOCATION,
    METADATA_LOCATION,
    PREVIOUS_METADATA_LOCATION,
    TABLE_TYPE,
    MetastoreCatalog,
    PropertiesUpdateSummary,
)
from pyiceberg.exceptions import (
    CommitFailedException,
    NamespaceAlreadyExistsError,
    NamespaceNotEmptyError,
    NoSuchIcebergTableError,
    NoSuchNamespaceError,
    NoSuchPropertyException,
    NoSuchTableError,
    TableAlreadyExistsError,
)
from pyiceberg.io import AWS_ACCESS_KEY_ID, AWS_REGION, AWS_SECRET_ACCESS_KEY, AWS_SESSION_TOKEN
from pyiceberg.partitioning import UNPARTITIONED_PARTITION_SPEC, PartitionSpec
from pyiceberg.schema import Schema, SchemaVisitor, visit
from pyiceberg.serializers import FromInputFile
from pyiceberg.table import (
    CommitTableResponse,
    Table,
)
from pyiceberg.table.metadata import TableMetadata
from pyiceberg.table.sorting import UNSORTED_SORT_ORDER, SortOrder
from pyiceberg.table.update import (
    TableRequirement,
    TableUpdate,
)
from pyiceberg.typedef import EMPTY_DICT, Identifier, Properties
from pyiceberg.types import (
    BinaryType,
    BooleanType,
    DateType,
    DecimalType,
    DoubleType,
    FixedType,
    FloatType,
    IntegerType,
    ListType,
    LongType,
    MapType,
    NestedField,
    PrimitiveType,
    StringType,
    StructType,
    TimestampType,
    TimestamptzType,
    TimeType,
    UUIDType,
)
from pyiceberg.utils.properties import get_first_property_value, property_as_bool

if TYPE_CHECKING:
    import pyarrow as pa
    from mypy_boto3_glue.client import GlueClient
    from mypy_boto3_glue.type_defs import (
        ColumnTypeDef,
        DatabaseInputTypeDef,
        StorageDescriptorTypeDef,
        TableInputTypeDef,
        TableTypeDef,
    )


# There is a unique Glue metastore in each AWS account and each AWS region. By default, GlueCatalog chooses the Glue
# metastore to use based on the user's default AWS client credential and region setup. You can specify the Glue catalog
# ID through glue.id catalog property to point to a Glue catalog in a different AWS account. The Glue catalog ID is your
# numeric AWS account ID.
GLUE_ID = "glue.id"

# If Glue should skip archiving an old table version when creating a new version in a commit. By
# default, Glue archives all old table versions after an UpdateTable call, but Glue has a default
# max number of archived table versions (can be increased). So for streaming use case with lots
# of commits, it is recommended to set this value to true.
GLUE_SKIP_ARCHIVE = "glue.skip-archive"
GLUE_SKIP_ARCHIVE_DEFAULT = True

# Configure an alternative endpoint of the Glue service for GlueCatalog to access.
# This could be used to use GlueCatalog with any glue-compatible metastore service that has a different endpoint
GLUE_CATALOG_ENDPOINT = "glue.endpoint"

ICEBERG_FIELD_ID = "iceberg.field.id"
ICEBERG_FIELD_OPTIONAL = "iceberg.field.optional"
ICEBERG_FIELD_CURRENT = "iceberg.field.current"

GLUE_PROFILE_NAME = "glue.profile-name"
GLUE_REGION = "glue.region"
GLUE_ACCESS_KEY_ID = "glue.access-key-id"
GLUE_SECRET_ACCESS_KEY = "glue.secret-access-key"
GLUE_SESSION_TOKEN = "glue.session-token"
GLUE_MAX_RETRIES = "glue.max-retries"
GLUE_RETRY_MODE = "glue.retry-mode"

MAX_RETRIES = 10
STANDARD_RETRY_MODE = "standard"
ADAPTIVE_RETRY_MODE = "adaptive"
LEGACY_RETRY_MODE = "legacy"
EXISTING_RETRY_MODES = [STANDARD_RETRY_MODE, ADAPTIVE_RETRY_MODE, LEGACY_RETRY_MODE]


def _construct_parameters(
    metadata_location: str,
    glue_table: Optional["TableTypeDef"] = None,
    prev_metadata_location: str | None = None,
    metadata_properties: Properties | None = None,
) -> Properties:
    new_parameters = glue_table.get("Parameters", {}) if glue_table else {}
    new_parameters.update({TABLE_TYPE: ICEBERG.upper(), METADATA_LOCATION: metadata_location})
    if prev_metadata_location:
        new_parameters[PREVIOUS_METADATA_LOCATION] = prev_metadata_location

    if metadata_properties:
        for key, value in metadata_properties.items():
            new_parameters[key] = str(value)

    return new_parameters


GLUE_PRIMITIVE_TYPES = {
    BooleanType: "boolean",
    IntegerType: "int",
    LongType: "bigint",
    FloatType: "float",
    DoubleType: "double",
    DateType: "date",
    TimeType: "string",
    StringType: "string",
    UUIDType: "string",
    TimestampType: "timestamp",
    TimestamptzType: "timestamp",
    FixedType: "binary",
    BinaryType: "binary",
}


class _IcebergSchemaToGlueType(SchemaVisitor[str]):
    def schema(self, schema: Schema, struct_result: str) -> str:
        return struct_result

    def struct(self, struct: StructType, field_results: list[str]) -> str:
        return f"struct<{','.join(field_results)}>"

    def field(self, field: NestedField, field_result: str) -> str:
        return f"{field.name}:{field_result}"

    def list(self, list_type: ListType, element_result: str) -> str:
        return f"array<{element_result}>"

    def map(self, map_type: MapType, key_result: str, value_result: str) -> str:
        return f"map<{key_result},{value_result}>"

    def primitive(self, primitive: PrimitiveType) -> str:
        if isinstance(primitive, DecimalType):
            return f"decimal({primitive.precision},{primitive.scale})"
        if (primitive_type := type(primitive)) not in GLUE_PRIMITIVE_TYPES:
            return str(primitive)
        return GLUE_PRIMITIVE_TYPES[primitive_type]


def _to_columns(metadata: TableMetadata) -> list["ColumnTypeDef"]:
    results: dict[str, ColumnTypeDef] = {}

    def _append_to_results(field: NestedField, is_current: bool) -> None:
        if field.name in results:
            return

        results[field.name] = cast(
            "ColumnTypeDef",
            {
                "Name": field.name,
                "Type": visit(field.field_type, _IcebergSchemaToGlueType()),
                "Parameters": {
                    ICEBERG_FIELD_ID: str(field.field_id),
                    ICEBERG_FIELD_OPTIONAL: str(field.optional).lower(),
                    ICEBERG_FIELD_CURRENT: str(is_current).lower(),
                },
            },
        )
        if field.doc:
            results[field.name]["Comment"] = field.doc

    if current_schema := metadata.schema_by_id(metadata.current_schema_id):
        for field in current_schema.columns:
            _append_to_results(field, True)

    for schema in metadata.schemas:
        if schema.schema_id == metadata.current_schema_id:
            continue
        for field in schema.columns:
            _append_to_results(field, False)

    return list(results.values())


def _construct_table_input(
    table_name: str,
    metadata_location: str,
    properties: Properties,
    metadata: TableMetadata,
    glue_table: Optional["TableTypeDef"] = None,
    prev_metadata_location: str | None = None,
) -> "TableInputTypeDef":
    table_input: TableInputTypeDef = {
        "Name": table_name,
        "TableType": EXTERNAL_TABLE,
        "Parameters": _construct_parameters(metadata_location, glue_table, prev_metadata_location, properties),
        "StorageDescriptor": {
            "Columns": _to_columns(metadata),
            "Location": metadata.location,
        },
    }

    if "Description" in properties:
        table_input["Description"] = properties["Description"]

    return table_input


def _construct_rename_table_input(to_table_name: str, glue_table: "TableTypeDef") -> "TableInputTypeDef":
    rename_table_input: TableInputTypeDef = {"Name": to_table_name}
    # use the same Glue info to create the new table, pointing to the old metadata
    if not glue_table["TableType"]:
        raise ValueError("Glue table type is missing, cannot rename table")

    rename_table_input["TableType"] = glue_table["TableType"]
    if "Owner" in glue_table:
        rename_table_input["Owner"] = glue_table["Owner"]

    if "Parameters" in glue_table:
        rename_table_input["Parameters"] = glue_table["Parameters"]

    if "StorageDescriptor" in glue_table:
        # It turns out the output of StorageDescriptor is not the same as the input type
        # because the Column can have a different type, but for now it seems to work, so
        # silence the type error.
        rename_table_input["StorageDescriptor"] = cast("StorageDescriptorTypeDef", glue_table["StorageDescriptor"])

    if "Description" in glue_table:
        rename_table_input["Description"] = glue_table["Description"]

    return rename_table_input


def _construct_database_input(database_name: str, properties: Properties) -> "DatabaseInputTypeDef":
    database_input: DatabaseInputTypeDef = {"Name": database_name}
    parameters = {}
    for k, v in properties.items():
        if k == "Description":
            database_input["Description"] = v
        elif k == LOCATION:
            database_input["LocationUri"] = v
        else:
            parameters[k] = v
    database_input["Parameters"] = parameters
    return database_input


def _register_glue_catalog_id_with_glue_client(glue: "GlueClient", glue_catalog_id: str) -> None:
    """
    Register the Glue Catalog ID (AWS Account ID) as a parameter on all Glue client methods.

    It's more ergonomic to do this than to pass the CatalogId as a parameter to every client call since it's an optional
    parameter and boto3 does not support 'None' values for missing parameters.
    """
    event_system = glue.meta.events

    def add_glue_catalog_id(params: dict[str, str], **kwargs: Any) -> None:
        if "CatalogId" not in params:
            params["CatalogId"] = glue_catalog_id

    event_system.register("provide-client-params.glue", add_glue_catalog_id)


class GlueCatalog(MetastoreCatalog):
    glue: "GlueClient"

    def __init__(self, name: str, client: Optional["GlueClient"] = None, **properties: Any):
        """Glue Catalog.

        You either need to provide a boto3 glue client, or one will be constructed from the properties.

        Args:
            name: Name to identify the catalog.
            client: An optional boto3 glue client.
            properties: Properties for glue client construction and configuration.
        """
        super().__init__(name, **properties)

        if client is not None:
            self.glue = client
        else:
            retry_mode_prop_value = get_first_property_value(properties, GLUE_RETRY_MODE)

            session = boto3.Session(
                profile_name=properties.get(GLUE_PROFILE_NAME),
                region_name=get_first_property_value(properties, GLUE_REGION, AWS_REGION),
                botocore_session=properties.get(BOTOCORE_SESSION),
                aws_access_key_id=get_first_property_value(properties, GLUE_ACCESS_KEY_ID, AWS_ACCESS_KEY_ID),
                aws_secret_access_key=get_first_property_value(properties, GLUE_SECRET_ACCESS_KEY, AWS_SECRET_ACCESS_KEY),
                aws_session_token=get_first_property_value(properties, GLUE_SESSION_TOKEN, AWS_SESSION_TOKEN),
            )
            self.glue: GlueClient = session.client(
                "glue",
                endpoint_url=properties.get(GLUE_CATALOG_ENDPOINT),
                config=Config(
                    retries={
                        "max_attempts": properties.get(GLUE_MAX_RETRIES, MAX_RETRIES),
                        "mode": retry_mode_prop_value if retry_mode_prop_value in EXISTING_RETRY_MODES else STANDARD_RETRY_MODE,
                    }
                ),
            )

            if glue_catalog_id := properties.get(GLUE_ID):
                _register_glue_catalog_id_with_glue_client(self.glue, glue_catalog_id)

    def _convert_glue_to_iceberg(self, glue_table: "TableTypeDef") -> Table:
        if (database_name := glue_table.get("DatabaseName")) is None:
            raise ValueError("Glue table is missing DatabaseName property")

        if (table_name := glue_table.get("Name")) is None:
            raise ValueError("Glue table is missing Name property")

        if (parameters := glue_table.get("Parameters")) is None:
            raise ValueError("Glue table is missing Parameters property")

        if (glue_table_type := parameters.get(TABLE_TYPE)) is None:
            raise NoSuchPropertyException(
                f"Property {TABLE_TYPE} missing, could not determine type: {database_name}.{table_name}"
            )

        if glue_table_type.lower() != ICEBERG:
            raise NoSuchIcebergTableError(
                f"Property table_type is {glue_table_type}, expected {ICEBERG}: {database_name}.{table_name}"
            )

        if (metadata_location := parameters.get(METADATA_LOCATION)) is None:
            raise NoSuchPropertyException(
                f"Table property {METADATA_LOCATION} is missing, cannot find metadata for: {database_name}.{table_name}"
            )

        io = self._load_file_io(location=metadata_location)
        file = io.new_input(metadata_location)
        metadata = FromInputFile.table_metadata(file)
        return Table(
            identifier=(database_name, table_name),
            metadata=metadata,
            metadata_location=metadata_location,
            io=self._load_file_io(metadata.properties, metadata_location),
            catalog=self,
        )

    def _create_glue_table(self, database_name: str, table_name: str, table_input: "TableInputTypeDef") -> None:
        try:
            self.glue.create_table(DatabaseName=database_name, TableInput=table_input)
        except self.glue.exceptions.AlreadyExistsException as e:
            raise TableAlreadyExistsError(f"Table {database_name}.{table_name} already exists") from e
        except self.glue.exceptions.EntityNotFoundException as e:
            raise NoSuchNamespaceError(f"Database {database_name} does not exist") from e

    def _update_glue_table(self, database_name: str, table_name: str, table_input: "TableInputTypeDef", version_id: str) -> None:
        try:
            self.glue.update_table(
                DatabaseName=database_name,
                TableInput=table_input,
                SkipArchive=property_as_bool(self.properties, GLUE_SKIP_ARCHIVE, GLUE_SKIP_ARCHIVE_DEFAULT),
                VersionId=version_id,
            )
        except self.glue.exceptions.EntityNotFoundException as e:
            raise NoSuchTableError(f"Table does not exist: {database_name}.{table_name} (Glue table version {version_id})") from e
        except self.glue.exceptions.ConcurrentModificationException as e:
            raise CommitFailedException(
                f"Cannot commit {database_name}.{table_name} because Glue detected concurrent update to table version {version_id}"
            ) from e

    def _get_glue_table(self, database_name: str, table_name: str) -> "TableTypeDef":
        try:
            load_table_response = self.glue.get_table(DatabaseName=database_name, Name=table_name)
            return load_table_response["Table"]
        except self.glue.exceptions.EntityNotFoundException as e:
            raise NoSuchTableError(f"Table does not exist: {database_name}.{table_name}") from e

    def create_table(
        self,
        identifier: str | Identifier,
        schema: Union[Schema, "pa.Schema"],
        location: str | None = None,
        partition_spec: PartitionSpec = UNPARTITIONED_PARTITION_SPEC,
        sort_order: SortOrder = UNSORTED_SORT_ORDER,
        properties: Properties = EMPTY_DICT,
    ) -> Table:
        """
        Create an Iceberg table.

        Args:
            identifier: Table identifier.
            schema: Table's schema.
            location: Location for the table. Optional Argument.
            partition_spec: PartitionSpec for the table.
            sort_order: SortOrder for the table.
            properties: Table properties that can be a string based dictionary.

        Returns:
            Table: the created table instance.

        Raises:
            AlreadyExistsError: If a table with the name already exists.
            ValueError: If the identifier is invalid, or no path is given to store metadata.

        """
        staged_table = self._create_staged_table(
            identifier=identifier,
            schema=schema,
            location=location,
            partition_spec=partition_spec,
            sort_order=sort_order,
            properties=properties,
        )
        database_name, table_name = self.identifier_to_database_and_table(identifier)

        self._write_metadata(staged_table.metadata, staged_table.io, staged_table.metadata_location)
        table_input = _construct_table_input(table_name, staged_table.metadata_location, properties, staged_table.metadata)
        self._create_glue_table(database_name=database_name, table_name=table_name, table_input=table_input)

        return self.load_table(identifier=identifier)

    def register_table(self, identifier: str | Identifier, metadata_location: str) -> Table:
        """Register a new table using existing metadata.

        Args:
            identifier (Union[str, Identifier]): Table identifier for the table
            metadata_location (str): The location to the metadata

        Returns:
            Table: The newly registered table

        Raises:
            TableAlreadyExistsError: If the table already exists
        """
        database_name, table_name = self.identifier_to_database_and_table(identifier)
        properties = EMPTY_DICT
        io = self._load_file_io(location=metadata_location)
        file = io.new_input(metadata_location)
        metadata = FromInputFile.table_metadata(file)
        table_input = _construct_table_input(table_name, metadata_location, properties, metadata)
        self._create_glue_table(database_name=database_name, table_name=table_name, table_input=table_input)
        return self.load_table(identifier=identifier)

    def commit_table(
        self, table: Table, requirements: tuple[TableRequirement, ...], updates: tuple[TableUpdate, ...]
    ) -> CommitTableResponse:
        """Commit updates to a table.

        Args:
            table (Table): The table to be updated.
            requirements: (Tuple[TableRequirement, ...]): Table requirements.
            updates: (Tuple[TableUpdate, ...]): Table updates.

        Returns:
            CommitTableResponse: The updated metadata.

        Raises:
            NoSuchTableError: If a table with the given identifier does not exist.
            CommitFailedException: Requirement not met, or a conflict with a concurrent commit.
        """
        table_identifier = table.name()
        database_name, table_name = self.identifier_to_database_and_table(table_identifier, NoSuchTableError)

        current_glue_table: TableTypeDef | None
        glue_table_version_id: str | None
        current_table: Table | None
        try:
            current_glue_table = self._get_glue_table(database_name=database_name, table_name=table_name)
            glue_table_version_id = current_glue_table.get("VersionId")
            current_table = self._convert_glue_to_iceberg(glue_table=current_glue_table)
        except NoSuchTableError:
            current_glue_table = None
            glue_table_version_id = None
            current_table = None

        updated_staged_table = self._update_and_stage_table(current_table, table_identifier, requirements, updates)
        if current_table and updated_staged_table.metadata == current_table.metadata:
            # no changes, do nothing
            return CommitTableResponse(metadata=current_table.metadata, metadata_location=current_table.metadata_location)
        self._write_metadata(
            metadata=updated_staged_table.metadata,
            io=updated_staged_table.io,
            metadata_path=updated_staged_table.metadata_location,
        )

        if current_table:
            # table exists, update the table
            if not glue_table_version_id:
                raise CommitFailedException(
                    f"Cannot commit {database_name}.{table_name} because Glue table version id is missing"
                )

            # Pass `version_id` to implement optimistic locking: it ensures updates are rejected if concurrent
            # modifications occur. See more details at https://iceberg.apache.org/docs/latest/aws/#optimistic-locking
            update_table_input = _construct_table_input(
                table_name=table_name,
                metadata_location=updated_staged_table.metadata_location,
                properties=updated_staged_table.properties,
                metadata=updated_staged_table.metadata,
                glue_table=current_glue_table,
                prev_metadata_location=current_table.metadata_location,
            )
            self._update_glue_table(
                database_name=database_name,
                table_name=table_name,
                table_input=update_table_input,
                version_id=glue_table_version_id,
            )
        else:
            # table does not exist, create the table
            create_table_input = _construct_table_input(
                table_name=table_name,
                metadata_location=updated_staged_table.metadata_location,
                properties=updated_staged_table.properties,
                metadata=updated_staged_table.metadata,
            )
            self._create_glue_table(database_name=database_name, table_name=table_name, table_input=create_table_input)

        return CommitTableResponse(
            metadata=updated_staged_table.metadata, metadata_location=updated_staged_table.metadata_location
        )

    def load_table(self, identifier: str | Identifier) -> Table:
        """Load the table's metadata and returns the table instance.

        You can also use this method to check for table existence using 'try catalog.table() except TableNotFoundError'.
        Note: This method doesn't scan data stored in the table.

        Args:
            identifier: Table identifier.

        Returns:
            Table: the table instance with its metadata.

        Raises:
            NoSuchTableError: If a table with the name does not exist, or the identifier is invalid.
        """
        database_name, table_name = self.identifier_to_database_and_table(identifier, NoSuchTableError)

        return self._convert_glue_to_iceberg(self._get_glue_table(database_name=database_name, table_name=table_name))

    def drop_table(self, identifier: str | Identifier) -> None:
        """Drop a table.

        Args:
            identifier: Table identifier.

        Raises:
            NoSuchTableError: If a table with the name does not exist, or the identifier is invalid.
        """
        database_name, table_name = self.identifier_to_database_and_table(identifier, NoSuchTableError)
        try:
            self.glue.delete_table(DatabaseName=database_name, Name=table_name)
        except self.glue.exceptions.EntityNotFoundException as e:
            raise NoSuchTableError(f"Table does not exist: {database_name}.{table_name}") from e

    def rename_table(self, from_identifier: str | Identifier, to_identifier: str | Identifier) -> Table:
        """Rename a fully classified table name.

        This method can only rename Iceberg tables in AWS Glue.

        Args:
            from_identifier: Existing table identifier.
            to_identifier: New table identifier.

        Returns:
            Table: the updated table instance with its metadata.

        Raises:
            ValueError: When from table identifier is invalid.
            NoSuchTableError: When a table with the name does not exist.
            NoSuchIcebergTableError: When from table is not a valid iceberg table.
            NoSuchPropertyException: When from table miss some required properties.
            NoSuchNamespaceError: When the destination namespace doesn't exist.
        """
        from_database_name, from_table_name = self.identifier_to_database_and_table(from_identifier, NoSuchTableError)
        to_database_name, to_table_name = self.identifier_to_database_and_table(to_identifier)
        try:
            get_table_response = self.glue.get_table(DatabaseName=from_database_name, Name=from_table_name)
        except self.glue.exceptions.EntityNotFoundException as e:
            raise NoSuchTableError(f"Table does not exist: {from_database_name}.{from_table_name}") from e

        glue_table = get_table_response["Table"]

        try:
            # verify that from_identifier is a valid iceberg table
            self._convert_glue_to_iceberg(glue_table=glue_table)
        except NoSuchPropertyException as e:
            raise NoSuchPropertyException(
                f"Failed to rename table {from_database_name}.{from_table_name} since it is missing required properties"
            ) from e
        except NoSuchIcebergTableError as e:
            raise NoSuchIcebergTableError(
                f"Failed to rename table {from_database_name}.{from_table_name} since it is not a valid iceberg table"
            ) from e

        rename_table_input = _construct_rename_table_input(to_table_name=to_table_name, glue_table=glue_table)
        self._create_glue_table(database_name=to_database_name, table_name=to_table_name, table_input=rename_table_input)

        try:
            self.drop_table(from_identifier)
        except Exception as e:
            log_message = f"Failed to drop old table {from_database_name}.{from_table_name}. "

            try:
                self.drop_table(to_identifier)
                log_message += f"Rolled back table creation for {to_database_name}.{to_table_name}."
            except NoSuchTableError:
                log_message += (
                    f"Failed to roll back table creation for {to_database_name}.{to_table_name}. Please clean up manually"
                )

            raise ValueError(log_message) from e

        return self.load_table(to_identifier)

    def create_namespace(self, namespace: str | Identifier, properties: Properties = EMPTY_DICT) -> None:
        """Create a namespace in the catalog.

        Args:
            namespace: Namespace identifier.
            properties: A string dictionary of properties for the given namespace.

        Raises:
            ValueError: If the identifier is invalid.
            AlreadyExistsError: If a namespace with the given name already exists.
        """
        database_name = self.identifier_to_database(namespace)
        try:
            self.glue.create_database(DatabaseInput=_construct_database_input(database_name, properties))
        except self.glue.exceptions.AlreadyExistsException as e:
            raise NamespaceAlreadyExistsError(f"Database {database_name} already exists") from e

    def drop_namespace(self, namespace: str | Identifier) -> None:
        """Drop a namespace.

        A Glue namespace can only be dropped if it is empty.

        Args:
            namespace: Namespace identifier.

        Raises:
            NoSuchNamespaceError: If a namespace with the given name does not exist, or the identifier is invalid.
            NamespaceNotEmptyError: If the namespace is not empty.
        """
        database_name = self.identifier_to_database(namespace, NoSuchNamespaceError)
        try:
            table_list_response = self.glue.get_tables(DatabaseName=database_name)
            table_list = table_list_response["TableList"]
        except self.glue.exceptions.EntityNotFoundException as e:
            raise NoSuchNamespaceError(f"Database does not exist: {database_name}") from e

        if len(table_list) > 0:
            first_table = table_list[0]
            if self.__is_iceberg_table(first_table):
                raise NamespaceNotEmptyError(f"Cannot drop namespace {database_name} because it still contains Iceberg tables")
            else:
                raise NamespaceNotEmptyError(
                    f"Cannot drop namespace {database_name} because it still contains non-Iceberg tables"
                )
        self.glue.delete_database(Name=database_name)

<<<<<<< HEAD
    def list_tables(self, namespace: Union[str, Identifier]) -> Iterator[Identifier]:
=======
    def list_tables(self, namespace: str | Identifier) -> list[Identifier]:
>>>>>>> 32c97ae4
        """List Iceberg tables under the given namespace in the catalog.

        Args:
            namespace (str | Identifier): Namespace identifier to search.

        Returns:
            Iterator[Identifier]: iterator of table identifiers.

        Raises:
            NoSuchNamespaceError: If a namespace with the given name does not exist, or the identifier is invalid.
        """
        database_name = self.identifier_to_database(namespace, NoSuchNamespaceError)
<<<<<<< HEAD
        next_token: Optional[str] = None
=======
        table_list: list[TableTypeDef] = []
        next_token: str | None = None
>>>>>>> 32c97ae4
        try:
            while True:
                table_list_response = (
                    self.glue.get_tables(DatabaseName=database_name)
                    if not next_token
                    else self.glue.get_tables(DatabaseName=database_name, NextToken=next_token)
                )
                for table in table_list_response["TableList"]:
                    if self.__is_iceberg_table(table):
                        yield (database_name, table["Name"])
                next_token = table_list_response.get("NextToken")
                if not next_token:
                    break

        except self.glue.exceptions.EntityNotFoundException as e:
            raise NoSuchNamespaceError(f"Database does not exist: {database_name}") from e

<<<<<<< HEAD
    def list_namespaces(self, namespace: Union[str, Identifier] = ()) -> Iterator[Identifier]:
=======
    def list_namespaces(self, namespace: str | Identifier = ()) -> list[Identifier]:
>>>>>>> 32c97ae4
        """List namespaces from the given namespace. If not given, list top-level namespaces from the catalog.

        Returns:
            Iterator[Identifier]: iterator of namespace identifiers.
        """
        # Hierarchical namespace is not supported. Return an empty list
        if namespace:
            return

<<<<<<< HEAD
        next_token: Optional[str] = None
=======
        database_list: list[DatabaseTypeDef] = []
        next_token: str | None = None
>>>>>>> 32c97ae4

        while True:
            databases_response = self.glue.get_databases() if not next_token else self.glue.get_databases(NextToken=next_token)
            for database in databases_response["DatabaseList"]:
                yield self.identifier_to_tuple(database["Name"])
            next_token = databases_response.get("NextToken")
            if not next_token:
                break

<<<<<<< HEAD
    def load_namespace_properties(self, namespace: Union[str, Identifier]) -> Properties:
=======
        return [self.identifier_to_tuple(database["Name"]) for database in database_list]

    def load_namespace_properties(self, namespace: str | Identifier) -> Properties:
>>>>>>> 32c97ae4
        """Get properties for a namespace.

        Args:
            namespace: Namespace identifier.

        Returns:
            Properties: Properties for the given namespace.

        Raises:
            NoSuchNamespaceError: If a namespace with the given name does not exist, or identifier is invalid.
        """
        database_name = self.identifier_to_database(namespace, NoSuchNamespaceError)
        try:
            database_response = self.glue.get_database(Name=database_name)
        except self.glue.exceptions.EntityNotFoundException as e:
            raise NoSuchNamespaceError(f"Database does not exist: {database_name}") from e
        except self.glue.exceptions.InvalidInputException as e:
            raise NoSuchNamespaceError(f"Invalid input for namespace {database_name}") from e

        database = database_response["Database"]

        properties = dict(database.get("Parameters", {}))
        if "LocationUri" in database:
            properties["location"] = database["LocationUri"]
        if "Description" in database:
            properties["Description"] = database["Description"]

        return properties

    def update_namespace_properties(
        self, namespace: str | Identifier, removals: set[str] | None = None, updates: Properties = EMPTY_DICT
    ) -> PropertiesUpdateSummary:
        """Remove provided property keys and updates properties for a namespace.

        Args:
            namespace: Namespace identifier.
            removals: Set of property keys that need to be removed. Optional Argument.
            updates: Properties to be updated for the given namespace.

        Raises:
            NoSuchNamespaceError: If a namespace with the given name does not exist， or identifier is invalid.
            ValueError: If removals and updates have overlapping keys.
        """
        current_properties = self.load_namespace_properties(namespace=namespace)
        properties_update_summary, updated_properties = self._get_updated_props_and_update_summary(
            current_properties=current_properties, removals=removals, updates=updates
        )

        database_name = self.identifier_to_database(namespace, NoSuchNamespaceError)
        self.glue.update_database(Name=database_name, DatabaseInput=_construct_database_input(database_name, updated_properties))

        return properties_update_summary

<<<<<<< HEAD
    def list_views(self, namespace: Union[str, Identifier]) -> Iterator[Identifier]:
=======
    def list_views(self, namespace: str | Identifier) -> list[Identifier]:
>>>>>>> 32c97ae4
        raise NotImplementedError

    def drop_view(self, identifier: str | Identifier) -> None:
        raise NotImplementedError

    def view_exists(self, identifier: str | Identifier) -> bool:
        raise NotImplementedError

    @staticmethod
    def __is_iceberg_table(table: "TableTypeDef") -> bool:
        return table.get("Parameters", {}).get(TABLE_TYPE, "").lower() == ICEBERG

    def _get_default_warehouse_location(self, database_name: str, table_name: str) -> str:
        """Override the default warehouse location to follow Hive-style conventions."""
        return self._get_hive_style_warehouse_location(database_name, table_name)<|MERGE_RESOLUTION|>--- conflicted
+++ resolved
@@ -19,12 +19,7 @@
 from typing import (
     TYPE_CHECKING,
     Any,
-<<<<<<< HEAD
-    Dict,
     Iterator,
-    List,
-=======
->>>>>>> 32c97ae4
     Optional,
     Union,
     cast,
@@ -706,11 +701,7 @@
                 )
         self.glue.delete_database(Name=database_name)
 
-<<<<<<< HEAD
-    def list_tables(self, namespace: Union[str, Identifier]) -> Iterator[Identifier]:
-=======
-    def list_tables(self, namespace: str | Identifier) -> list[Identifier]:
->>>>>>> 32c97ae4
+    def list_tables(self, namespace: str | Identifier) -> Iterator[Identifier]:
         """List Iceberg tables under the given namespace in the catalog.
 
         Args:
@@ -723,12 +714,7 @@
             NoSuchNamespaceError: If a namespace with the given name does not exist, or the identifier is invalid.
         """
         database_name = self.identifier_to_database(namespace, NoSuchNamespaceError)
-<<<<<<< HEAD
-        next_token: Optional[str] = None
-=======
-        table_list: list[TableTypeDef] = []
         next_token: str | None = None
->>>>>>> 32c97ae4
         try:
             while True:
                 table_list_response = (
@@ -746,11 +732,7 @@
         except self.glue.exceptions.EntityNotFoundException as e:
             raise NoSuchNamespaceError(f"Database does not exist: {database_name}") from e
 
-<<<<<<< HEAD
-    def list_namespaces(self, namespace: Union[str, Identifier] = ()) -> Iterator[Identifier]:
-=======
-    def list_namespaces(self, namespace: str | Identifier = ()) -> list[Identifier]:
->>>>>>> 32c97ae4
+    def list_namespaces(self, namespace: str | Identifier = ()) -> Iterator[Identifier]:
         """List namespaces from the given namespace. If not given, list top-level namespaces from the catalog.
 
         Returns:
@@ -760,12 +742,7 @@
         if namespace:
             return
 
-<<<<<<< HEAD
-        next_token: Optional[str] = None
-=======
-        database_list: list[DatabaseTypeDef] = []
         next_token: str | None = None
->>>>>>> 32c97ae4
 
         while True:
             databases_response = self.glue.get_databases() if not next_token else self.glue.get_databases(NextToken=next_token)
@@ -775,13 +752,7 @@
             if not next_token:
                 break
 
-<<<<<<< HEAD
-    def load_namespace_properties(self, namespace: Union[str, Identifier]) -> Properties:
-=======
-        return [self.identifier_to_tuple(database["Name"]) for database in database_list]
-
     def load_namespace_properties(self, namespace: str | Identifier) -> Properties:
->>>>>>> 32c97ae4
         """Get properties for a namespace.
 
         Args:
@@ -835,11 +806,7 @@
 
         return properties_update_summary
 
-<<<<<<< HEAD
-    def list_views(self, namespace: Union[str, Identifier]) -> Iterator[Identifier]:
-=======
-    def list_views(self, namespace: str | Identifier) -> list[Identifier]:
->>>>>>> 32c97ae4
+    def list_views(self, namespace: str | Identifier) -> Iterator[Identifier]:
         raise NotImplementedError
 
     def drop_view(self, identifier: str | Identifier) -> None:
