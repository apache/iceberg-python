--- conflicted
+++ resolved
@@ -19,11 +19,7 @@
 from typing import (
     TYPE_CHECKING,
     Any,
-<<<<<<< HEAD
-    Dict,
     Iterator,
-=======
->>>>>>> 32c97ae4
     Optional,
     Union,
 )
@@ -401,11 +397,7 @@
         except ConditionalCheckFailedException as e:
             raise NoSuchNamespaceError(f"Database does not exist: {database_name}") from e
 
-<<<<<<< HEAD
-    def list_tables(self, namespace: Union[str, Identifier]) -> Iterator[Identifier]:
-=======
-    def list_tables(self, namespace: str | Identifier) -> list[Identifier]:
->>>>>>> 32c97ae4
+    def list_tables(self, namespace: str | Identifier) -> Iterator[Identifier]:
         """List Iceberg tables under the given namespace in the catalog.
 
         Args:
@@ -446,13 +438,9 @@
 
                 yield self.identifier_to_tuple(identifier_col)
 
-<<<<<<< HEAD
-    def list_namespaces(self, namespace: Union[str, Identifier] = ()) -> Iterator[Identifier]:
-=======
         return table_identifiers
 
-    def list_namespaces(self, namespace: str | Identifier = ()) -> list[Identifier]:
->>>>>>> 32c97ae4
+    def list_namespaces(self, namespace: str | Identifier = ()) -> Iterator[Identifier]:
         """List top-level namespaces from the catalog.
 
         We do not support hierarchical namespace.
@@ -546,11 +534,7 @@
 
         return properties_update_summary
 
-<<<<<<< HEAD
-    def list_views(self, namespace: Union[str, Identifier]) -> Iterator[Identifier]:
-=======
-    def list_views(self, namespace: str | Identifier) -> list[Identifier]:
->>>>>>> 32c97ae4
+    def list_views(self, namespace: str | Identifier) -> Iterator[Identifier]:
         raise NotImplementedError
 
     def drop_view(self, identifier: str | Identifier) -> None:
