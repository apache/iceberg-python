--- conflicted
+++ resolved
@@ -49,11 +49,8 @@
     StagedTable,
     Table,
 )
-<<<<<<< HEAD
 from pyiceberg.table.metadata import new_table_metadata
-=======
 from pyiceberg.table.metadata import TableMetadata
->>>>>>> 5506fd01
 from pyiceberg.table.sorting import UNSORTED_SORT_ORDER, SortOrder
 from pyiceberg.typedef import (
     EMPTY_DICT,
