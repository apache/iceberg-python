--- conflicted
+++ resolved
@@ -28,18 +28,7 @@
 from typing import (
     TYPE_CHECKING,
     Any,
-<<<<<<< HEAD
-    Callable,
-    Dict,
     Iterator,
-    List,
-    Optional,
-    Set,
-    Tuple,
-    Type,
-    Union,
-=======
->>>>>>> 32c97ae4
     cast,
 )
 
@@ -593,11 +582,7 @@
         """
 
     @abstractmethod
-<<<<<<< HEAD
-    def list_tables(self, namespace: Union[str, Identifier]) -> Iterator[Identifier]:
-=======
-    def list_tables(self, namespace: str | Identifier) -> list[Identifier]:
->>>>>>> 32c97ae4
+    def list_tables(self, namespace: str | Identifier) -> Iterator[Identifier]:
         """List tables under the given namespace in the catalog.
 
         Args:
@@ -611,11 +596,7 @@
         """
 
     @abstractmethod
-<<<<<<< HEAD
-    def list_namespaces(self, namespace: Union[str, Identifier] = ()) -> Iterator[Identifier]:
-=======
-    def list_namespaces(self, namespace: str | Identifier = ()) -> list[Identifier]:
->>>>>>> 32c97ae4
+    def list_namespaces(self, namespace: str | Identifier = ()) -> Iterator[Identifier]:
         """List namespaces from the given namespace. If not given, list top-level namespaces from the catalog.
 
         Args:
@@ -629,11 +610,7 @@
         """
 
     @abstractmethod
-<<<<<<< HEAD
-    def list_views(self, namespace: Union[str, Identifier]) -> Iterator[Identifier]:
-=======
-    def list_views(self, namespace: str | Identifier) -> list[Identifier]:
->>>>>>> 32c97ae4
+    def list_views(self, namespace: str | Identifier) -> Iterator[Identifier]:
         """List views under the given namespace in the catalog.
 
         Args:
