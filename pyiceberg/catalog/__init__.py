--- conflicted
+++ resolved
@@ -53,17 +53,11 @@
     SetDefaultSortOrderUpdate,
     SetDefaultSpecUpdate,
     Table,
-<<<<<<< HEAD
-    TableMetadata,
     TableRequirement,
     TableUpdate,
 )
 from pyiceberg.table.sorting import UNSORTED_SORT_ORDER, SortOrder, assign_fresh_sort_order_ids
-=======
-)
 from pyiceberg.table.metadata import TableMetadata
-from pyiceberg.table.sorting import UNSORTED_SORT_ORDER, SortOrder
->>>>>>> d3db8401
 from pyiceberg.typedef import (
     EMPTY_DICT,
     Identifier,
@@ -661,7 +655,6 @@
         delete_files(io, prev_metadata_files, PREVIOUS_METADATA)
         delete_files(io, {table.metadata_location}, METADATA)
 
-<<<<<<< HEAD
     def create_or_replace_table(
         self,
         identifier: Union[str, Identifier],
@@ -702,14 +695,13 @@
                 sort_order=sort_order,
                 properties=properties,
             )
-=======
+
     def table_exists(self, identifier: Union[str, Identifier]) -> bool:
         try:
             self.load_table(identifier)
             return True
         except NoSuchTableError:
             return False
->>>>>>> d3db8401
 
     @staticmethod
     def _write_metadata(metadata: TableMetadata, io: FileIO, metadata_path: str) -> None:
