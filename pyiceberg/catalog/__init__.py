# Licensed to the Apache Software Foundation (ASF) under one
# or more contributor license agreements.  See the NOTICE file
# distributed with this work for additional information
# regarding copyright ownership.  The ASF licenses this file
# to you under the Apache License, Version 2.0 (the
# "License"); you may not use this file except in compliance
# with the License.  You may obtain a copy of the License at
#
#   http://www.apache.org/licenses/LICENSE-2.0
#
# Unless required by applicable law or agreed to in writing,
# software distributed under the License is distributed on an
# "AS IS" BASIS, WITHOUT WARRANTIES OR CONDITIONS OF ANY
# KIND, either express or implied.  See the License for the
# specific language governing permissions and limitations
# under the License.

from __future__ import annotations

import importlib
import logging
import re
import uuid
from abc import ABC, abstractmethod
from dataclasses import dataclass
from enum import Enum
from typing import (
    TYPE_CHECKING,
    Callable,
    Dict,
    List,
    Optional,
    Set,
    Tuple,
    Type,
    Union,
    cast,
)

from pyiceberg.exceptions import (
    NamespaceAlreadyExistsError,
    NoSuchNamespaceError,
    NoSuchTableError,
    NotInstalledError,
    TableAlreadyExistsError,
)
from pyiceberg.io import FileIO, load_file_io
from pyiceberg.manifest import ManifestFile
from pyiceberg.partitioning import UNPARTITIONED_PARTITION_SPEC, PartitionSpec
from pyiceberg.schema import Schema
from pyiceberg.serializers import ToOutputFile
from pyiceberg.table import (
    DOWNCAST_NS_TIMESTAMP_TO_US_ON_WRITE,
    CommitTableRequest,
    CommitTableResponse,
    CreateTableTransaction,
    StagedTable,
    Table,
    update_table_metadata,
)
from pyiceberg.table.metadata import TableMetadata, TableMetadataV1, new_table_metadata
from pyiceberg.table.sorting import UNSORTED_SORT_ORDER, SortOrder
from pyiceberg.typedef import (
    EMPTY_DICT,
    Identifier,
    Properties,
    RecursiveDict,
)
from pyiceberg.utils.config import Config, merge_config
<<<<<<< HEAD
from pyiceberg.utils.deprecated import deprecated, deprecation_message
=======
from pyiceberg.utils.deprecated import deprecation_message
>>>>>>> debda667

if TYPE_CHECKING:
    import pyarrow as pa

logger = logging.getLogger(__name__)

_ENV_CONFIG = Config()

TOKEN = "token"
TYPE = "type"
PY_CATALOG_IMPL = "py-catalog-impl"
ICEBERG = "iceberg"
TABLE_TYPE = "table_type"
WAREHOUSE_LOCATION = "warehouse"
METADATA_LOCATION = "metadata_location"
PREVIOUS_METADATA_LOCATION = "previous_metadata_location"
MANIFEST = "manifest"
MANIFEST_LIST = "manifest list"
PREVIOUS_METADATA = "previous metadata"
METADATA = "metadata"
URI = "uri"
LOCATION = "location"
EXTERNAL_TABLE = "EXTERNAL_TABLE"

TABLE_METADATA_FILE_NAME_REGEX = re.compile(
    r"""
    (\d+)              # version number
    -                  # separator
    ([\w-]{36})        # UUID (36 characters, including hyphens)
    (?:\.\w+)?         # optional codec name
    \.metadata\.json   # file extension
    """,
    re.X,
)

DEPRECATED_PROFILE_NAME = "profile_name"
DEPRECATED_REGION = "region_name"
DEPRECATED_BOTOCORE_SESSION = "botocore_session"
DEPRECATED_ACCESS_KEY_ID = "aws_access_key_id"
DEPRECATED_SECRET_ACCESS_KEY = "aws_secret_access_key"
DEPRECATED_SESSION_TOKEN = "aws_session_token"
DEPRECATED_PROPERTY_NAMES = {
    DEPRECATED_PROFILE_NAME,
    DEPRECATED_REGION,
    DEPRECATED_BOTOCORE_SESSION,
    DEPRECATED_ACCESS_KEY_ID,
    DEPRECATED_SECRET_ACCESS_KEY,
    DEPRECATED_SESSION_TOKEN,
}


class CatalogType(Enum):
    REST = "rest"
    HIVE = "hive"
    GLUE = "glue"
    DYNAMODB = "dynamodb"
    SQL = "sql"


def load_rest(name: str, conf: Properties) -> Catalog:
    from pyiceberg.catalog.rest import RestCatalog

    return RestCatalog(name, **conf)


def load_hive(name: str, conf: Properties) -> Catalog:
    try:
        from pyiceberg.catalog.hive import HiveCatalog

        return HiveCatalog(name, **conf)
    except ImportError as exc:
        raise NotInstalledError("Apache Hive support not installed: pip install 'pyiceberg[hive]'") from exc


def load_glue(name: str, conf: Properties) -> Catalog:
    try:
        from pyiceberg.catalog.glue import GlueCatalog

        return GlueCatalog(name, **conf)
    except ImportError as exc:
        raise NotInstalledError("AWS glue support not installed: pip install 'pyiceberg[glue]'") from exc


def load_dynamodb(name: str, conf: Properties) -> Catalog:
    try:
        from pyiceberg.catalog.dynamodb import DynamoDbCatalog

        return DynamoDbCatalog(name, **conf)
    except ImportError as exc:
        raise NotInstalledError("AWS DynamoDB support not installed: pip install 'pyiceberg[dynamodb]'") from exc


def load_sql(name: str, conf: Properties) -> Catalog:
    try:
        from pyiceberg.catalog.sql import SqlCatalog

        return SqlCatalog(name, **conf)
    except ImportError as exc:
        raise NotInstalledError(
            "SQLAlchemy support not installed: pip install 'pyiceberg[sql-postgres]' or pip install 'pyiceberg[sql-sqlite]'"
        ) from exc


AVAILABLE_CATALOGS: dict[CatalogType, Callable[[str, Properties], Catalog]] = {
    CatalogType.REST: load_rest,
    CatalogType.HIVE: load_hive,
    CatalogType.GLUE: load_glue,
    CatalogType.DYNAMODB: load_dynamodb,
    CatalogType.SQL: load_sql,
}


def infer_catalog_type(name: str, catalog_properties: RecursiveDict) -> Optional[CatalogType]:
    """Try to infer the type based on the dict.

    Args:
        name: Name of the catalog.
        catalog_properties: Catalog properties.

    Returns:
        The inferred type based on the provided properties.

    Raises:
        ValueError: Raises a ValueError in case properties are missing, or the wrong type.
    """
    if uri := catalog_properties.get("uri"):
        if isinstance(uri, str):
            if uri.startswith("http"):
                return CatalogType.REST
            elif uri.startswith("thrift"):
                return CatalogType.HIVE
            elif uri.startswith(("sqlite", "postgresql")):
                return CatalogType.SQL
            else:
                raise ValueError(f"Could not infer the catalog type from the uri: {uri}")
        else:
            raise ValueError(f"Expects the URI to be a string, got: {type(uri)}")
    raise ValueError(
        f"URI missing, please provide using --uri, the config or environment variable PYICEBERG_CATALOG__{name.upper()}__URI"
    )


def load_catalog(name: Optional[str] = None, **properties: Optional[str]) -> Catalog:
    """Load the catalog based on the properties.

    Will look up the properties from the config, based on the name.

    Args:
        name: The name of the catalog.
        properties: The properties that are used next to the configuration.

    Returns:
        An initialized Catalog.

    Raises:
        ValueError: Raises a ValueError in case properties are missing or malformed,
            or if it could not determine the catalog based on the properties.
    """
    if name is None:
        name = _ENV_CONFIG.get_default_catalog_name()

    env = _ENV_CONFIG.get_catalog_config(name)
    conf: RecursiveDict = merge_config(env or {}, cast(RecursiveDict, properties))

    catalog_type: Optional[CatalogType]
    provided_catalog_type = conf.get(TYPE)

    if catalog_impl := properties.get(PY_CATALOG_IMPL):
        if provided_catalog_type:
            raise ValueError(
                "Must not set both catalog type and py-catalog-impl configurations, "
                f"but found type {provided_catalog_type} and py-catalog-impl {catalog_impl}"
            )

        if catalog := _import_catalog(name, catalog_impl, properties):
            logger.info("Loaded Catalog: %s", catalog_impl)
            return catalog
        else:
            raise ValueError(f"Could not initialize Catalog: {catalog_impl}")

    catalog_type = None
    if provided_catalog_type and isinstance(provided_catalog_type, str):
        catalog_type = CatalogType[provided_catalog_type.upper()]
    elif not provided_catalog_type:
        catalog_type = infer_catalog_type(name, conf)

    if catalog_type:
        return AVAILABLE_CATALOGS[catalog_type](name, cast(Dict[str, str], conf))

    raise ValueError(f"Could not initialize catalog with the following properties: {properties}")


def delete_files(io: FileIO, files_to_delete: Set[str], file_type: str) -> None:
    """Delete files.

    Log warnings if failing to delete any file.

    Args:
        io: The FileIO used to delete the object.
        files_to_delete: A set of file paths to be deleted.
        file_type: The type of the file.
    """
    for file in files_to_delete:
        try:
            io.delete(file)
        except OSError as exc:
            logger.warning(msg=f"Failed to delete {file_type} file {file}", exc_info=exc)


def delete_data_files(io: FileIO, manifests_to_delete: List[ManifestFile]) -> None:
    """Delete data files linked to given manifests.

    Log warnings if failing to delete any file.

    Args:
        io: The FileIO used to delete the object.
        manifests_to_delete: A list of manifest contains paths of data files to be deleted.
    """
    deleted_files: dict[str, bool] = {}
    for manifest_file in manifests_to_delete:
        for entry in manifest_file.fetch_manifest_entry(io, discard_deleted=False):
            path = entry.data_file.file_path
            if not deleted_files.get(path, False):
                try:
                    io.delete(path)
                except OSError as exc:
                    logger.warning(msg=f"Failed to delete data file {path}", exc_info=exc)
                deleted_files[path] = True


def _import_catalog(name: str, catalog_impl: str, properties: Properties) -> Optional[Catalog]:
    try:
        path_parts = catalog_impl.split(".")
        if len(path_parts) < 2:
            raise ValueError(f"py-catalog-impl should be full path (module.CustomCatalog), got: {catalog_impl}")
        module_name, class_name = ".".join(path_parts[:-1]), path_parts[-1]
        module = importlib.import_module(module_name)
        class_ = getattr(module, class_name)
        return class_(name, **properties)
    except ModuleNotFoundError:
        logger.warning("Could not initialize Catalog: %s", catalog_impl)
        return None


@dataclass
class PropertiesUpdateSummary:
    removed: List[str]
    updated: List[str]
    missing: List[str]


class Catalog(ABC):
    """Base Catalog for table operations like - create, drop, load, list and others.

    The catalog table APIs accept a table identifier, which is fully classified table name. The identifier can be a string or
    tuple of strings. If the identifier is a string, it is split into a tuple on '.'. If it is a tuple, it is used as-is.

    The catalog namespace APIs follow a similar convention wherein they also accept a namespace identifier that can be a string
    or tuple of strings.

    Attributes:
        name (str): Name of the catalog.
        properties (Properties): Catalog properties.
    """

    name: str
    properties: Properties

    def __init__(self, name: str, **properties: str):
        self.name = name
        self.properties = properties

    @abstractmethod
    def create_table(
        self,
        identifier: Union[str, Identifier],
        schema: Union[Schema, "pa.Schema"],
        location: Optional[str] = None,
        partition_spec: PartitionSpec = UNPARTITIONED_PARTITION_SPEC,
        sort_order: SortOrder = UNSORTED_SORT_ORDER,
        properties: Properties = EMPTY_DICT,
    ) -> Table:
        """Create a table.

        Args:
            identifier (str | Identifier): Table identifier.
            schema (Schema): Table's schema.
            location (str | None): Location for the table. Optional Argument.
            partition_spec (PartitionSpec): PartitionSpec for the table.
            sort_order (SortOrder): SortOrder for the table.
            properties (Properties): Table properties that can be a string based dictionary.

        Returns:
            Table: the created table instance.

        Raises:
            TableAlreadyExistsError: If a table with the name already exists.
        """

    @abstractmethod
    def create_table_transaction(
        self,
        identifier: Union[str, Identifier],
        schema: Union[Schema, "pa.Schema"],
        location: Optional[str] = None,
        partition_spec: PartitionSpec = UNPARTITIONED_PARTITION_SPEC,
        sort_order: SortOrder = UNSORTED_SORT_ORDER,
        properties: Properties = EMPTY_DICT,
    ) -> CreateTableTransaction:
        """Create a CreateTableTransaction.

        Args:
            identifier (str | Identifier): Table identifier.
            schema (Schema): Table's schema.
            location (str | None): Location for the table. Optional Argument.
            partition_spec (PartitionSpec): PartitionSpec for the table.
            sort_order (SortOrder): SortOrder for the table.
            properties (Properties): Table properties that can be a string based dictionary.

        Returns:
            CreateTableTransaction: createTableTransaction instance.
        """

    def create_table_if_not_exists(
        self,
        identifier: Union[str, Identifier],
        schema: Union[Schema, "pa.Schema"],
        location: Optional[str] = None,
        partition_spec: PartitionSpec = UNPARTITIONED_PARTITION_SPEC,
        sort_order: SortOrder = UNSORTED_SORT_ORDER,
        properties: Properties = EMPTY_DICT,
    ) -> Table:
        """Create a table if it does not exist.

        Args:
            identifier (str | Identifier): Table identifier.
            schema (Schema): Table's schema.
            location (str | None): Location for the table. Optional Argument.
            partition_spec (PartitionSpec): PartitionSpec for the table.
            sort_order (SortOrder): SortOrder for the table.
            properties (Properties): Table properties that can be a string based dictionary.

        Returns:
            Table: the created table instance if the table does not exist, else the existing
            table instance.
        """
        try:
            return self.create_table(identifier, schema, location, partition_spec, sort_order, properties)
        except TableAlreadyExistsError:
            return self.load_table(identifier)

    @abstractmethod
    def load_table(self, identifier: Union[str, Identifier]) -> Table:
        """Load the table's metadata and returns the table instance.

        You can also use this method to check for table existence using 'try catalog.table() except NoSuchTableError'.
        Note: This method doesn't scan data stored in the table.

        Args:
            identifier (str | Identifier): Table identifier.

        Returns:
            Table: the table instance with its metadata.

        Raises:
            NoSuchTableError: If a table with the name does not exist.
        """

    @abstractmethod
    def table_exists(self, identifier: Union[str, Identifier]) -> bool:
        """Check if a table exists.

        Args:
            identifier (str | Identifier): Table identifier.

        Returns:
            bool: True if the table exists, False otherwise.
        """

    @abstractmethod
    def register_table(self, identifier: Union[str, Identifier], metadata_location: str) -> Table:
        """Register a new table using existing metadata.

        Args:
            identifier Union[str, Identifier]: Table identifier for the table
            metadata_location str: The location to the metadata

        Returns:
            Table: The newly registered table

        Raises:
            TableAlreadyExistsError: If the table already exists
        """

    @abstractmethod
    def drop_table(self, identifier: Union[str, Identifier]) -> None:
        """Drop a table.

        Args:
            identifier (str | Identifier): Table identifier.

        Raises:
            NoSuchTableError: If a table with the name does not exist.
        """

    @abstractmethod
    def purge_table(self, identifier: Union[str, Identifier]) -> None:
        """Drop a table and purge all data and metadata files.

        Note: This method only logs warning rather than raise exception when encountering file deletion failure.

        Args:
            identifier (str | Identifier): Table identifier.

        Raises:
            NoSuchTableError: If a table with the name does not exist, or the identifier is invalid.
        """

    @abstractmethod
    def rename_table(self, from_identifier: Union[str, Identifier], to_identifier: Union[str, Identifier]) -> Table:
        """Rename a fully classified table name.

        Args:
            from_identifier (str | Identifier): Existing table identifier.
            to_identifier (str | Identifier): New table identifier.

        Returns:
            Table: the updated table instance with its metadata.

        Raises:
            NoSuchTableError: If a table with the name does not exist.
        """

    @abstractmethod
    def _commit_table(self, table_request: CommitTableRequest) -> CommitTableResponse:
        """Update one or more tables.

        Args:
            table_request (CommitTableRequest): The table requests to be carried out.

        Returns:
            CommitTableResponse: The updated metadata.

        Raises:
            NoSuchTableError: If a table with the given identifier does not exist.
            CommitFailedException: Requirement not met, or a conflict with a concurrent commit.
            CommitStateUnknownException: Failed due to an internal exception on the side of the catalog.
        """

    @abstractmethod
    def create_namespace(self, namespace: Union[str, Identifier], properties: Properties = EMPTY_DICT) -> None:
        """Create a namespace in the catalog.

        Args:
            namespace (str | Identifier): Namespace identifier.
            properties (Properties): A string dictionary of properties for the given namespace.

        Raises:
            NamespaceAlreadyExistsError: If a namespace with the given name already exists.
        """

    def create_namespace_if_not_exists(self, namespace: Union[str, Identifier], properties: Properties = EMPTY_DICT) -> None:
        """Create a namespace if it does not exist.

        Args:
            namespace (str | Identifier): Namespace identifier.
            properties (Properties): A string dictionary of properties for the given namespace.
        """
        try:
            self.create_namespace(namespace, properties)
        except NamespaceAlreadyExistsError:
            pass

    @abstractmethod
    def drop_namespace(self, namespace: Union[str, Identifier]) -> None:
        """Drop a namespace.

        Args:
            namespace (str | Identifier): Namespace identifier.

        Raises:
            NoSuchNamespaceError: If a namespace with the given name does not exist.
            NamespaceNotEmptyError: If the namespace is not empty.
        """

    @abstractmethod
    def list_tables(self, namespace: Union[str, Identifier]) -> List[Identifier]:
        """List tables under the given namespace in the catalog.

        If namespace not provided, will list all tables in the catalog.

        Args:
            namespace (str | Identifier): Namespace identifier to search.

        Returns:
            List[Identifier]: list of table identifiers.

        Raises:
            NoSuchNamespaceError: If a namespace with the given name does not exist.
        """

    @abstractmethod
    def list_namespaces(self, namespace: Union[str, Identifier] = ()) -> List[Identifier]:
        """List namespaces from the given namespace. If not given, list top-level namespaces from the catalog.

        Args:
            namespace (str | Identifier): Namespace identifier to search.

        Returns:
            List[Identifier]: a List of namespace identifiers.

        Raises:
            NoSuchNamespaceError: If a namespace with the given name does not exist.
        """

    @abstractmethod
    def load_namespace_properties(self, namespace: Union[str, Identifier]) -> Properties:
        """Get properties for a namespace.

        Args:
            namespace (str | Identifier): Namespace identifier.

        Returns:
            Properties: Properties for the given namespace.

        Raises:
            NoSuchNamespaceError: If a namespace with the given name does not exist.
        """

    @abstractmethod
    def update_namespace_properties(
        self, namespace: Union[str, Identifier], removals: Optional[Set[str]] = None, updates: Properties = EMPTY_DICT
    ) -> PropertiesUpdateSummary:
        """Remove provided property keys and updates properties for a namespace.

        Args:
            namespace (str | Identifier): Namespace identifier.
            removals (Set[str]): Set of property keys that need to be removed. Optional Argument.
            updates (Properties): Properties to be updated for the given namespace.

        Raises:
            NoSuchNamespaceError: If a namespace with the given name does not exist.
            ValueError: If removals and updates have overlapping keys.
        """

    @deprecated(
        deprecated_in="0.8.0",
        removed_in="0.9.0",
        help_message="Support for parsing catalog level identifier in Catalog identifiers is deprecated. Please refer to the table using only its namespace and its table name.",
    )
    def identifier_to_tuple_without_catalog(self, identifier: Union[str, Identifier]) -> Identifier:
        """Convert an identifier to a tuple and drop this catalog's name from the first element.

        Args:
            identifier (str | Identifier): Table identifier.

        Returns:
            Identifier: a tuple of strings with this catalog's name removed
        """
        identifier_tuple = Catalog.identifier_to_tuple(identifier)
        if len(identifier_tuple) >= 3 and identifier_tuple[0] == self.name:
            identifier_tuple = identifier_tuple[1:]
        return identifier_tuple

    def _identifier_to_tuple_without_catalog(self, identifier: Union[str, Identifier]) -> Identifier:
        """Convert an identifier to a tuple and drop this catalog's name from the first element.

        Args:
            identifier (str | Identifier): Table identifier.

        Returns:
            Identifier: a tuple of strings with this catalog's name removed
        """
        identifier_tuple = Catalog.identifier_to_tuple(identifier)
        if len(identifier_tuple) >= 3 and identifier_tuple[0] == self.name:
            deprecation_message(
                deprecated_in="0.8.0",
                removed_in="0.9.0",
                help_message="Support for parsing catalog level identifier in Catalog identifiers is deprecated. Please refer to the table using only its namespace and its table name.",
            )
            identifier_tuple = identifier_tuple[1:]
        return identifier_tuple

    @staticmethod
    def identifier_to_tuple(identifier: Union[str, Identifier]) -> Identifier:
        """Parse an identifier to a tuple.

        If the identifier is a string, it is split into a tuple on '.'. If it is a tuple, it is used as-is.

        Args:
            identifier (str | Identifier): an identifier, either a string or tuple of strings.

        Returns:
            Identifier: a tuple of strings.
        """
        return identifier if isinstance(identifier, tuple) else tuple(str.split(identifier, "."))

    @staticmethod
    def table_name_from(identifier: Union[str, Identifier]) -> str:
        """Extract table name from a table identifier.

        Args:
            identifier (str | Identifier: a table identifier.

        Returns:
            str: Table name.
        """
        return Catalog.identifier_to_tuple(identifier)[-1]

    @staticmethod
    def namespace_from(identifier: Union[str, Identifier]) -> Identifier:
        """Extract table namespace from a table identifier.

        Args:
            identifier (Union[str, Identifier]): a table identifier.

        Returns:
            Identifier: Namespace identifier.
        """
        return Catalog.identifier_to_tuple(identifier)[:-1]

    @staticmethod
    def namespace_to_string(
        identifier: Union[str, Identifier], err: Union[Type[ValueError], Type[NoSuchNamespaceError]] = ValueError
    ) -> str:
        """Transform a namespace identifier into a string.

        Args:
            identifier (Union[str, Identifier]): a namespace identifier.
            err (Union[Type[ValueError], Type[NoSuchNamespaceError]]): the error type to raise when identifier is empty.

        Returns:
            Identifier: Namespace identifier.
        """
        tuple_identifier = Catalog.identifier_to_tuple(identifier)
        if len(tuple_identifier) < 1:
            raise err("Empty namespace identifier")

        # Check if any segment of the tuple is an empty string
        if any(segment.strip() == "" for segment in tuple_identifier):
            raise err("Namespace identifier contains an empty segment or a segment with only whitespace")

        return ".".join(segment.strip() for segment in tuple_identifier)

    @staticmethod
    def identifier_to_database(
        identifier: Union[str, Identifier], err: Union[Type[ValueError], Type[NoSuchNamespaceError]] = ValueError
    ) -> str:
        tuple_identifier = Catalog.identifier_to_tuple(identifier)
        if len(tuple_identifier) != 1:
            raise err(f"Invalid database, hierarchical namespaces are not supported: {identifier}")

        return tuple_identifier[0]

    @staticmethod
    def identifier_to_database_and_table(
        identifier: Union[str, Identifier],
        err: Union[Type[ValueError], Type[NoSuchTableError], Type[NoSuchNamespaceError]] = ValueError,
    ) -> Tuple[str, str]:
        tuple_identifier = Catalog.identifier_to_tuple(identifier)
        if len(tuple_identifier) != 2:
            raise err(f"Invalid path, hierarchical namespaces are not supported: {identifier}")

        return tuple_identifier[0], tuple_identifier[1]

    def _load_file_io(self, properties: Properties = EMPTY_DICT, location: Optional[str] = None) -> FileIO:
        return load_file_io({**self.properties, **properties}, location)

    @staticmethod
    def _convert_schema_if_needed(schema: Union[Schema, "pa.Schema"]) -> Schema:
        if isinstance(schema, Schema):
            return schema
        try:
            import pyarrow as pa

            from pyiceberg.io.pyarrow import _ConvertToIcebergWithoutIDs, visit_pyarrow

            downcast_ns_timestamp_to_us = Config().get_bool(DOWNCAST_NS_TIMESTAMP_TO_US_ON_WRITE) or False
            if isinstance(schema, pa.Schema):
                schema: Schema = visit_pyarrow(  # type: ignore
                    schema, _ConvertToIcebergWithoutIDs(downcast_ns_timestamp_to_us=downcast_ns_timestamp_to_us)
                )
                return schema
        except ModuleNotFoundError:
            pass
        raise ValueError(f"{type(schema)=}, but it must be pyiceberg.schema.Schema or pyarrow.Schema")

    def __repr__(self) -> str:
        """Return the string representation of the Catalog class."""
        return f"{self.name} ({self.__class__})"


class MetastoreCatalog(Catalog, ABC):
    def __init__(self, name: str, **properties: str):
        super().__init__(name, **properties)

        for property_name in DEPRECATED_PROPERTY_NAMES:
            if self.properties.get(property_name):
                deprecation_message(
                    deprecated_in="0.7.0",
                    removed_in="0.8.0",
                    help_message=f"The property {property_name} is deprecated. Please use properties that start with client., glue., and dynamo. instead",
                )

    def create_table_transaction(
        self,
        identifier: Union[str, Identifier],
        schema: Union[Schema, "pa.Schema"],
        location: Optional[str] = None,
        partition_spec: PartitionSpec = UNPARTITIONED_PARTITION_SPEC,
        sort_order: SortOrder = UNSORTED_SORT_ORDER,
        properties: Properties = EMPTY_DICT,
    ) -> CreateTableTransaction:
        return CreateTableTransaction(
            self._create_staged_table(identifier, schema, location, partition_spec, sort_order, properties)
        )

    def table_exists(self, identifier: Union[str, Identifier]) -> bool:
        try:
            self.load_table(identifier)
            return True
        except NoSuchTableError:
            return False

    def purge_table(self, identifier: Union[str, Identifier]) -> None:
        identifier_tuple = self._identifier_to_tuple_without_catalog(identifier)
        table = self.load_table(identifier_tuple)
        self.drop_table(identifier_tuple)
        io = load_file_io(self.properties, table.metadata_location)
        metadata = table.metadata
        manifest_lists_to_delete = set()
        manifests_to_delete: List[ManifestFile] = []
        for snapshot in metadata.snapshots:
            manifests_to_delete += snapshot.manifests(io)
            if snapshot.manifest_list is not None:
                manifest_lists_to_delete.add(snapshot.manifest_list)

        manifest_paths_to_delete = {manifest.manifest_path for manifest in manifests_to_delete}
        prev_metadata_files = {log.metadata_file for log in metadata.metadata_log}

        delete_data_files(io, manifests_to_delete)
        delete_files(io, manifest_paths_to_delete, MANIFEST)
        delete_files(io, manifest_lists_to_delete, MANIFEST_LIST)
        delete_files(io, prev_metadata_files, PREVIOUS_METADATA)
        delete_files(io, {table.metadata_location}, METADATA)

    def _create_staged_table(
        self,
        identifier: Union[str, Identifier],
        schema: Union[Schema, "pa.Schema"],
        location: Optional[str] = None,
        partition_spec: PartitionSpec = UNPARTITIONED_PARTITION_SPEC,
        sort_order: SortOrder = UNSORTED_SORT_ORDER,
        properties: Properties = EMPTY_DICT,
    ) -> StagedTable:
        """Create a table and return the table instance without committing the changes.

        Args:
            identifier (str | Identifier): Table identifier.
            schema (Schema): Table's schema.
            location (str | None): Location for the table. Optional Argument.
            partition_spec (PartitionSpec): PartitionSpec for the table.
            sort_order (SortOrder): SortOrder for the table.
            properties (Properties): Table properties that can be a string based dictionary.

        Returns:
            StagedTable: the created staged table instance.
        """
        schema: Schema = self._convert_schema_if_needed(schema)  # type: ignore

        database_name, table_name = self.identifier_to_database_and_table(identifier)

        location = self._resolve_table_location(location, database_name, table_name)
        metadata_location = self._get_metadata_location(location=location)
        metadata = new_table_metadata(
            location=location, schema=schema, partition_spec=partition_spec, sort_order=sort_order, properties=properties
        )
        io = self._load_file_io(properties=properties, location=metadata_location)
        return StagedTable(
            identifier=(database_name, table_name),
            metadata=metadata,
            metadata_location=metadata_location,
            io=io,
            catalog=self,
        )

    def _update_and_stage_table(self, current_table: Optional[Table], table_request: CommitTableRequest) -> StagedTable:
        for requirement in table_request.requirements:
            requirement.validate(current_table.metadata if current_table else None)

        updated_metadata = update_table_metadata(
            base_metadata=current_table.metadata if current_table else self._empty_table_metadata(),
            updates=table_request.updates,
            enforce_validation=current_table is None,
            metadata_location=current_table.metadata_location if current_table else None,
        )

        new_metadata_version = self._parse_metadata_version(current_table.metadata_location) + 1 if current_table else 0
        new_metadata_location = self._get_metadata_location(updated_metadata.location, new_metadata_version)

        return StagedTable(
            identifier=tuple(table_request.identifier.namespace.root + [table_request.identifier.name]),
            metadata=updated_metadata,
            metadata_location=new_metadata_location,
            io=self._load_file_io(properties=updated_metadata.properties, location=new_metadata_location),
            catalog=self,
        )

    def _get_updated_props_and_update_summary(
        self, current_properties: Properties, removals: Optional[Set[str]], updates: Properties
    ) -> Tuple[PropertiesUpdateSummary, Properties]:
        self._check_for_overlap(updates=updates, removals=removals)
        updated_properties = dict(current_properties)

        removed: Set[str] = set()
        updated: Set[str] = set()

        if removals:
            for key in removals:
                if key in updated_properties:
                    updated_properties.pop(key)
                    removed.add(key)
        if updates:
            for key, value in updates.items():
                updated_properties[key] = value
                updated.add(key)

        expected_to_change = (removals or set()).difference(removed)
        properties_update_summary = PropertiesUpdateSummary(
            removed=list(removed or []), updated=list(updated or []), missing=list(expected_to_change)
        )

        return properties_update_summary, updated_properties

    def _resolve_table_location(self, location: Optional[str], database_name: str, table_name: str) -> str:
        if not location:
            return self._get_default_warehouse_location(database_name, table_name)
        return location.rstrip("/")

    def _get_default_warehouse_location(self, database_name: str, table_name: str) -> str:
        database_properties = self.load_namespace_properties(database_name)
        if database_location := database_properties.get(LOCATION):
            database_location = database_location.rstrip("/")
            return f"{database_location}/{table_name}"

        if warehouse_path := self.properties.get(WAREHOUSE_LOCATION):
            warehouse_path = warehouse_path.rstrip("/")
            return f"{warehouse_path}/{database_name}.db/{table_name}"

        raise ValueError("No default path is set, please specify a location when creating a table")

    @staticmethod
    def _write_metadata(metadata: TableMetadata, io: FileIO, metadata_path: str) -> None:
        ToOutputFile.table_metadata(metadata, io.new_output(metadata_path))

    @staticmethod
    def _get_metadata_location(location: str, new_version: int = 0) -> str:
        if new_version < 0:
            raise ValueError(f"Table metadata version: `{new_version}` must be a non-negative integer")
        version_str = f"{new_version:05d}"
        return f"{location}/metadata/{version_str}-{uuid.uuid4()}.metadata.json"

    @staticmethod
    def _parse_metadata_version(metadata_location: str) -> int:
        """Parse the version from the metadata location.

        The version is the first part of the file name, before the first dash.
        For example, the version of the metadata file
        `s3://bucket/db/tb/metadata/00001-6c97e413-d51b-4538-ac70-12fe2a85cb83.metadata.json`
        is 1.
        If the path does not comply with the pattern, the version is defaulted to be -1, ensuring
        that the next metadata file is treated as having version 0.

        Args:
            metadata_location (str): The location of the metadata file.

        Returns:
            int: The version of the metadata file. -1 if the file name does not have valid version string
        """
        file_name = metadata_location.split("/")[-1]
        if file_name_match := TABLE_METADATA_FILE_NAME_REGEX.fullmatch(file_name):
            try:
                uuid.UUID(file_name_match.group(2))
            except ValueError:
                return -1
            return int(file_name_match.group(1))
        else:
            return -1

    @staticmethod
    def _check_for_overlap(removals: Optional[Set[str]], updates: Properties) -> None:
        if updates and removals:
            overlap = set(removals) & set(updates.keys())
            if overlap:
                raise ValueError(f"Updates and deletes have an overlap: {overlap}")

    @staticmethod
    def _empty_table_metadata() -> TableMetadata:
        """Return an empty TableMetadata instance.

        It is used to build a TableMetadata from a sequence of initial TableUpdates.
        It is a V1 TableMetadata because there will be a UpgradeFormatVersionUpdate in
        initial changes to bump the metadata to the target version.

        Returns:
            TableMetadata: An empty TableMetadata instance.
        """
        return TableMetadataV1(location="", last_column_id=-1, schema=Schema())<|MERGE_RESOLUTION|>--- conflicted
+++ resolved
@@ -67,11 +67,7 @@
     RecursiveDict,
 )
 from pyiceberg.utils.config import Config, merge_config
-<<<<<<< HEAD
 from pyiceberg.utils.deprecated import deprecated, deprecation_message
-=======
-from pyiceberg.utils.deprecated import deprecation_message
->>>>>>> debda667
 
 if TYPE_CHECKING:
     import pyarrow as pa
