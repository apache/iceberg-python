--- conflicted
+++ resolved
@@ -15,8 +15,4 @@
 # specific language governing permissions and limitations
 # under the License.
 
-<<<<<<< HEAD
-__version__ = "0.8.1"
-=======
-__version__ = "0.9.0"
->>>>>>> 61b3510d
+__version__ = "0.9.0"