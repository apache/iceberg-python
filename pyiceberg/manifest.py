# Licensed to the Apache Software Foundation (ASF) under one
# or more contributor license agreements.  See the NOTICE file
# distributed with this work for additional information
# regarding copyright ownership.  The ASF licenses this file
# to you under the Apache License, Version 2.0 (the
# "License"); you may not use this file except in compliance
# with the License.  You may obtain a copy of the License at
#
#   http://www.apache.org/licenses/LICENSE-2.0
#
# Unless required by applicable law or agreed to in writing,
# software distributed under the License is distributed on an
# "AS IS" BASIS, WITHOUT WARRANTIES OR CONDITIONS OF ANY
# KIND, either express or implied.  See the License for the
# specific language governing permissions and limitations
# under the License.
from __future__ import annotations

import math
from abc import ABC, abstractmethod
from copy import copy
from enum import Enum
from types import TracebackType
from typing import (
    Any,
    Dict,
    Iterator,
    List,
    Literal,
    Optional,
    Tuple,
    Type,
    Union,
)

from cachetools import LRUCache, cached
from cachetools.keys import hashkey
from pydantic_core import to_json

from pyiceberg.avro.codecs import AVRO_CODEC_KEY, AvroCompressionCodec
from pyiceberg.avro.file import AvroFile, AvroOutputFile
from pyiceberg.conversions import to_bytes
from pyiceberg.exceptions import ValidationError
from pyiceberg.io import FileIO, InputFile, OutputFile
from pyiceberg.partitioning import PartitionSpec
from pyiceberg.schema import Schema
from pyiceberg.typedef import Record, TableVersion
from pyiceberg.types import (
    BinaryType,
    BooleanType,
    IntegerType,
    ListType,
    LongType,
    MapType,
    NestedField,
    PrimitiveType,
    StringType,
    StructType,
)

UNASSIGNED_SEQ = -1
DEFAULT_BLOCK_SIZE = 67108864  # 64 * 1024 * 1024
DEFAULT_READ_VERSION: Literal[2] = 2

INITIAL_SEQUENCE_NUMBER = 0


class DataFileContent(int, Enum):
    DATA = 0
    POSITION_DELETES = 1
    EQUALITY_DELETES = 2

    def __repr__(self) -> str:
        """Return the string representation of the DataFileContent class."""
        return f"DataFileContent.{self.name}"


class ManifestContent(int, Enum):
    DATA = 0
    DELETES = 1

    def __repr__(self) -> str:
        """Return the string representation of the ManifestContent class."""
        return f"ManifestContent.{self.name}"


class ManifestEntryStatus(int, Enum):
    EXISTING = 0
    ADDED = 1
    DELETED = 2

    def __repr__(self) -> str:
        """Return the string representation of the ManifestEntryStatus class."""
        return f"ManifestEntryStatus.{self.name}"


class FileFormat(str, Enum):
    AVRO = "AVRO"
    PARQUET = "PARQUET"
    ORC = "ORC"
    PUFFIN = "PUFFIN"

    @classmethod
    def _missing_(cls, value: object) -> Union[None, str]:
        for member in cls:
            if member.value == str(value).upper():
                return member
        return None

    def __repr__(self) -> str:
        """Return the string representation of the FileFormat class."""
        return f"FileFormat.{self.name}"


DATA_FILE_TYPE: Dict[int, StructType] = {
    1: StructType(
        NestedField(field_id=100, name="file_path", field_type=StringType(), required=True, doc="Location URI with FS scheme"),
        NestedField(
            field_id=101,
            name="file_format",
            field_type=StringType(),
            required=True,
            doc="File format name: avro, orc, or parquet",
        ),
        NestedField(
            field_id=102,
            name="partition",
            field_type=StructType(),
            required=True,
            doc="Partition data tuple, schema based on the partition spec",
        ),
        NestedField(field_id=103, name="record_count", field_type=LongType(), required=True, doc="Number of records in the file"),
        NestedField(
            field_id=104, name="file_size_in_bytes", field_type=LongType(), required=True, doc="Total file size in bytes"
        ),
        NestedField(
            field_id=105,
            name="block_size_in_bytes",
            field_type=LongType(),
            required=True,
            doc="Deprecated. Always write a default in v1. Do not write in v2.",
            write_default=DEFAULT_BLOCK_SIZE,
        ),
        NestedField(
            field_id=108,
            name="column_sizes",
            field_type=MapType(key_id=117, key_type=IntegerType(), value_id=118, value_type=LongType()),
            required=False,
            doc="Map of column id to total size on disk",
        ),
        NestedField(
            field_id=109,
            name="value_counts",
            field_type=MapType(key_id=119, key_type=IntegerType(), value_id=120, value_type=LongType()),
            required=False,
            doc="Map of column id to total count, including null and NaN",
        ),
        NestedField(
            field_id=110,
            name="null_value_counts",
            field_type=MapType(key_id=121, key_type=IntegerType(), value_id=122, value_type=LongType()),
            required=False,
            doc="Map of column id to null value count",
        ),
        NestedField(
            field_id=137,
            name="nan_value_counts",
            field_type=MapType(key_id=138, key_type=IntegerType(), value_id=139, value_type=LongType()),
            required=False,
            doc="Map of column id to number of NaN values in the column",
        ),
        NestedField(
            field_id=125,
            name="lower_bounds",
            field_type=MapType(key_id=126, key_type=IntegerType(), value_id=127, value_type=BinaryType()),
            required=False,
            doc="Map of column id to lower bound",
        ),
        NestedField(
            field_id=128,
            name="upper_bounds",
            field_type=MapType(key_id=129, key_type=IntegerType(), value_id=130, value_type=BinaryType()),
            required=False,
            doc="Map of column id to upper bound",
        ),
        NestedField(
            field_id=131, name="key_metadata", field_type=BinaryType(), required=False, doc="Encryption key metadata blob"
        ),
        NestedField(
            field_id=132,
            name="split_offsets",
            field_type=ListType(element_id=133, element_type=LongType(), element_required=True),
            required=False,
            doc="Splittable offsets",
        ),
        NestedField(field_id=140, name="sort_order_id", field_type=IntegerType(), required=False, doc="Sort order ID"),
    ),
    2: StructType(
        NestedField(
            field_id=134,
            name="content",
            field_type=IntegerType(),
            required=True,
            doc="File format name: avro, orc, or parquet",
            initial_default=DataFileContent.DATA,
        ),
        NestedField(field_id=100, name="file_path", field_type=StringType(), required=True, doc="Location URI with FS scheme"),
        NestedField(
            field_id=101,
            name="file_format",
            field_type=StringType(),
            required=True,
            doc="File format name: avro, orc, or parquet",
        ),
        NestedField(
            field_id=102,
            name="partition",
            field_type=StructType(),
            required=True,
            doc="Partition data tuple, schema based on the partition spec",
        ),
        NestedField(field_id=103, name="record_count", field_type=LongType(), required=True, doc="Number of records in the file"),
        NestedField(
            field_id=104, name="file_size_in_bytes", field_type=LongType(), required=True, doc="Total file size in bytes"
        ),
        NestedField(
            field_id=108,
            name="column_sizes",
            field_type=MapType(key_id=117, key_type=IntegerType(), value_id=118, value_type=LongType()),
            required=False,
            doc="Map of column id to total size on disk",
        ),
        NestedField(
            field_id=109,
            name="value_counts",
            field_type=MapType(key_id=119, key_type=IntegerType(), value_id=120, value_type=LongType()),
            required=False,
            doc="Map of column id to total count, including null and NaN",
        ),
        NestedField(
            field_id=110,
            name="null_value_counts",
            field_type=MapType(key_id=121, key_type=IntegerType(), value_id=122, value_type=LongType()),
            required=False,
            doc="Map of column id to null value count",
        ),
        NestedField(
            field_id=137,
            name="nan_value_counts",
            field_type=MapType(key_id=138, key_type=IntegerType(), value_id=139, value_type=LongType()),
            required=False,
            doc="Map of column id to number of NaN values in the column",
        ),
        NestedField(
            field_id=125,
            name="lower_bounds",
            field_type=MapType(key_id=126, key_type=IntegerType(), value_id=127, value_type=BinaryType()),
            required=False,
            doc="Map of column id to lower bound",
        ),
        NestedField(
            field_id=128,
            name="upper_bounds",
            field_type=MapType(key_id=129, key_type=IntegerType(), value_id=130, value_type=BinaryType()),
            required=False,
            doc="Map of column id to upper bound",
        ),
        NestedField(
            field_id=131, name="key_metadata", field_type=BinaryType(), required=False, doc="Encryption key metadata blob"
        ),
        NestedField(
            field_id=132,
            name="split_offsets",
            field_type=ListType(element_id=133, element_type=LongType(), element_required=True),
            required=False,
            doc="Splittable offsets",
        ),
        NestedField(
            field_id=135,
            name="equality_ids",
            field_type=ListType(element_id=136, element_type=LongType(), element_required=True),
            required=False,
            doc="Field ids used to determine row equality in equality delete files.",
        ),
        NestedField(
            field_id=140,
            name="sort_order_id",
            field_type=IntegerType(),
            required=False,
            doc="ID representing sort order for this file",
        ),
    ),
    3: StructType(
        NestedField(
            field_id=134,
            name="content",
            field_type=IntegerType(),
            required=True,
            doc="File format name: avro, orc, or parquet",
            initial_default=DataFileContent.DATA,
        ),
        NestedField(field_id=100, name="file_path", field_type=StringType(), required=True, doc="Location URI with FS scheme"),
        NestedField(
            field_id=101,
            name="file_format",
            field_type=StringType(),
            required=True,
            doc="File format name: avro, orc, or parquet",
        ),
        NestedField(
            field_id=102,
            name="partition",
            field_type=StructType(),
            required=True,
            doc="Partition data tuple, schema based on the partition spec",
        ),
        NestedField(field_id=103, name="record_count", field_type=LongType(), required=True, doc="Number of records in the file"),
        NestedField(
            field_id=104, name="file_size_in_bytes", field_type=LongType(), required=True, doc="Total file size in bytes"
        ),
        NestedField(
            field_id=108,
            name="column_sizes",
            field_type=MapType(key_id=117, key_type=IntegerType(), value_id=118, value_type=LongType()),
            required=False,
            doc="Map of column id to total size on disk",
        ),
        NestedField(
            field_id=109,
            name="value_counts",
            field_type=MapType(key_id=119, key_type=IntegerType(), value_id=120, value_type=LongType()),
            required=False,
            doc="Map of column id to total count, including null and NaN",
        ),
        NestedField(
            field_id=110,
            name="null_value_counts",
            field_type=MapType(key_id=121, key_type=IntegerType(), value_id=122, value_type=LongType()),
            required=False,
            doc="Map of column id to null value count",
        ),
        NestedField(
            field_id=137,
            name="nan_value_counts",
            field_type=MapType(key_id=138, key_type=IntegerType(), value_id=139, value_type=LongType()),
            required=False,
            doc="Map of column id to number of NaN values in the column",
        ),
        NestedField(
            field_id=125,
            name="lower_bounds",
            field_type=MapType(key_id=126, key_type=IntegerType(), value_id=127, value_type=BinaryType()),
            required=False,
            doc="Map of column id to lower bound",
        ),
        NestedField(
            field_id=128,
            name="upper_bounds",
            field_type=MapType(key_id=129, key_type=IntegerType(), value_id=130, value_type=BinaryType()),
            required=False,
            doc="Map of column id to upper bound",
        ),
        NestedField(
            field_id=131, name="key_metadata", field_type=BinaryType(), required=False, doc="Encryption key metadata blob"
        ),
        NestedField(
            field_id=132,
            name="split_offsets",
            field_type=ListType(element_id=133, element_type=LongType(), element_required=True),
            required=False,
            doc="Splittable offsets",
        ),
        NestedField(
            field_id=135,
            name="equality_ids",
            field_type=ListType(element_id=136, element_type=LongType(), element_required=True),
            required=False,
            doc="Field ids used to determine row equality in equality delete files.",
        ),
        NestedField(
            field_id=140,
            name="sort_order_id",
            field_type=IntegerType(),
            required=False,
            doc="ID representing sort order for this file",
        ),
        NestedField(
            field_id=142,
            name="first_row_id",
            field_type=LongType(),
            required=False,
            doc="The _row_id for the first row in the data file.",
        ),
        NestedField(
            field_id=143,
            name="referenced_data_file",
            field_type=StringType(),
            required=False,
            doc="Fully qualified location (URI with FS scheme) of a data file that all deletes reference",
        ),
        NestedField(
            field_id=144,
            name="content_offset",
            field_type=LongType(),
            required=False,
            doc="The offset in the file where the content starts.",
        ),
        NestedField(
            field_id=145,
            name="content_size_in_bytes",
            field_type=LongType(),
            required=False,
            doc="The length of a referenced content stored in the file; required if content_offset is present",
        ),
    ),
}


def data_file_with_partition(partition_type: StructType, format_version: TableVersion) -> StructType:
    data_file_partition_type = StructType(
        *[
            NestedField(
                field_id=field.field_id,
                name=field.name,
                field_type=field.field_type,
                required=field.required,
            )
            for field in partition_type.fields
        ]
    )

    return StructType(
        *[
            NestedField(
                field_id=102,
                name="partition",
                field_type=data_file_partition_type,
                required=True,
                doc="Partition data tuple, schema based on the partition spec",
            )
            if field.field_id == 102
            else field
            for field in DATA_FILE_TYPE[format_version].fields
        ]
    )


class DataFile(Record):
    @classmethod
    def from_args(cls, _table_format_version: TableVersion = DEFAULT_READ_VERSION, **arguments: Any) -> DataFile:
        struct = DATA_FILE_TYPE[_table_format_version]
        return super()._bind(struct, **arguments)

    @property
    def content(self) -> DataFileContent:
        return self._data[0]

    @property
    def file_path(self) -> str:
        return self._data[1]

    @property
    def file_format(self) -> FileFormat:
        return self._data[2]

    @property
    def partition(self) -> Record:
        return self._data[3]

    @property
    def record_count(self) -> int:
        return self._data[4]

    @property
    def file_size_in_bytes(self) -> int:
        return self._data[5]

    @property
    def column_sizes(self) -> Dict[int, int]:
        return self._data[6]

    @property
    def value_counts(self) -> Dict[int, int]:
        return self._data[7]

    @property
    def null_value_counts(self) -> Dict[int, int]:
        return self._data[8]

    @property
    def nan_value_counts(self) -> Dict[int, int]:
        return self._data[9]

    @property
    def lower_bounds(self) -> Dict[int, bytes]:
        return self._data[10]

    @property
    def upper_bounds(self) -> Dict[int, bytes]:
        return self._data[11]

    @property
    def key_metadata(self) -> Optional[bytes]:
        return self._data[12]

    @property
    def split_offsets(self) -> Optional[List[int]]:
        return self._data[13]

    @property
    def equality_ids(self) -> Optional[List[int]]:
        return self._data[14]

    @property
    def sort_order_id(self) -> Optional[int]:
        return self._data[15]

    # Spec ID should not be stored in the file
    _spec_id: int

    @property
    def spec_id(self) -> int:
        return self._spec_id

    @spec_id.setter
    def spec_id(self, value: int) -> None:
        self._spec_id = value

    def __setattr__(self, name: str, value: Any) -> None:
        """Assign a key/value to a DataFile."""
        # The file_format is written as a string, so we need to cast it to the Enum
        if name == "file_format":
            value = FileFormat[value]
        super().__setattr__(name, value)

    def __hash__(self) -> int:
        """Return the hash of the file path."""
        return hash(self.file_path)

    def __eq__(self, other: Any) -> bool:
        """Compare the datafile with another object.

        If it is a datafile, it will compare based on the file_path.
        """
        return self.file_path == other.file_path if isinstance(other, DataFile) else False


MANIFEST_ENTRY_SCHEMAS = {
    1: Schema(
        NestedField(0, "status", IntegerType(), required=True),
        NestedField(1, "snapshot_id", LongType(), required=True),
        NestedField(2, "data_file", DATA_FILE_TYPE[1], required=True),
    ),
    2: Schema(
        NestedField(0, "status", IntegerType(), required=True),
        NestedField(1, "snapshot_id", LongType(), required=False),
        NestedField(3, "sequence_number", LongType(), required=False),
        NestedField(4, "file_sequence_number", LongType(), required=False),
        NestedField(2, "data_file", DATA_FILE_TYPE[2], required=True),
    ),
    3: Schema(
        NestedField(0, "status", IntegerType(), required=True),
        NestedField(1, "snapshot_id", LongType(), required=False),
        NestedField(3, "sequence_number", LongType(), required=False),
        NestedField(4, "file_sequence_number", LongType(), required=False),
        NestedField(2, "data_file", DATA_FILE_TYPE[3], required=True),
    ),
}

MANIFEST_ENTRY_SCHEMAS_STRUCT = {format_version: schema.as_struct() for format_version, schema in MANIFEST_ENTRY_SCHEMAS.items()}


def manifest_entry_schema_with_data_file(format_version: TableVersion, data_file: StructType) -> Schema:
    return Schema(
        *[
            NestedField(2, "data_file", data_file, required=True) if field.field_id == 2 else field
            for field in MANIFEST_ENTRY_SCHEMAS[format_version].fields
        ]
    )


class ManifestEntry(Record):
    @classmethod
    def from_args(cls, _table_format_version: TableVersion = DEFAULT_READ_VERSION, **arguments: Any) -> ManifestEntry:
        return super()._bind(**arguments, struct=MANIFEST_ENTRY_SCHEMAS_STRUCT[_table_format_version])

    @property
    def status(self) -> ManifestEntryStatus:
        return self._data[0]

    @status.setter
    def status(self, value: ManifestEntryStatus) -> None:
        self._data[0] = value

    @property
    def snapshot_id(self) -> Optional[int]:
        return self._data[1]

    @snapshot_id.setter
    def snapshot_id(self, value: int) -> None:
        self._data[0] = value

    @property
    def sequence_number(self) -> Optional[int]:
        return self._data[2]

    @sequence_number.setter
    def sequence_number(self, value: int) -> None:
        self._data[2] = value

    @property
    def file_sequence_number(self) -> Optional[int]:
        return self._data[3]

    @file_sequence_number.setter
    def file_sequence_number(self, value: int) -> None:
        self._data[3] = value

    @property
    def data_file(self) -> DataFile:
        return self._data[4]

    @data_file.setter
    def data_file(self, value: DataFile) -> None:
        self._data[4] = value


PARTITION_FIELD_SUMMARY_TYPE = StructType(
    NestedField(509, "contains_null", BooleanType(), required=True),
    NestedField(518, "contains_nan", BooleanType(), required=False),
    NestedField(510, "lower_bound", BinaryType(), required=False),
    NestedField(511, "upper_bound", BinaryType(), required=False),
)


class PartitionFieldSummary(Record):
    @classmethod
    def from_args(cls, **arguments: Any) -> PartitionFieldSummary:
        return super()._bind(**arguments, struct=PARTITION_FIELD_SUMMARY_TYPE)

    @property
    def contains_null(self) -> bool:
        return self._data[0]

    @property
    def contains_nan(self) -> Optional[bool]:
        return self._data[1]

    @property
    def lower_bound(self) -> Optional[bytes]:
        return self._data[2]

    @property
    def upper_bound(self) -> Optional[bytes]:
        return self._data[3]


class PartitionFieldStats:
    _type: PrimitiveType
    _contains_null: bool
    _contains_nan: bool
    _min: Optional[Any]
    _max: Optional[Any]

    def __init__(self, iceberg_type: PrimitiveType) -> None:
        self._type = iceberg_type
        self._contains_null = False
        self._contains_nan = False
        self._min = None
        self._max = None

    def to_summary(self) -> PartitionFieldSummary:
        return PartitionFieldSummary(
            self._contains_null,
            self._contains_nan,
            to_bytes(self._type, self._min) if self._min is not None else None,
            to_bytes(self._type, self._max) if self._max is not None else None,
        )

    def update(self, value: Any) -> None:
        if value is None:
            self._contains_null = True
        elif isinstance(value, float) and math.isnan(value):
            self._contains_nan = True
        else:
            if self._min is None:
                self._min = value
                self._max = value
            else:
                self._max = max(self._max, value)
                self._min = min(self._min, value)


def construct_partition_summaries(spec: PartitionSpec, schema: Schema, partitions: List[Record]) -> List[PartitionFieldSummary]:
    types = [field.field_type for field in spec.partition_type(schema).fields]
    field_stats = [PartitionFieldStats(field_type) for field_type in types]
    for partition_keys in partitions:
        for i, field_type in enumerate(types):
            if not isinstance(field_type, PrimitiveType):
                raise ValueError(f"Expected a primitive type for the partition field, got {field_type}")
            partition_key = partition_keys[i]
            field_stats[i].update(partition_key)
    return [field.to_summary() for field in field_stats]


MANIFEST_LIST_FILE_SCHEMAS: Dict[int, Schema] = {
    1: Schema(
        NestedField(500, "manifest_path", StringType(), required=True, doc="Location URI with FS scheme"),
        NestedField(501, "manifest_length", LongType(), required=True),
        NestedField(502, "partition_spec_id", IntegerType(), required=True),
        NestedField(503, "added_snapshot_id", LongType(), required=True),
        NestedField(504, "added_files_count", IntegerType(), required=False),
        NestedField(505, "existing_files_count", IntegerType(), required=False),
        NestedField(506, "deleted_files_count", IntegerType(), required=False),
        NestedField(512, "added_rows_count", LongType(), required=False),
        NestedField(513, "existing_rows_count", LongType(), required=False),
        NestedField(514, "deleted_rows_count", LongType(), required=False),
        NestedField(507, "partitions", ListType(508, PARTITION_FIELD_SUMMARY_TYPE, element_required=True), required=False),
        NestedField(519, "key_metadata", BinaryType(), required=False),
    ),
    2: Schema(
        NestedField(500, "manifest_path", StringType(), required=True, doc="Location URI with FS scheme"),
        NestedField(501, "manifest_length", LongType(), required=True),
        NestedField(502, "partition_spec_id", IntegerType(), required=True),
        NestedField(517, "content", IntegerType(), required=True, initial_default=ManifestContent.DATA),
        NestedField(515, "sequence_number", LongType(), required=True, initial_default=0),
        NestedField(516, "min_sequence_number", LongType(), required=True, initial_default=0),
        NestedField(503, "added_snapshot_id", LongType(), required=True),
        NestedField(504, "added_files_count", IntegerType(), required=True),
        NestedField(505, "existing_files_count", IntegerType(), required=True),
        NestedField(506, "deleted_files_count", IntegerType(), required=True),
        NestedField(512, "added_rows_count", LongType(), required=True),
        NestedField(513, "existing_rows_count", LongType(), required=True),
        NestedField(514, "deleted_rows_count", LongType(), required=True),
        NestedField(507, "partitions", ListType(508, PARTITION_FIELD_SUMMARY_TYPE, element_required=True), required=False),
        NestedField(519, "key_metadata", BinaryType(), required=False),
    ),
    3: Schema(
        NestedField(500, "manifest_path", StringType(), required=True, doc="Location URI with FS scheme"),
        NestedField(501, "manifest_length", LongType(), required=True),
        NestedField(502, "partition_spec_id", IntegerType(), required=True),
        NestedField(517, "content", IntegerType(), required=True, initial_default=ManifestContent.DATA),
        NestedField(515, "sequence_number", LongType(), required=True, initial_default=0),
        NestedField(516, "min_sequence_number", LongType(), required=True, initial_default=0),
        NestedField(503, "added_snapshot_id", LongType(), required=True),
        NestedField(504, "added_files_count", IntegerType(), required=True),
        NestedField(505, "existing_files_count", IntegerType(), required=True),
        NestedField(506, "deleted_files_count", IntegerType(), required=True),
        NestedField(512, "added_rows_count", LongType(), required=True),
        NestedField(513, "existing_rows_count", LongType(), required=True),
        NestedField(514, "deleted_rows_count", LongType(), required=True),
        NestedField(507, "partitions", ListType(508, PARTITION_FIELD_SUMMARY_TYPE, element_required=True), required=False),
        NestedField(519, "key_metadata", BinaryType(), required=False),
        NestedField(520, "first_row_id", LongType(), required=False),
    ),
}

MANIFEST_LIST_FILE_STRUCTS = {format_version: schema.as_struct() for format_version, schema in MANIFEST_LIST_FILE_SCHEMAS.items()}


POSITIONAL_DELETE_SCHEMA = Schema(
    NestedField(2147483546, "file_path", StringType()), NestedField(2147483545, "pos", IntegerType())
)


class ManifestFile(Record):
    @classmethod
    def from_args(cls, _table_format_version: TableVersion = DEFAULT_READ_VERSION, **arguments: Any) -> ManifestFile:
        return super()._bind(**arguments, struct=MANIFEST_LIST_FILE_SCHEMAS[_table_format_version])

    @property
    def manifest_path(self) -> str:
        return self._data[0]

    @property
    def manifest_length(self) -> int:
        return self._data[1]

    @property
    def partition_spec_id(self) -> int:
        return self._data[2]

    @property
    def content(self) -> ManifestContent:
        return self._data[3]

    @property
    def sequence_number(self) -> int:
        return self._data[4]

    @sequence_number.setter
    def sequence_number(self, value: int) -> None:
        self._data[4] = value

    @property
    def min_sequence_number(self) -> int:
        return self._data[5]

    @min_sequence_number.setter
    def min_sequence_number(self, value: int) -> None:
        self._data[5] = value

    @property
    def added_snapshot_id(self) -> Optional[int]:
        return self._data[6]

    @property
    def added_files_count(self) -> Optional[int]:
        return self._data[7]

    @property
    def existing_files_count(self) -> Optional[int]:
        return self._data[8]

    @property
    def deleted_files_count(self) -> Optional[int]:
        return self._data[9]

    @property
    def added_rows_count(self) -> Optional[int]:
        return self._data[10]

    @property
    def existing_rows_count(self) -> Optional[int]:
        return self._data[11]

    @property
    def deleted_rows_count(self) -> Optional[int]:
        return self._data[12]

    @property
    def partitions(self) -> Optional[List[PartitionFieldSummary]]:
        return self._data[13]

    @property
    def key_metadata(self) -> Optional[bytes]:
        return self._data[14]

    def has_added_files(self) -> bool:
        return self.added_files_count is None or self.added_files_count > 0

    def has_existing_files(self) -> bool:
        return self.existing_files_count is None or self.existing_files_count > 0

    def fetch_manifest_entry(self, io: FileIO, discard_deleted: bool = True) -> List[ManifestEntry]:
        """
        Read the manifest entries from the manifest file.

        Args:
            io: The FileIO to fetch the file.
            discard_deleted: Filter on live entries.

        Returns:
            An Iterator of manifest entries.
        """
        from pyiceberg_core import manifest

        bs = io.new_input(self.manifest_path).open().read()
        manifest = manifest.read_manifest_entries(bs)

        # TODO: Don't convert the types
        # but this is the easiest for now until we
        # have the write part in there as well
        def _convert_entry(entry: Any) -> ManifestEntry:
            data_file = DataFile(
                DataFileContent(entry.data_file.content),
                entry.data_file.file_path,
                # FileFormat(entry.data_file.file_format),
                FileFormat.PARQUET,
                entry.data_file.partition,
                entry.data_file.record_count,
                entry.data_file.file_size_in_bytes,
                entry.data_file.column_sizes,
                entry.data_file.value_counts,
                entry.data_file.null_value_counts,
                entry.data_file.nan_value_counts,
                entry.data_file.lower_bounds,
                entry.data_file.upper_bounds,
                entry.data_file.key_metadata,
                entry.data_file.split_offsets,
                entry.data_file.equality_ids,
                entry.data_file.sort_order_id,
            )

            return ManifestEntry(
                ManifestEntryStatus(entry.status),
                entry.snapshot_id,
                entry.sequence_number,
                entry.file_sequence_number,
                data_file,
            )

        return [
            _inherit_from_manifest(_convert_entry(entry), self)
            for entry in manifest.entries()
            if not discard_deleted or entry.status != ManifestEntryStatus.DELETED
        ]

    def __eq__(self, other: Any) -> bool:
        """Return the equality of two instances of the ManifestFile class."""
        return self.manifest_path == other.manifest_path if isinstance(other, ManifestFile) else False

    def __hash__(self) -> int:
        """Return the hash of manifest_path."""
        return hash(self.manifest_path)


@cached(cache=LRUCache(maxsize=128), key=lambda io, manifest_list: hashkey(manifest_list))
def _manifests(io: FileIO, manifest_list: str) -> Tuple[ManifestFile, ...]:
    """Read and cache manifests from the given manifest list, returning a tuple to prevent modification."""
    bs = io.new_input(manifest_list).open().read()
    from pyiceberg_core import manifest

    entries = list(manifest.read_manifest_list(bs).entries())
    return tuple(
        ManifestFile(
            manifest.manifest_path,
            manifest.manifest_length,
            manifest.partition_spec_id,
            manifest.content,
            manifest.sequence_number,
            manifest.min_sequence_number,
            manifest.added_snapshot_id,
            manifest.added_files_count,
            manifest.existing_files_count,
            manifest.deleted_files_count,
            manifest.added_rows_count,
            manifest.existing_rows_count,
            manifest.deleted_rows_count,
            [
                PartitionFieldSummary(
                    partition.contains_null,
                    partition.contains_nan,
                    partition.lower_bound,
                    partition.upper_bound,
                )
                for partition in manifest.partitions
            ],
            manifest.key_metadata,
        )
        for manifest in entries
    )


def read_manifest_list(input_file: InputFile) -> Iterator[ManifestFile]:
    """
    Read the manifests from the manifest list.

    Args:
        input_file: The input file where the stream can be read from.

    Returns:
        An iterator of ManifestFiles that are part of the list.
    """
    with AvroFile[ManifestFile](
        input_file,
        MANIFEST_LIST_FILE_SCHEMAS[DEFAULT_READ_VERSION],
        read_types={-1: ManifestFile, 508: PartitionFieldSummary},
        read_enums={517: ManifestContent},
    ) as reader:
        yield from reader


def _inherit_from_manifest(entry: ManifestEntry, manifest: ManifestFile) -> ManifestEntry:
    """
    Inherits properties from manifest file.

    The properties that will be inherited are:
    - sequence numbers
    - partition spec id.

    More information about inheriting sequence numbers: https://iceberg.apache.org/spec/#sequence-number-inheritance

    Args:
        entry: The manifest entry.
        manifest: The manifest file.

    Returns:
        The manifest entry with properties inherited.
    """
    # Inherit sequence numbers.
    # The snapshot_id is required in V1, inherit with V2 when null
    if entry.snapshot_id is None and manifest.added_snapshot_id is not None:
        entry.snapshot_id = manifest.added_snapshot_id

    # in v1 tables, the sequence number is not persisted and can be safely defaulted to 0
    # in v2 tables, the sequence number should be inherited iff the entry status is ADDED
    if entry.sequence_number is None and entry.status == ManifestEntryStatus.ADDED:
        entry.sequence_number = manifest.sequence_number

    # in v1 tables, the file sequence number is not persisted and can be safely defaulted to 0
    # in v2 tables, the file sequence number should be inherited iff the entry status is ADDED
    if entry.file_sequence_number is None and entry.status == ManifestEntryStatus.ADDED:
        # Only available in V2, always 0 in V1
        entry.file_sequence_number = manifest.sequence_number

    # Inherit partition spec id.
    entry.data_file.spec_id = manifest.partition_spec_id

    return entry


class ManifestWriter(ABC):
    closed: bool
    _spec: PartitionSpec
    _schema: Schema
    _output_file: OutputFile
    _writer: AvroOutputFile[ManifestEntry]
    _snapshot_id: int
    _added_files: int
    _added_rows: int
    _existing_files: int
    _existing_rows: int
    _deleted_files: int
    _deleted_rows: int
    _min_sequence_number: Optional[int]
    _partitions: List[Record]
    _compression: AvroCompressionCodec

    def __init__(
        self,
        spec: PartitionSpec,
        schema: Schema,
        output_file: OutputFile,
        snapshot_id: int,
        avro_compression: AvroCompressionCodec,
    ) -> None:
        self.closed = False
        self._spec = spec
        self._schema = schema
        self._output_file = output_file
        self._snapshot_id = snapshot_id

        self._added_files = 0
        self._added_rows = 0
        self._existing_files = 0
        self._existing_rows = 0
        self._deleted_files = 0
        self._deleted_rows = 0
        self._min_sequence_number = None
        self._partitions = []
        self._compression = avro_compression

    def __enter__(self) -> ManifestWriter:
        """Open the writer."""
        self._writer = self.new_writer()
        self._writer.__enter__()
        return self

    def __exit__(
        self,
        exc_type: Optional[Type[BaseException]],
        exc_value: Optional[BaseException],
        traceback: Optional[TracebackType],
    ) -> None:
        """Close the writer."""
        if (self._added_files + self._existing_files + self._deleted_files) == 0:
            # This is just a guard to ensure that we don't write empty manifest files
            raise ValueError("An empty manifest file has been written")

        self.closed = True
        self._writer.__exit__(exc_type, exc_value, traceback)

    @abstractmethod
    def content(self) -> ManifestContent: ...

    @property
    @abstractmethod
    def version(self) -> TableVersion: ...

    @property
    def _meta(self) -> Dict[str, str]:
        return {
            "schema": self._schema.model_dump_json(),
            "partition-spec": to_json(self._spec.fields).decode("utf-8"),
            "partition-spec-id": str(self._spec.spec_id),
            "format-version": str(self.version),
            AVRO_CODEC_KEY: self._compression,
        }

    def _with_partition(self, format_version: TableVersion) -> Schema:
        data_file_type = data_file_with_partition(
            format_version=format_version, partition_type=self._spec.partition_type(self._schema)
        )
        return manifest_entry_schema_with_data_file(format_version=format_version, data_file=data_file_type)

    def new_writer(self) -> AvroOutputFile[ManifestEntry]:
        return AvroOutputFile[ManifestEntry](
            output_file=self._output_file,
            file_schema=self._with_partition(self.version),
            record_schema=self._with_partition(DEFAULT_READ_VERSION),
            schema_name="manifest_entry",
            metadata=self._meta,
        )

    @abstractmethod
    def prepare_entry(self, entry: ManifestEntry) -> ManifestEntry: ...

    def to_manifest_file(self) -> ManifestFile:
        """Return the manifest file."""
        # once the manifest file is generated, no more entries can be added
        self.closed = True
        min_sequence_number = self._min_sequence_number or UNASSIGNED_SEQ
        return ManifestFile.from_args(
            manifest_path=self._output_file.location,
            manifest_length=len(self._writer.output_file),
            partition_spec_id=self._spec.spec_id,
            content=self.content(),
            sequence_number=UNASSIGNED_SEQ,
            min_sequence_number=min_sequence_number,
            added_snapshot_id=self._snapshot_id,
            added_files_count=self._added_files,
            existing_files_count=self._existing_files,
            deleted_files_count=self._deleted_files,
            added_rows_count=self._added_rows,
            existing_rows_count=self._existing_rows,
            deleted_rows_count=self._deleted_rows,
            partitions=construct_partition_summaries(self._spec, self._schema, self._partitions),
            key_metadata=None,
        )

    def add_entry(self, entry: ManifestEntry) -> ManifestWriter:
        if self.closed:
            raise RuntimeError("Cannot add entry to closed manifest writer")
        if entry.status == ManifestEntryStatus.ADDED:
            self._added_files += 1
            self._added_rows += entry.data_file.record_count
        elif entry.status == ManifestEntryStatus.EXISTING:
            self._existing_files += 1
            self._existing_rows += entry.data_file.record_count
        elif entry.status == ManifestEntryStatus.DELETED:
            self._deleted_files += 1
            self._deleted_rows += entry.data_file.record_count
        else:
            entry
            raise ValueError(f"Unknown entry: {entry.status}")

        self._partitions.append(entry.data_file.partition)

        if (
            (entry.status == ManifestEntryStatus.ADDED or entry.status == ManifestEntryStatus.EXISTING)
            and entry.sequence_number is not None
            and (self._min_sequence_number is None or entry.sequence_number < self._min_sequence_number)
        ):
            self._min_sequence_number = entry.sequence_number

        self._writer.write_block([self.prepare_entry(entry)])
        return self

    def add(self, entry: ManifestEntry) -> ManifestWriter:
<<<<<<< HEAD
        if entry.sequence_number is not None and entry.sequence_number >= 0:
            self.add_entry(
                ManifestEntry.from_args(
                    status=ManifestEntryStatus.ADDED, snapshot_id=self._snapshot_id, sequence_number=entry.sequence_number, data_file=entry.data_file
                )
            )
        else:
            self.add_entry(
                ManifestEntry.from_args(
                    status=ManifestEntryStatus.ADDED, snapshot_id=self._snapshot_id, data_file=entry.data_file
                )
=======
        self.add_entry(
            ManifestEntry.from_args(
                status=ManifestEntryStatus.ADDED,
                snapshot_id=self._snapshot_id,
                sequence_number=entry.sequence_number if entry.sequence_number != UNASSIGNED_SEQ else None,
                data_file=entry.data_file,
>>>>>>> a56795f3
            )
        )

        return self

    def delete(self, entry: ManifestEntry) -> ManifestWriter:
        self.add_entry(
            ManifestEntry.from_args(
                status=ManifestEntryStatus.DELETED,
                snapshot_id=self._snapshot_id,
                sequence_number=entry.sequence_number,
                file_sequence_number=entry.file_sequence_number,
                data_file=entry.data_file,
            )
        )
        return self

    def existing(self, entry: ManifestEntry) -> ManifestWriter:
        self.add_entry(
            ManifestEntry.from_args(
                status=ManifestEntryStatus.EXISTING,
                snapshot_id=entry.snapshot_id,
                sequence_number=entry.sequence_number,
                file_sequence_number=entry.file_sequence_number,
                data_file=entry.data_file,
            )
        )
        return self


class ManifestWriterV1(ManifestWriter):
    def __init__(
        self,
        spec: PartitionSpec,
        schema: Schema,
        output_file: OutputFile,
        snapshot_id: int,
        avro_compression: AvroCompressionCodec,
    ):
        super().__init__(spec, schema, output_file, snapshot_id, avro_compression)

    def content(self) -> ManifestContent:
        return ManifestContent.DATA

    @property
    def version(self) -> TableVersion:
        return 1

    def prepare_entry(self, entry: ManifestEntry) -> ManifestEntry:
        return entry


class ManifestWriterV2(ManifestWriter):
    def __init__(
        self,
        spec: PartitionSpec,
        schema: Schema,
        output_file: OutputFile,
        snapshot_id: int,
        avro_compression: AvroCompressionCodec,
    ):
        super().__init__(spec, schema, output_file, snapshot_id, avro_compression)

    def content(self) -> ManifestContent:
        return ManifestContent.DATA

    @property
    def version(self) -> TableVersion:
        return 2

    @property
    def _meta(self) -> Dict[str, str]:
        return {
            **super()._meta,
            "content": "data",
        }

    def prepare_entry(self, entry: ManifestEntry) -> ManifestEntry:
        if entry.sequence_number is None:
            if entry.snapshot_id is not None and entry.snapshot_id != self._snapshot_id:
                raise ValueError(f"Found unassigned sequence number for an entry from snapshot: {entry.snapshot_id}")
            if entry.status != ManifestEntryStatus.ADDED:
                raise ValueError("Only entries with status ADDED can have null sequence number")
        return entry


def write_manifest(
    format_version: TableVersion,
    spec: PartitionSpec,
    schema: Schema,
    output_file: OutputFile,
    snapshot_id: int,
    avro_compression: AvroCompressionCodec,
) -> ManifestWriter:
    if format_version == 1:
        return ManifestWriterV1(spec, schema, output_file, snapshot_id, avro_compression)
    elif format_version == 2:
        return ManifestWriterV2(spec, schema, output_file, snapshot_id, avro_compression)
    else:
        raise ValueError(f"Cannot write manifest for table version: {format_version}")


class ManifestListWriter(ABC):
    _format_version: TableVersion
    _output_file: OutputFile
    _meta: Dict[str, str]
    _manifest_files: List[ManifestFile]
    _commit_snapshot_id: int
    _writer: AvroOutputFile[ManifestFile]

    def __init__(self, format_version: TableVersion, output_file: OutputFile, meta: Dict[str, Any]):
        self._format_version = format_version
        self._output_file = output_file
        self._meta = meta
        self._manifest_files = []

    def __enter__(self) -> ManifestListWriter:
        """Open the writer for writing."""
        self._writer = AvroOutputFile[ManifestFile](
            output_file=self._output_file,
            record_schema=MANIFEST_LIST_FILE_SCHEMAS[DEFAULT_READ_VERSION],
            file_schema=MANIFEST_LIST_FILE_SCHEMAS[self._format_version],
            schema_name="manifest_file",
            metadata=self._meta,
        )
        self._writer.__enter__()
        return self

    def __exit__(
        self,
        exc_type: Optional[Type[BaseException]],
        exc_value: Optional[BaseException],
        traceback: Optional[TracebackType],
    ) -> None:
        """Close the writer."""
        self._writer.__exit__(exc_type, exc_value, traceback)
        return

    @abstractmethod
    def prepare_manifest(self, manifest_file: ManifestFile) -> ManifestFile: ...

    def add_manifests(self, manifest_files: List[ManifestFile]) -> ManifestListWriter:
        self._writer.write_block([self.prepare_manifest(manifest_file) for manifest_file in manifest_files])
        return self


class ManifestListWriterV1(ManifestListWriter):
    def __init__(
        self,
        output_file: OutputFile,
        snapshot_id: int,
        parent_snapshot_id: Optional[int],
        compression: AvroCompressionCodec,
    ):
        super().__init__(
            format_version=1,
            output_file=output_file,
            meta={
                "snapshot-id": str(snapshot_id),
                "parent-snapshot-id": str(parent_snapshot_id) if parent_snapshot_id is not None else "null",
                "format-version": "1",
                AVRO_CODEC_KEY: compression,
            },
        )

    def prepare_manifest(self, manifest_file: ManifestFile) -> ManifestFile:
        if manifest_file.content != ManifestContent.DATA:
            raise ValidationError("Cannot store delete manifests in a v1 table")
        return manifest_file


class ManifestListWriterV2(ManifestListWriter):
    _commit_snapshot_id: int
    _sequence_number: int

    def __init__(
        self,
        output_file: OutputFile,
        snapshot_id: int,
        parent_snapshot_id: Optional[int],
        sequence_number: int,
        compression: AvroCompressionCodec,
    ):
        super().__init__(
            format_version=2,
            output_file=output_file,
            meta={
                "snapshot-id": str(snapshot_id),
                "parent-snapshot-id": str(parent_snapshot_id) if parent_snapshot_id is not None else "null",
                "sequence-number": str(sequence_number),
                "format-version": "2",
                AVRO_CODEC_KEY: compression,
            },
        )
        self._commit_snapshot_id = snapshot_id
        self._sequence_number = sequence_number

    def prepare_manifest(self, manifest_file: ManifestFile) -> ManifestFile:
        wrapped_manifest_file = copy(manifest_file)

        if wrapped_manifest_file.sequence_number == UNASSIGNED_SEQ:
            # if the sequence number is being assigned here, then the manifest must be created by the current operation.
            # To validate this, check that the snapshot id matches the current commit
            if self._commit_snapshot_id != wrapped_manifest_file.added_snapshot_id:
                raise ValueError(
                    f"Found unassigned sequence number for a manifest from snapshot: {self._commit_snapshot_id} != {wrapped_manifest_file.added_snapshot_id}"
                )
            wrapped_manifest_file.sequence_number = self._sequence_number

        if wrapped_manifest_file.min_sequence_number == UNASSIGNED_SEQ:
            if self._commit_snapshot_id != wrapped_manifest_file.added_snapshot_id:
                raise ValueError(
                    f"Found unassigned sequence number for a manifest from snapshot: {wrapped_manifest_file.added_snapshot_id}"
                )
            # if the min sequence number is not determined, then there was no assigned sequence number for any file
            # written to the wrapped manifest. Replace the unassigned sequence number with the one for this commit
            wrapped_manifest_file.min_sequence_number = self._sequence_number
        return wrapped_manifest_file


def write_manifest_list(
    format_version: TableVersion,
    output_file: OutputFile,
    snapshot_id: int,
    parent_snapshot_id: Optional[int],
    sequence_number: Optional[int],
    avro_compression: AvroCompressionCodec,
) -> ManifestListWriter:
    if format_version == 1:
        return ManifestListWriterV1(output_file, snapshot_id, parent_snapshot_id, avro_compression)
    elif format_version == 2:
        if sequence_number is None:
            raise ValueError(f"Sequence-number is required for V2 tables: {sequence_number}")
        return ManifestListWriterV2(output_file, snapshot_id, parent_snapshot_id, sequence_number, avro_compression)
    else:
        raise ValueError(f"Cannot write manifest list for table version: {format_version}")<|MERGE_RESOLUTION|>--- conflicted
+++ resolved
@@ -1148,26 +1148,12 @@
         return self
 
     def add(self, entry: ManifestEntry) -> ManifestWriter:
-<<<<<<< HEAD
-        if entry.sequence_number is not None and entry.sequence_number >= 0:
-            self.add_entry(
-                ManifestEntry.from_args(
-                    status=ManifestEntryStatus.ADDED, snapshot_id=self._snapshot_id, sequence_number=entry.sequence_number, data_file=entry.data_file
-                )
-            )
-        else:
-            self.add_entry(
-                ManifestEntry.from_args(
-                    status=ManifestEntryStatus.ADDED, snapshot_id=self._snapshot_id, data_file=entry.data_file
-                )
-=======
         self.add_entry(
             ManifestEntry.from_args(
                 status=ManifestEntryStatus.ADDED,
                 snapshot_id=self._snapshot_id,
                 sequence_number=entry.sequence_number if entry.sequence_number != UNASSIGNED_SEQ else None,
                 data_file=entry.data_file,
->>>>>>> a56795f3
             )
         )
 
