# Licensed to the Apache Software Foundation (ASF) under one
# or more contributor license agreements.  See the NOTICE file
# distributed with this work for additional information
# regarding copyright ownership.  The ASF licenses this file
# to you under the Apache License, Version 2.0 (the
# "License"); you may not use this file except in compliance
# with the License.  You may obtain a copy of the License at
#
#   http://www.apache.org/licenses/LICENSE-2.0
#
# Unless required by applicable law or agreed to in writing,
# software distributed under the License is distributed on an
# "AS IS" BASIS, WITHOUT WARRANTIES OR CONDITIONS OF ANY
# KIND, either express or implied.  See the License for the
# specific language governing permissions and limitations
# under the License.
from __future__ import annotations

import math
from abc import ABC, abstractmethod
from copy import copy
from enum import Enum
from types import TracebackType
from typing import (
    TYPE_CHECKING,
    Any,
    Dict,
    Iterator,
    List,
    Literal,
    Optional,
    Tuple,
    Type,
    Union,
)

from cachetools import LRUCache, cached
from cachetools.keys import hashkey
from pydantic_core import to_json

from pyiceberg.avro.codecs import AVRO_CODEC_KEY, AvroCompressionCodec
from pyiceberg.avro.file import AvroFile, AvroOutputFile
from pyiceberg.conversions import to_bytes
from pyiceberg.exceptions import ValidationError
from pyiceberg.io import FileIO, InputFile, OutputFile
from pyiceberg.partitioning import PartitionSpec
from pyiceberg.schema import Schema
from pyiceberg.typedef import Record, TableVersion
from pyiceberg.types import (
    BinaryType,
    BooleanType,
    IntegerType,
    ListType,
    LongType,
    MapType,
    NestedField,
    PrimitiveType,
    StringType,
    StructType,
)

if TYPE_CHECKING:
    pass

UNASSIGNED_SEQ = -1
DEFAULT_BLOCK_SIZE = 67108864  # 64 * 1024 * 1024
DEFAULT_READ_VERSION: Literal[2] = 2

INITIAL_SEQUENCE_NUMBER = 0


class DataFileContent(int, Enum):
    DATA = 0
    POSITION_DELETES = 1
    EQUALITY_DELETES = 2

    def __repr__(self) -> str:
        """Return the string representation of the DataFileContent class."""
        return f"DataFileContent.{self.name}"


class ManifestContent(int, Enum):
    DATA = 0
    DELETES = 1

    def __repr__(self) -> str:
        """Return the string representation of the ManifestContent class."""
        return f"ManifestContent.{self.name}"


class ManifestEntryStatus(int, Enum):
    EXISTING = 0
    ADDED = 1
    DELETED = 2

    def __repr__(self) -> str:
        """Return the string representation of the ManifestEntryStatus class."""
        return f"ManifestEntryStatus.{self.name}"


class FileFormat(str, Enum):
    AVRO = "AVRO"
    PARQUET = "PARQUET"
    ORC = "ORC"
    PUFFIN = "PUFFIN"

    @classmethod
    def _missing_(cls, value: object) -> Union[None, str]:
        for member in cls:
            if member.value == str(value).upper():
                return member
        return None

    def __repr__(self) -> str:
        """Return the string representation of the FileFormat class."""
        return f"FileFormat.{self.name}"


DATA_FILE_TYPE: Dict[int, StructType] = {
    1: StructType(
        NestedField(field_id=100, name="file_path", field_type=StringType(), required=True, doc="Location URI with FS scheme"),
        NestedField(
            field_id=101,
            name="file_format",
            field_type=StringType(),
            required=True,
            doc="File format name: avro, orc, or parquet",
        ),
        NestedField(
            field_id=102,
            name="partition",
            field_type=StructType(),
            required=True,
            doc="Partition data tuple, schema based on the partition spec",
        ),
        NestedField(field_id=103, name="record_count", field_type=LongType(), required=True, doc="Number of records in the file"),
        NestedField(
            field_id=104, name="file_size_in_bytes", field_type=LongType(), required=True, doc="Total file size in bytes"
        ),
        NestedField(
            field_id=105,
            name="block_size_in_bytes",
            field_type=LongType(),
            required=True,
            doc="Deprecated. Always write a default in v1. Do not write in v2.",
            write_default=DEFAULT_BLOCK_SIZE,
        ),
        NestedField(
            field_id=108,
            name="column_sizes",
            field_type=MapType(key_id=117, key_type=IntegerType(), value_id=118, value_type=LongType()),
            required=False,
            doc="Map of column id to total size on disk",
        ),
        NestedField(
            field_id=109,
            name="value_counts",
            field_type=MapType(key_id=119, key_type=IntegerType(), value_id=120, value_type=LongType()),
            required=False,
            doc="Map of column id to total count, including null and NaN",
        ),
        NestedField(
            field_id=110,
            name="null_value_counts",
            field_type=MapType(key_id=121, key_type=IntegerType(), value_id=122, value_type=LongType()),
            required=False,
            doc="Map of column id to null value count",
        ),
        NestedField(
            field_id=137,
            name="nan_value_counts",
            field_type=MapType(key_id=138, key_type=IntegerType(), value_id=139, value_type=LongType()),
            required=False,
            doc="Map of column id to number of NaN values in the column",
        ),
        NestedField(
            field_id=125,
            name="lower_bounds",
            field_type=MapType(key_id=126, key_type=IntegerType(), value_id=127, value_type=BinaryType()),
            required=False,
            doc="Map of column id to lower bound",
        ),
        NestedField(
            field_id=128,
            name="upper_bounds",
            field_type=MapType(key_id=129, key_type=IntegerType(), value_id=130, value_type=BinaryType()),
            required=False,
            doc="Map of column id to upper bound",
        ),
        NestedField(
            field_id=131, name="key_metadata", field_type=BinaryType(), required=False, doc="Encryption key metadata blob"
        ),
        NestedField(
            field_id=132,
            name="split_offsets",
            field_type=ListType(element_id=133, element_type=LongType(), element_required=True),
            required=False,
            doc="Splittable offsets",
        ),
        NestedField(field_id=140, name="sort_order_id", field_type=IntegerType(), required=False, doc="Sort order ID"),
    ),
    2: StructType(
        NestedField(
            field_id=134,
            name="content",
            field_type=IntegerType(),
            required=True,
            doc="File format name: avro, orc, or parquet",
            initial_default=DataFileContent.DATA,
        ),
        NestedField(field_id=100, name="file_path", field_type=StringType(), required=True, doc="Location URI with FS scheme"),
        NestedField(
            field_id=101,
            name="file_format",
            field_type=StringType(),
            required=True,
            doc="File format name: avro, orc, or parquet",
        ),
        NestedField(
            field_id=102,
            name="partition",
            field_type=StructType(),
            required=True,
            doc="Partition data tuple, schema based on the partition spec",
        ),
        NestedField(field_id=103, name="record_count", field_type=LongType(), required=True, doc="Number of records in the file"),
        NestedField(
            field_id=104, name="file_size_in_bytes", field_type=LongType(), required=True, doc="Total file size in bytes"
        ),
        NestedField(
            field_id=108,
            name="column_sizes",
            field_type=MapType(key_id=117, key_type=IntegerType(), value_id=118, value_type=LongType()),
            required=False,
            doc="Map of column id to total size on disk",
        ),
        NestedField(
            field_id=109,
            name="value_counts",
            field_type=MapType(key_id=119, key_type=IntegerType(), value_id=120, value_type=LongType()),
            required=False,
            doc="Map of column id to total count, including null and NaN",
        ),
        NestedField(
            field_id=110,
            name="null_value_counts",
            field_type=MapType(key_id=121, key_type=IntegerType(), value_id=122, value_type=LongType()),
            required=False,
            doc="Map of column id to null value count",
        ),
        NestedField(
            field_id=137,
            name="nan_value_counts",
            field_type=MapType(key_id=138, key_type=IntegerType(), value_id=139, value_type=LongType()),
            required=False,
            doc="Map of column id to number of NaN values in the column",
        ),
        NestedField(
            field_id=125,
            name="lower_bounds",
            field_type=MapType(key_id=126, key_type=IntegerType(), value_id=127, value_type=BinaryType()),
            required=False,
            doc="Map of column id to lower bound",
        ),
        NestedField(
            field_id=128,
            name="upper_bounds",
            field_type=MapType(key_id=129, key_type=IntegerType(), value_id=130, value_type=BinaryType()),
            required=False,
            doc="Map of column id to upper bound",
        ),
        NestedField(
            field_id=131, name="key_metadata", field_type=BinaryType(), required=False, doc="Encryption key metadata blob"
        ),
        NestedField(
            field_id=132,
            name="split_offsets",
            field_type=ListType(element_id=133, element_type=LongType(), element_required=True),
            required=False,
            doc="Splittable offsets",
        ),
        NestedField(
            field_id=135,
            name="equality_ids",
            field_type=ListType(element_id=136, element_type=LongType(), element_required=True),
            required=False,
            doc="Field ids used to determine row equality in equality delete files.",
        ),
        NestedField(
            field_id=140,
            name="sort_order_id",
            field_type=IntegerType(),
            required=False,
            doc="ID representing sort order for this file",
        ),
    ),
    3: StructType(
        NestedField(
            field_id=134,
            name="content",
            field_type=IntegerType(),
            required=True,
            doc="File format name: avro, orc, or parquet",
            initial_default=DataFileContent.DATA,
        ),
        NestedField(field_id=100, name="file_path", field_type=StringType(), required=True, doc="Location URI with FS scheme"),
        NestedField(
            field_id=101,
            name="file_format",
            field_type=StringType(),
            required=True,
            doc="File format name: avro, orc, or parquet",
        ),
        NestedField(
            field_id=102,
            name="partition",
            field_type=StructType(),
            required=True,
            doc="Partition data tuple, schema based on the partition spec",
        ),
        NestedField(field_id=103, name="record_count", field_type=LongType(), required=True, doc="Number of records in the file"),
        NestedField(
            field_id=104, name="file_size_in_bytes", field_type=LongType(), required=True, doc="Total file size in bytes"
        ),
        NestedField(
            field_id=108,
            name="column_sizes",
            field_type=MapType(key_id=117, key_type=IntegerType(), value_id=118, value_type=LongType()),
            required=False,
            doc="Map of column id to total size on disk",
        ),
        NestedField(
            field_id=109,
            name="value_counts",
            field_type=MapType(key_id=119, key_type=IntegerType(), value_id=120, value_type=LongType()),
            required=False,
            doc="Map of column id to total count, including null and NaN",
        ),
        NestedField(
            field_id=110,
            name="null_value_counts",
            field_type=MapType(key_id=121, key_type=IntegerType(), value_id=122, value_type=LongType()),
            required=False,
            doc="Map of column id to null value count",
        ),
        NestedField(
            field_id=137,
            name="nan_value_counts",
            field_type=MapType(key_id=138, key_type=IntegerType(), value_id=139, value_type=LongType()),
            required=False,
            doc="Map of column id to number of NaN values in the column",
        ),
        NestedField(
            field_id=125,
            name="lower_bounds",
            field_type=MapType(key_id=126, key_type=IntegerType(), value_id=127, value_type=BinaryType()),
            required=False,
            doc="Map of column id to lower bound",
        ),
        NestedField(
            field_id=128,
            name="upper_bounds",
            field_type=MapType(key_id=129, key_type=IntegerType(), value_id=130, value_type=BinaryType()),
            required=False,
            doc="Map of column id to upper bound",
        ),
        NestedField(
            field_id=131, name="key_metadata", field_type=BinaryType(), required=False, doc="Encryption key metadata blob"
        ),
        NestedField(
            field_id=132,
            name="split_offsets",
            field_type=ListType(element_id=133, element_type=LongType(), element_required=True),
            required=False,
            doc="Splittable offsets",
        ),
        NestedField(
            field_id=135,
            name="equality_ids",
            field_type=ListType(element_id=136, element_type=LongType(), element_required=True),
            required=False,
            doc="Field ids used to determine row equality in equality delete files.",
        ),
        NestedField(
            field_id=140,
            name="sort_order_id",
            field_type=IntegerType(),
            required=False,
            doc="ID representing sort order for this file",
        ),
        NestedField(
            field_id=142,
            name="first_row_id",
            field_type=LongType(),
            required=False,
            doc="The _row_id for the first row in the data file.",
        ),
        NestedField(
            field_id=143,
            name="referenced_data_file",
            field_type=StringType(),
            required=False,
            doc="Fully qualified location (URI with FS scheme) of a data file that all deletes reference",
        ),
        NestedField(
            field_id=144,
            name="content_offset",
            field_type=LongType(),
            required=False,
            doc="The offset in the file where the content starts.",
        ),
        NestedField(
            field_id=145,
            name="content_size_in_bytes",
            field_type=LongType(),
            required=False,
            doc="The length of a referenced content stored in the file; required if content_offset is present",
        ),
    ),
}


def data_file_with_partition(partition_type: StructType, format_version: TableVersion) -> StructType:
    data_file_partition_type = StructType(
        *[
            NestedField(
                field_id=field.field_id,
                name=field.name,
                field_type=field.field_type,
                required=field.required,
            )
            for field in partition_type.fields
        ]
    )

    return StructType(
        *[
            NestedField(
                field_id=102,
                name="partition",
                field_type=data_file_partition_type,
                required=True,
                doc="Partition data tuple, schema based on the partition spec",
            )
            if field.field_id == 102
            else field
            for field in DATA_FILE_TYPE[format_version].fields
        ]
    )


class DataFile(Record):
    @classmethod
    def from_args(cls, _table_format_version: TableVersion = DEFAULT_READ_VERSION, **arguments: Any) -> DataFile:
        struct = DATA_FILE_TYPE[_table_format_version]
        return super()._bind(struct, **arguments)

    @property
    def content(self) -> DataFileContent:
        return self._data[0]

    @property
    def file_path(self) -> str:
        return self._data[1]

    @property
    def file_format(self) -> FileFormat:
        return self._data[2]

    @property
    def partition(self) -> Record:
        return self._data[3]

    @property
    def record_count(self) -> int:
        return self._data[4]

    @property
    def file_size_in_bytes(self) -> int:
        return self._data[5]

    @property
    def column_sizes(self) -> Dict[int, int]:
        return self._data[6]

    @property
    def value_counts(self) -> Dict[int, int]:
        return self._data[7]

    @property
    def null_value_counts(self) -> Dict[int, int]:
        return self._data[8]

    @property
    def nan_value_counts(self) -> Dict[int, int]:
        return self._data[9]

    @property
    def lower_bounds(self) -> Dict[int, bytes]:
        return self._data[10]

    @property
    def upper_bounds(self) -> Dict[int, bytes]:
        return self._data[11]

    @property
    def key_metadata(self) -> Optional[bytes]:
        return self._data[12]

    @property
    def split_offsets(self) -> Optional[List[int]]:
        return self._data[13]

    @property
    def equality_ids(self) -> Optional[List[int]]:
        return self._data[14]

    @property
    def sort_order_id(self) -> Optional[int]:
        return self._data[15]

    # Spec ID should not be stored in the file
    _spec_id: int

    @property
    def spec_id(self) -> int:
        return self._spec_id

    @spec_id.setter
    def spec_id(self, value: int) -> None:
        self._spec_id = value

    def __setattr__(self, name: str, value: Any) -> None:
        """Assign a key/value to a DataFile."""
        # The file_format is written as a string, so we need to cast it to the Enum
        if name == "file_format":
            value = FileFormat[value]
        super().__setattr__(name, value)

    def __hash__(self) -> int:
        """Return the hash of the file path."""
        return hash(self.file_path)

    def __eq__(self, other: Any) -> bool:
        """Compare the datafile with another object.

        If it is a datafile, it will compare based on the file_path.
        """
        return self.file_path == other.file_path if isinstance(other, DataFile) else False


MANIFEST_ENTRY_SCHEMAS = {
    1: Schema(
        NestedField(0, "status", IntegerType(), required=True),
        NestedField(1, "snapshot_id", LongType(), required=True),
        NestedField(2, "data_file", DATA_FILE_TYPE[1], required=True),
    ),
    2: Schema(
        NestedField(0, "status", IntegerType(), required=True),
        NestedField(1, "snapshot_id", LongType(), required=False),
        NestedField(3, "sequence_number", LongType(), required=False),
        NestedField(4, "file_sequence_number", LongType(), required=False),
        NestedField(2, "data_file", DATA_FILE_TYPE[2], required=True),
    ),
    3: Schema(
        NestedField(0, "status", IntegerType(), required=True),
        NestedField(1, "snapshot_id", LongType(), required=False),
        NestedField(3, "sequence_number", LongType(), required=False),
        NestedField(4, "file_sequence_number", LongType(), required=False),
        NestedField(2, "data_file", DATA_FILE_TYPE[3], required=True),
    ),
}

MANIFEST_ENTRY_SCHEMAS_STRUCT = {format_version: schema.as_struct() for format_version, schema in MANIFEST_ENTRY_SCHEMAS.items()}


def manifest_entry_schema_with_data_file(format_version: TableVersion, data_file: StructType) -> Schema:
    return Schema(
        *[
            NestedField(2, "data_file", data_file, required=True) if field.field_id == 2 else field
            for field in MANIFEST_ENTRY_SCHEMAS[format_version].fields
        ]
    )


class ManifestEntry(Record):
    @classmethod
    def from_args(cls, _table_format_version: TableVersion = DEFAULT_READ_VERSION, **arguments: Any) -> ManifestEntry:
        return super()._bind(**arguments, struct=MANIFEST_ENTRY_SCHEMAS_STRUCT[_table_format_version])

    @property
    def status(self) -> ManifestEntryStatus:
        return self._data[0]

    @status.setter
    def status(self, value: ManifestEntryStatus) -> None:
        self._data[0] = value

    @property
    def snapshot_id(self) -> Optional[int]:
        return self._data[1]

    @snapshot_id.setter
    def snapshot_id(self, value: int) -> None:
        self._data[0] = value

    @property
    def sequence_number(self) -> Optional[int]:
        return self._data[2]

    @sequence_number.setter
    def sequence_number(self, value: int) -> None:
        self._data[2] = value

    @property
    def file_sequence_number(self) -> Optional[int]:
        return self._data[3]

    @file_sequence_number.setter
    def file_sequence_number(self, value: int) -> None:
        self._data[3] = value

    @property
    def data_file(self) -> DataFile:
        return self._data[4]

    @data_file.setter
    def data_file(self, value: DataFile) -> None:
        self._data[4] = value


PARTITION_FIELD_SUMMARY_TYPE = StructType(
    NestedField(509, "contains_null", BooleanType(), required=True),
    NestedField(518, "contains_nan", BooleanType(), required=False),
    NestedField(510, "lower_bound", BinaryType(), required=False),
    NestedField(511, "upper_bound", BinaryType(), required=False),
)


class PartitionFieldSummary(Record):
    @classmethod
    def from_args(cls, **arguments: Any) -> PartitionFieldSummary:
        return super()._bind(**arguments, struct=PARTITION_FIELD_SUMMARY_TYPE)

    @property
    def contains_null(self) -> bool:
        return self._data[0]

    @property
    def contains_nan(self) -> Optional[bool]:
        return self._data[1]

    @property
    def lower_bound(self) -> Optional[bytes]:
        return self._data[2]

    @property
    def upper_bound(self) -> Optional[bytes]:
        return self._data[3]


class PartitionFieldStats:
    _type: PrimitiveType
    _contains_null: bool
    _contains_nan: bool
    _min: Optional[Any]
    _max: Optional[Any]

    def __init__(self, iceberg_type: PrimitiveType) -> None:
        self._type = iceberg_type
        self._contains_null = False
        self._contains_nan = False
        self._min = None
        self._max = None

    def to_summary(self) -> PartitionFieldSummary:
        return PartitionFieldSummary(
            self._contains_null,
            self._contains_nan,
            to_bytes(self._type, self._min) if self._min is not None else None,
            to_bytes(self._type, self._max) if self._max is not None else None,
        )

    def update(self, value: Any) -> None:
        if value is None:
            self._contains_null = True
        elif isinstance(value, float) and math.isnan(value):
            self._contains_nan = True
        else:
            if self._min is None:
                self._min = value
                self._max = value
            else:
                self._max = max(self._max, value)
                self._min = min(self._min, value)


def construct_partition_summaries(spec: PartitionSpec, schema: Schema, partitions: List[Record]) -> List[PartitionFieldSummary]:
    types = [field.field_type for field in spec.partition_type(schema).fields]
    field_stats = [PartitionFieldStats(field_type) for field_type in types]
    for partition_keys in partitions:
        for i, field_type in enumerate(types):
            if not isinstance(field_type, PrimitiveType):
                raise ValueError(f"Expected a primitive type for the partition field, got {field_type}")
            partition_key = partition_keys[i]
            field_stats[i].update(partition_key)
    return [field.to_summary() for field in field_stats]


MANIFEST_LIST_FILE_SCHEMAS: Dict[int, Schema] = {
    1: Schema(
        NestedField(500, "manifest_path", StringType(), required=True, doc="Location URI with FS scheme"),
        NestedField(501, "manifest_length", LongType(), required=True),
        NestedField(502, "partition_spec_id", IntegerType(), required=True),
        NestedField(503, "added_snapshot_id", LongType(), required=True),
        NestedField(504, "added_files_count", IntegerType(), required=False),
        NestedField(505, "existing_files_count", IntegerType(), required=False),
        NestedField(506, "deleted_files_count", IntegerType(), required=False),
        NestedField(512, "added_rows_count", LongType(), required=False),
        NestedField(513, "existing_rows_count", LongType(), required=False),
        NestedField(514, "deleted_rows_count", LongType(), required=False),
        NestedField(507, "partitions", ListType(508, PARTITION_FIELD_SUMMARY_TYPE, element_required=True), required=False),
        NestedField(519, "key_metadata", BinaryType(), required=False),
    ),
    2: Schema(
        NestedField(500, "manifest_path", StringType(), required=True, doc="Location URI with FS scheme"),
        NestedField(501, "manifest_length", LongType(), required=True),
        NestedField(502, "partition_spec_id", IntegerType(), required=True),
        NestedField(517, "content", IntegerType(), required=True, initial_default=ManifestContent.DATA),
        NestedField(515, "sequence_number", LongType(), required=True, initial_default=0),
        NestedField(516, "min_sequence_number", LongType(), required=True, initial_default=0),
        NestedField(503, "added_snapshot_id", LongType(), required=True),
        NestedField(504, "added_files_count", IntegerType(), required=True),
        NestedField(505, "existing_files_count", IntegerType(), required=True),
        NestedField(506, "deleted_files_count", IntegerType(), required=True),
        NestedField(512, "added_rows_count", LongType(), required=True),
        NestedField(513, "existing_rows_count", LongType(), required=True),
        NestedField(514, "deleted_rows_count", LongType(), required=True),
        NestedField(507, "partitions", ListType(508, PARTITION_FIELD_SUMMARY_TYPE, element_required=True), required=False),
        NestedField(519, "key_metadata", BinaryType(), required=False),
    ),
    3: Schema(
        NestedField(500, "manifest_path", StringType(), required=True, doc="Location URI with FS scheme"),
        NestedField(501, "manifest_length", LongType(), required=True),
        NestedField(502, "partition_spec_id", IntegerType(), required=True),
        NestedField(517, "content", IntegerType(), required=True, initial_default=ManifestContent.DATA),
        NestedField(515, "sequence_number", LongType(), required=True, initial_default=0),
        NestedField(516, "min_sequence_number", LongType(), required=True, initial_default=0),
        NestedField(503, "added_snapshot_id", LongType(), required=True),
        NestedField(504, "added_files_count", IntegerType(), required=True),
        NestedField(505, "existing_files_count", IntegerType(), required=True),
        NestedField(506, "deleted_files_count", IntegerType(), required=True),
        NestedField(512, "added_rows_count", LongType(), required=True),
        NestedField(513, "existing_rows_count", LongType(), required=True),
        NestedField(514, "deleted_rows_count", LongType(), required=True),
        NestedField(507, "partitions", ListType(508, PARTITION_FIELD_SUMMARY_TYPE, element_required=True), required=False),
        NestedField(519, "key_metadata", BinaryType(), required=False),
        NestedField(520, "first_row_id", LongType(), required=False),
    ),
}

MANIFEST_LIST_FILE_STRUCTS = {format_version: schema.as_struct() for format_version, schema in MANIFEST_LIST_FILE_SCHEMAS.items()}


POSITIONAL_DELETE_SCHEMA = Schema(
    NestedField(2147483546, "file_path", StringType()), NestedField(2147483545, "pos", IntegerType())
)


class ManifestFile(Record):
    @classmethod
    def from_args(cls, _table_format_version: TableVersion = DEFAULT_READ_VERSION, **arguments: Any) -> ManifestFile:
        return super()._bind(**arguments, struct=MANIFEST_LIST_FILE_SCHEMAS[_table_format_version])

    @property
    def manifest_path(self) -> str:
        return self._data[0]

    @property
    def manifest_length(self) -> int:
        return self._data[1]

    @property
    def partition_spec_id(self) -> int:
        return self._data[2]

    @property
    def content(self) -> ManifestContent:
        return self._data[3]

    @property
    def sequence_number(self) -> int:
        return self._data[4]

    @sequence_number.setter
    def sequence_number(self, value: int) -> None:
        self._data[4] = value

    @property
    def min_sequence_number(self) -> int:
        return self._data[5]

    @min_sequence_number.setter
    def min_sequence_number(self, value: int) -> None:
        self._data[5] = value

    @property
    def added_snapshot_id(self) -> Optional[int]:
        return self._data[6]

    @property
    def added_files_count(self) -> Optional[int]:
        return self._data[7]

    @property
    def existing_files_count(self) -> Optional[int]:
        return self._data[8]

    @property
    def deleted_files_count(self) -> Optional[int]:
        return self._data[9]

    @property
    def added_rows_count(self) -> Optional[int]:
        return self._data[10]

    @property
    def existing_rows_count(self) -> Optional[int]:
        return self._data[11]

    @property
    def deleted_rows_count(self) -> Optional[int]:
        return self._data[12]

    @property
    def partitions(self) -> Optional[List[PartitionFieldSummary]]:
        return self._data[13]

    @property
    def key_metadata(self) -> Optional[bytes]:
        return self._data[14]

    def has_added_files(self) -> bool:
        return self.added_files_count is None or self.added_files_count > 0

    def has_existing_files(self) -> bool:
        return self.existing_files_count is None or self.existing_files_count > 0

    def fetch_manifest_entry(self, io: FileIO, discard_deleted: bool = True) -> List[ManifestEntry]:
        """
        Read the manifest entries from the manifest file.

        Args:
            io: The FileIO to fetch the file.
            discard_deleted: Filter on live entries.

        Returns:
            An Iterator of manifest entries.
        """
        from pyiceberg_core import manifest

        bs = io.new_input(self.manifest_path).open().read()
        manifest = manifest.read_manifest_entries(bs)

        # TODO: Don't convert the types
        # but this is the easiest for now until we
        # have the write part in there as well
        def _convert_entry(entry: Any) -> ManifestEntry:
            data_file = DataFile(
                DataFileContent(entry.data_file.content),
                entry.data_file.file_path,
                # FileFormat(entry.data_file.file_format),
                FileFormat.PARQUET,
                entry.data_file.partition,
                entry.data_file.record_count,
                entry.data_file.file_size_in_bytes,
                entry.data_file.column_sizes,
                entry.data_file.value_counts,
                entry.data_file.null_value_counts,
                entry.data_file.nan_value_counts,
                entry.data_file.lower_bounds,
                entry.data_file.upper_bounds,
                entry.data_file.key_metadata,
                entry.data_file.split_offsets,
                entry.data_file.equality_ids,
                entry.data_file.sort_order_id,
            )

            return ManifestEntry(
                ManifestEntryStatus(entry.status),
                entry.snapshot_id,
                entry.sequence_number,
                entry.file_sequence_number,
                data_file,
            )

        return [
            _inherit_from_manifest(_convert_entry(entry), self)
            for entry in manifest.entries()
            if not discard_deleted or entry.status != ManifestEntryStatus.DELETED
        ]


@cached(cache=LRUCache(maxsize=128), key=lambda io, manifest_list: hashkey(manifest_list))
def _manifests(io: FileIO, manifest_list: str) -> Tuple[ManifestFile, ...]:
    """Read and cache manifests from the given manifest list, returning a tuple to prevent modification."""
    bs = io.new_input(manifest_list).open().read()
    from pyiceberg_core import manifest

    entries = list(manifest.read_manifest_list(bs).entries())
    return tuple(
        ManifestFile(
            manifest.manifest_path,
            manifest.manifest_length,
            manifest.partition_spec_id,
            manifest.content,
            manifest.sequence_number,
            manifest.min_sequence_number,
            manifest.added_snapshot_id,
            manifest.added_files_count,
            manifest.existing_files_count,
            manifest.deleted_files_count,
            manifest.added_rows_count,
            manifest.existing_rows_count,
            manifest.deleted_rows_count,
            [
                PartitionFieldSummary(
                    partition.contains_null,
                    partition.contains_nan,
                    partition.lower_bound,
                    partition.upper_bound,
                )
                for partition in manifest.partitions
            ],
            manifest.key_metadata,
        )
        for manifest in entries
    )


def read_manifest_list(input_file: InputFile) -> Iterator[ManifestFile]:
    """
    Read the manifests from the manifest list.

    Args:
        input_file: The input file where the stream can be read from.

    Returns:
        An iterator of ManifestFiles that are part of the list.
    """
    with AvroFile[ManifestFile](
        input_file,
        MANIFEST_LIST_FILE_SCHEMAS[DEFAULT_READ_VERSION],
        read_types={-1: ManifestFile, 508: PartitionFieldSummary},
        read_enums={517: ManifestContent},
    ) as reader:
        yield from reader


def _inherit_from_manifest(entry: ManifestEntry, manifest: ManifestFile) -> ManifestEntry:
    """
    Inherits properties from manifest file.

    The properties that will be inherited are:
    - sequence numbers
    - partition spec id.

    More information about inheriting sequence numbers: https://iceberg.apache.org/spec/#sequence-number-inheritance

    Args:
        entry: The manifest entry.
        manifest: The manifest file.

    Returns:
        The manifest entry with properties inherited.
    """
    # Inherit sequence numbers.
    # The snapshot_id is required in V1, inherit with V2 when null
    if entry.snapshot_id is None and manifest.added_snapshot_id is not None:
        entry.snapshot_id = manifest.added_snapshot_id

    # in v1 tables, the sequence number is not persisted and can be safely defaulted to 0
    # in v2 tables, the sequence number should be inherited iff the entry status is ADDED
    if entry.sequence_number is None:
        entry.sequence_number = manifest.sequence_number

    # in v1 tables, the file sequence number is not persisted and can be safely defaulted to 0
    # in v2 tables, the file sequence number should be inherited iff the entry status is ADDED
    if entry.file_sequence_number is None:
        # Only available in V2, always 0 in V1
        entry.file_sequence_number = manifest.sequence_number

    # Inherit partition spec id.
    entry.data_file.spec_id = manifest.partition_spec_id

    return entry


class ManifestWriter(ABC):
    closed: bool
    _spec: PartitionSpec
    _schema: Schema
    _output_file: OutputFile
    _writer: AvroOutputFile[ManifestEntry]
    _snapshot_id: int
    _added_files: int
    _added_rows: int
    _existing_files: int
    _existing_rows: int
    _deleted_files: int
    _deleted_rows: int
    _min_sequence_number: Optional[int]
    _partitions: List[Record]
    _compression: AvroCompressionCodec

    def __init__(
        self,
        spec: PartitionSpec,
        schema: Schema,
        output_file: OutputFile,
        snapshot_id: int,
        avro_compression: AvroCompressionCodec,
    ) -> None:
        self.closed = False
        self._spec = spec
        self._schema = schema
        self._output_file = output_file
        self._snapshot_id = snapshot_id

        self._added_files = 0
        self._added_rows = 0
        self._existing_files = 0
        self._existing_rows = 0
        self._deleted_files = 0
        self._deleted_rows = 0
        self._min_sequence_number = None
        self._partitions = []
        self._compression = avro_compression

    def __enter__(self) -> ManifestWriter:
        """Open the writer."""
        self._writer = self.new_writer()
        self._writer.__enter__()
        return self

    def __exit__(
        self,
        exc_type: Optional[Type[BaseException]],
        exc_value: Optional[BaseException],
        traceback: Optional[TracebackType],
    ) -> None:
        """Close the writer."""
        if (self._added_files + self._existing_files + self._deleted_files) == 0:
            # This is just a guard to ensure that we don't write empty manifest files
            raise ValueError("An empty manifest file has been written")

        self.closed = True
        self._writer.__exit__(exc_type, exc_value, traceback)

    @abstractmethod
    def content(self) -> ManifestContent: ...

    @property
    @abstractmethod
    def version(self) -> TableVersion: ...

    @property
    def _meta(self) -> Dict[str, str]:
        return {
            "schema": self._schema.model_dump_json(),
            "partition-spec": to_json(self._spec.fields).decode("utf-8"),
            "partition-spec-id": str(self._spec.spec_id),
            "format-version": str(self.version),
            AVRO_CODEC_KEY: self._compression,
        }

    def _with_partition(self, format_version: TableVersion) -> Schema:
        data_file_type = data_file_with_partition(
            format_version=format_version, partition_type=self._spec.partition_type(self._schema)
        )
        return manifest_entry_schema_with_data_file(format_version=format_version, data_file=data_file_type)

    def new_writer(self) -> AvroOutputFile[ManifestEntry]:
        return AvroOutputFile[ManifestEntry](
            output_file=self._output_file,
            file_schema=self._with_partition(self.version),
            record_schema=self._with_partition(DEFAULT_READ_VERSION),
            schema_name="manifest_entry",
            metadata=self._meta,
        )

    @abstractmethod
    def prepare_entry(self, entry: ManifestEntry) -> ManifestEntry: ...

    def to_manifest_file(self) -> ManifestFile:
        """Return the manifest file."""
        # once the manifest file is generated, no more entries can be added
        self.closed = True
        min_sequence_number = self._min_sequence_number or UNASSIGNED_SEQ
        return ManifestFile.from_args(
            manifest_path=self._output_file.location,
            manifest_length=len(self._writer.output_file),
            partition_spec_id=self._spec.spec_id,
            content=self.content(),
            sequence_number=UNASSIGNED_SEQ,
            min_sequence_number=min_sequence_number,
            added_snapshot_id=self._snapshot_id,
            added_files_count=self._added_files,
            existing_files_count=self._existing_files,
            deleted_files_count=self._deleted_files,
            added_rows_count=self._added_rows,
            existing_rows_count=self._existing_rows,
            deleted_rows_count=self._deleted_rows,
            partitions=construct_partition_summaries(self._spec, self._schema, self._partitions),
            key_metadata=None,
        )

    def add_entry(self, entry: ManifestEntry) -> ManifestWriter:
        if self.closed:
            raise RuntimeError("Cannot add entry to closed manifest writer")
        if entry.status == ManifestEntryStatus.ADDED:
            self._added_files += 1
            self._added_rows += entry.data_file.record_count
        elif entry.status == ManifestEntryStatus.EXISTING:
            self._existing_files += 1
            self._existing_rows += entry.data_file.record_count
        elif entry.status == ManifestEntryStatus.DELETED:
            self._deleted_files += 1
            self._deleted_rows += entry.data_file.record_count
        else:
            raise ValueError(f"Unknown entry: {entry.status}")

        self._partitions.append(entry.data_file.partition)

        if (
            (entry.status == ManifestEntryStatus.ADDED or entry.status == ManifestEntryStatus.EXISTING)
            and entry.sequence_number is not None
            and (self._min_sequence_number is None or entry.sequence_number < self._min_sequence_number)
        ):
            self._min_sequence_number = entry.sequence_number

        self._writer.write_block([self.prepare_entry(entry)])
        return self

    def add(self, entry: ManifestEntry) -> ManifestWriter:
        if entry.sequence_number is not None and entry.sequence_number >= 0:
            self.add_entry(
                ManifestEntry.from_args(
                    snapshot_id=self._snapshot_id, sequence_number=entry.sequence_number, data_file=entry.data_file
                )
            )
        else:
            self.add_entry(
                ManifestEntry.from_args(
                    status=ManifestEntryStatus.ADDED, snapshot_id=self._snapshot_id, data_file=entry.data_file
                )
            )
        return self

    def delete(self, entry: ManifestEntry) -> ManifestWriter:
        self.add_entry(
            ManifestEntry.from_args(
                status=ManifestEntryStatus.DELETED,
                snapshot_id=self._snapshot_id,
                sequence_number=entry.sequence_number,
                file_sequence_number=entry.file_sequence_number,
                data_file=entry.data_file,
            )
        )
        return self

    def existing(self, entry: ManifestEntry) -> ManifestWriter:
        self.add_entry(
            ManifestEntry.from_args(
                status=ManifestEntryStatus.EXISTING,
                snapshot_id=entry.snapshot_id,
                sequence_number=entry.sequence_number,
                file_sequence_number=entry.file_sequence_number,
                data_file=entry.data_file,
            )
        )
        return self


class ManifestWriterV1(ManifestWriter):
    def __init__(
        self,
        spec: PartitionSpec,
        schema: Schema,
        output_file: OutputFile,
        snapshot_id: int,
        avro_compression: AvroCompressionCodec,
    ):
        super().__init__(spec, schema, output_file, snapshot_id, avro_compression)

    def content(self) -> ManifestContent:
        return ManifestContent.DATA

    @property
    def version(self) -> TableVersion:
        return 1

    def prepare_entry(self, entry: ManifestEntry) -> ManifestEntry:
        return entry


class ManifestWriterV2(ManifestWriter):
    def __init__(
        self,
        spec: PartitionSpec,
        schema: Schema,
        output_file: OutputFile,
        snapshot_id: int,
        avro_compression: AvroCompressionCodec,
    ):
        super().__init__(spec, schema, output_file, snapshot_id, avro_compression)

    def content(self) -> ManifestContent:
        return ManifestContent.DATA

    @property
    def version(self) -> TableVersion:
        return 2

    @property
    def _meta(self) -> Dict[str, str]:
        return {
            **super()._meta,
            "content": "data",
        }

    def prepare_entry(self, entry: ManifestEntry) -> ManifestEntry:
        if entry.sequence_number is None:
            if entry.snapshot_id is not None and entry.snapshot_id != self._snapshot_id:
                raise ValueError(f"Found unassigned sequence number for an entry from snapshot: {entry.snapshot_id}")
            if entry.status != ManifestEntryStatus.ADDED:
                raise ValueError("Only entries with status ADDED can have null sequence number")
        return entry


def write_manifest(
    format_version: TableVersion,
    spec: PartitionSpec,
    schema: Schema,
    output_file: OutputFile,
    snapshot_id: int,
    avro_compression: AvroCompressionCodec,
) -> ManifestWriter:
    if format_version == 1:
        return ManifestWriterV1(spec, schema, output_file, snapshot_id, avro_compression)
    elif format_version == 2:
        return ManifestWriterV2(spec, schema, output_file, snapshot_id, avro_compression)
    else:
        raise ValueError(f"Cannot write manifest for table version: {format_version}")


class ManifestListWriter(ABC):
    _format_version: TableVersion
    _output_file: OutputFile
    _meta: Dict[str, str]
    _manifest_files: List[ManifestFile]
    _commit_snapshot_id: int
    _writer: AvroOutputFile[ManifestFile]

    def __init__(self, format_version: TableVersion, output_file: OutputFile, meta: Dict[str, Any]):
        self._format_version = format_version
        self._output_file = output_file
        self._meta = meta
        self._manifest_files = []

    def __enter__(self) -> ManifestListWriter:
        """Open the writer for writing."""
        self._writer = AvroOutputFile[ManifestFile](
            output_file=self._output_file,
            record_schema=MANIFEST_LIST_FILE_SCHEMAS[DEFAULT_READ_VERSION],
            file_schema=MANIFEST_LIST_FILE_SCHEMAS[self._format_version],
            schema_name="manifest_file",
            metadata=self._meta,
        )
        self._writer.__enter__()
        return self

    def __exit__(
        self,
        exc_type: Optional[Type[BaseException]],
        exc_value: Optional[BaseException],
        traceback: Optional[TracebackType],
    ) -> None:
        """Close the writer."""
        self._writer.__exit__(exc_type, exc_value, traceback)
        return

    @abstractmethod
    def prepare_manifest(self, manifest_file: ManifestFile) -> ManifestFile: ...

    def add_manifests(self, manifest_files: List[ManifestFile]) -> ManifestListWriter:
        self._writer.write_block([self.prepare_manifest(manifest_file) for manifest_file in manifest_files])
        return self


class ManifestListWriterV1(ManifestListWriter):
    def __init__(
        self,
        output_file: OutputFile,
        snapshot_id: int,
        parent_snapshot_id: Optional[int],
        compression: AvroCompressionCodec,
    ):
        super().__init__(
            format_version=1,
            output_file=output_file,
            meta={
                "snapshot-id": str(snapshot_id),
                "parent-snapshot-id": str(parent_snapshot_id) if parent_snapshot_id is not None else "null",
                "format-version": "1",
                AVRO_CODEC_KEY: compression,
            },
        )

    def prepare_manifest(self, manifest_file: ManifestFile) -> ManifestFile:
        if manifest_file.content != ManifestContent.DATA:
            raise ValidationError("Cannot store delete manifests in a v1 table")
        return manifest_file


class ManifestListWriterV2(ManifestListWriter):
    _commit_snapshot_id: int
    _sequence_number: int

    def __init__(
        self,
        output_file: OutputFile,
        snapshot_id: int,
        parent_snapshot_id: Optional[int],
        sequence_number: int,
        compression: AvroCompressionCodec,
    ):
        super().__init__(
            format_version=2,
            output_file=output_file,
            meta={
                "snapshot-id": str(snapshot_id),
                "parent-snapshot-id": str(parent_snapshot_id) if parent_snapshot_id is not None else "null",
                "sequence-number": str(sequence_number),
                "format-version": "2",
<<<<<<< HEAD
                "content": "data",
=======
                AVRO_CODEC_KEY: compression,
>>>>>>> ad8263b1
            },
        )
        self._commit_snapshot_id = snapshot_id
        self._sequence_number = sequence_number

    def prepare_manifest(self, manifest_file: ManifestFile) -> ManifestFile:
        wrapped_manifest_file = copy(manifest_file)

        if wrapped_manifest_file.sequence_number == UNASSIGNED_SEQ:
            # if the sequence number is being assigned here, then the manifest must be created by the current operation.
            # To validate this, check that the snapshot id matches the current commit
            if self._commit_snapshot_id != wrapped_manifest_file.added_snapshot_id:
                raise ValueError(
                    f"Found unassigned sequence number for a manifest from snapshot: {self._commit_snapshot_id} != {wrapped_manifest_file.added_snapshot_id}"
                )
            wrapped_manifest_file.sequence_number = self._sequence_number

        if wrapped_manifest_file.min_sequence_number == UNASSIGNED_SEQ:
            if self._commit_snapshot_id != wrapped_manifest_file.added_snapshot_id:
                raise ValueError(
                    f"Found unassigned sequence number for a manifest from snapshot: {wrapped_manifest_file.added_snapshot_id}"
                )
            # if the min sequence number is not determined, then there was no assigned sequence number for any file
            # written to the wrapped manifest. Replace the unassigned sequence number with the one for this commit
            wrapped_manifest_file.min_sequence_number = self._sequence_number
        return wrapped_manifest_file


def write_manifest_list(
    format_version: TableVersion,
    output_file: OutputFile,
    snapshot_id: int,
    parent_snapshot_id: Optional[int],
    sequence_number: Optional[int],
    avro_compression: AvroCompressionCodec,
) -> ManifestListWriter:
    if format_version == 1:
        return ManifestListWriterV1(output_file, snapshot_id, parent_snapshot_id, avro_compression)
    elif format_version == 2:
        if sequence_number is None:
            raise ValueError(f"Sequence-number is required for V2 tables: {sequence_number}")
        return ManifestListWriterV2(output_file, snapshot_id, parent_snapshot_id, sequence_number, avro_compression)
    else:
        raise ValueError(f"Cannot write manifest list for table version: {format_version}")<|MERGE_RESOLUTION|>--- conflicted
+++ resolved
@@ -1343,11 +1343,8 @@
                 "parent-snapshot-id": str(parent_snapshot_id) if parent_snapshot_id is not None else "null",
                 "sequence-number": str(sequence_number),
                 "format-version": "2",
-<<<<<<< HEAD
                 "content": "data",
-=======
                 AVRO_CODEC_KEY: compression,
->>>>>>> ad8263b1
             },
         )
         self._commit_snapshot_id = snapshot_id
