# Licensed to the Apache Software Foundation (ASF) under one
# or more contributor license agreements.  See the NOTICE file
# distributed with this work for additional information
# regarding copyright ownership.  The ASF licenses this file
# to you under the Apache License, Version 2.0 (the
# "License"); you may not use this file except in compliance
# with the License.  You may obtain a copy of the License at
#
#   http://www.apache.org/licenses/LICENSE-2.0
#
# Unless required by applicable law or agreed to in writing,
# software distributed under the License is distributed on an
# "AS IS" BASIS, WITHOUT WARRANTIES OR CONDITIONS OF ANY
# KIND, either express or implied.  See the License for the
# specific language governing permissions and limitations
# under the License.
import json
from abc import ABC, abstractmethod
from typing import (
    Any,
<<<<<<< HEAD
    Dict,
    Iterator,
    List,
    Optional,
    Tuple,
=======
>>>>>>> 32c97ae4
)
from uuid import UUID

from rich.console import Console
from rich.table import Table as RichTable
from rich.tree import Tree

from pyiceberg.partitioning import PartitionSpec
from pyiceberg.schema import Schema
from pyiceberg.table import Table
from pyiceberg.table.metadata import TableMetadata
from pyiceberg.table.refs import SnapshotRefType
from pyiceberg.typedef import IcebergBaseModel, Identifier, Properties


class Output(ABC):
    """Output interface for exporting."""

    @abstractmethod
    def exception(self, ex: Exception) -> None: ...

    @abstractmethod
<<<<<<< HEAD
    def identifiers(self, identifiers: Iterator[Identifier]) -> None: ...
=======
    def identifiers(self, identifiers: list[Identifier]) -> None: ...
>>>>>>> 32c97ae4

    @abstractmethod
    def describe_table(self, table: Table) -> None: ...

    @abstractmethod
    def files(self, table: Table, history: bool) -> None: ...

    @abstractmethod
    def describe_properties(self, properties: Properties) -> None: ...

    @abstractmethod
    def text(self, response: str) -> None: ...

    @abstractmethod
    def schema(self, schema: Schema) -> None: ...

    @abstractmethod
    def spec(self, spec: PartitionSpec) -> None: ...

    @abstractmethod
    def uuid(self, uuid: UUID | None) -> None: ...

    @abstractmethod
    def version(self, version: str) -> None: ...

    @abstractmethod
    def describe_refs(self, refs: list[tuple[str, SnapshotRefType, dict[str, str]]]) -> None: ...


class ConsoleOutput(Output):
    """Writes to the console."""

    verbose: bool

    def __init__(self, **properties: Any) -> None:
        self.verbose = properties.get("verbose", False)

    @property
    def _table(self) -> RichTable:
        return RichTable.grid(padding=(0, 2))

    def exception(self, ex: Exception) -> None:
        if self.verbose:
            Console(stderr=True).print_exception()
        else:
            Console(stderr=True).print(ex)

<<<<<<< HEAD
    def identifiers(self, identifiers: Iterator[Identifier]) -> None:
=======
    def identifiers(self, identifiers: list[Identifier]) -> None:
>>>>>>> 32c97ae4
        table = self._table
        for identifier in identifiers:
            table.add_row(".".join(identifier))

        Console().print(table)

    def describe_table(self, table: Table) -> None:
        metadata = table.metadata
        table_properties = self._table

        for key, value in metadata.properties.items():
            table_properties.add_row(key, value)

        schema_tree = Tree(f"Schema, id={table.metadata.current_schema_id}")
        for field in table.schema().fields:
            schema_tree.add(str(field))

        snapshot_tree = Tree("Snapshots")
        for snapshot in metadata.snapshots:
            snapshot_tree.add(f"Snapshot {snapshot.snapshot_id}, schema {snapshot.schema_id}: {snapshot.manifest_list}")

        output_table = self._table
        output_table.add_row("Table format version", str(metadata.format_version))
        output_table.add_row("Metadata location", table.metadata_location)
        output_table.add_row("Table UUID", str(table.metadata.table_uuid))
        output_table.add_row("Last Updated", str(metadata.last_updated_ms))
        output_table.add_row("Partition spec", str(table.spec()))
        output_table.add_row("Sort order", str(table.sort_order()))
        output_table.add_row("Current schema", schema_tree)
        output_table.add_row("Current snapshot", str(table.current_snapshot()))
        output_table.add_row("Snapshots", snapshot_tree)
        output_table.add_row("Properties", table_properties)
        Console().print(output_table)

    def files(self, table: Table, history: bool) -> None:
        if history:
            snapshots = table.metadata.snapshots
        else:
            if snapshot := table.current_snapshot():
                snapshots = [snapshot]
            else:
                snapshots = []

        snapshot_tree = Tree(f"Snapshots: {'.'.join(table.name())}")
        io = table.io

        for snapshot in snapshots:
            list_tree = snapshot_tree.add(
                f"Snapshot {snapshot.snapshot_id}, schema {snapshot.schema_id}: {snapshot.manifest_list}"
            )

            manifest_list = snapshot.manifests(io)
            for manifest in manifest_list:
                manifest_tree = list_tree.add(f"Manifest: {manifest.manifest_path}")
                for manifest_entry in manifest.fetch_manifest_entry(io, discard_deleted=False):
                    manifest_tree.add(f"Datafile: {manifest_entry.data_file.file_path}")
        Console().print(snapshot_tree)

    def describe_properties(self, properties: Properties) -> None:
        output_table = self._table
        for k, v in properties.items():
            output_table.add_row(k, v)
        Console().print(output_table)

    def text(self, response: str) -> None:
        Console(soft_wrap=True).print(response)

    def schema(self, schema: Schema) -> None:
        output_table = self._table
        for field in schema.fields:
            output_table.add_row(field.name, str(field.field_type), field.doc or "")
        Console().print(output_table)

    def spec(self, spec: PartitionSpec) -> None:
        Console().print(str(spec))

    def uuid(self, uuid: UUID | None) -> None:
        Console().print(str(uuid) if uuid else "missing")

    def version(self, version: str) -> None:
        Console().print(version)

    def describe_refs(self, ref_details: list[tuple[str, SnapshotRefType, dict[str, str]]]) -> None:
        refs_table = RichTable(title="Snapshot Refs")
        refs_table.add_column("Ref")
        refs_table.add_column("Type")
        refs_table.add_column("Max ref age ms")
        refs_table.add_column("Min snapshots to keep")
        refs_table.add_column("Max snapshot age ms")
        for name, type, ref_detail in ref_details:
            refs_table.add_row(
                name, type, ref_detail["max_ref_age_ms"], ref_detail["min_snapshots_to_keep"], ref_detail["max_snapshot_age_ms"]
            )
        Console().print(refs_table)


class JsonOutput(Output):
    """Writes json to stdout."""

    verbose: bool

    def __init__(self, **properties: Any) -> None:
        self.verbose = properties.get("verbose", False)

    def _out(self, d: Any) -> None:
        print(json.dumps(d))

    def exception(self, ex: Exception) -> None:
        self._out({"type": ex.__class__.__name__, "message": str(ex)})

<<<<<<< HEAD
    def identifiers(self, identifiers: Iterator[Identifier]) -> None:
=======
    def identifiers(self, identifiers: list[Identifier]) -> None:
>>>>>>> 32c97ae4
        self._out([".".join(identifier) for identifier in identifiers])

    def describe_table(self, table: Table) -> None:
        class FauxTable(IcebergBaseModel):
            """Just to encode it using Pydantic."""

            identifier: Identifier
            metadata_location: str
            metadata: TableMetadata

        print(
            FauxTable(
                identifier=table.name(), metadata=table.metadata, metadata_location=table.metadata_location
            ).model_dump_json()
        )

    def describe_properties(self, properties: Properties) -> None:
        self._out(properties)

    def text(self, response: str) -> None:
        print(json.dumps(response))

    def schema(self, schema: Schema) -> None:
        print(schema.model_dump_json())

    def files(self, table: Table, history: bool) -> None:
        pass

    def spec(self, spec: PartitionSpec) -> None:
        print(spec.model_dump_json())

    def uuid(self, uuid: UUID | None) -> None:
        self._out({"uuid": str(uuid) if uuid else "missing"})

    def version(self, version: str) -> None:
        self._out({"version": version})

    def describe_refs(self, refs: list[tuple[str, SnapshotRefType, dict[str, str]]]) -> None:
        self._out(
            [
                {"name": name, "type": type, detail_key: detail_val}
                for name, type, detail in refs
                for detail_key, detail_val in detail.items()
            ]
        )<|MERGE_RESOLUTION|>--- conflicted
+++ resolved
@@ -17,15 +17,8 @@
 import json
 from abc import ABC, abstractmethod
 from typing import (
+    Iterator,
     Any,
-<<<<<<< HEAD
-    Dict,
-    Iterator,
-    List,
-    Optional,
-    Tuple,
-=======
->>>>>>> 32c97ae4
 )
 from uuid import UUID
 
@@ -48,11 +41,7 @@
     def exception(self, ex: Exception) -> None: ...
 
     @abstractmethod
-<<<<<<< HEAD
     def identifiers(self, identifiers: Iterator[Identifier]) -> None: ...
-=======
-    def identifiers(self, identifiers: list[Identifier]) -> None: ...
->>>>>>> 32c97ae4
 
     @abstractmethod
     def describe_table(self, table: Table) -> None: ...
@@ -100,11 +89,7 @@
         else:
             Console(stderr=True).print(ex)
 
-<<<<<<< HEAD
     def identifiers(self, identifiers: Iterator[Identifier]) -> None:
-=======
-    def identifiers(self, identifiers: list[Identifier]) -> None:
->>>>>>> 32c97ae4
         table = self._table
         for identifier in identifiers:
             table.add_row(".".join(identifier))
@@ -215,11 +200,7 @@
     def exception(self, ex: Exception) -> None:
         self._out({"type": ex.__class__.__name__, "message": str(ex)})
 
-<<<<<<< HEAD
     def identifiers(self, identifiers: Iterator[Identifier]) -> None:
-=======
-    def identifiers(self, identifiers: list[Identifier]) -> None:
->>>>>>> 32c97ae4
         self._out([".".join(identifier) for identifier in identifiers])
 
     def describe_table(self, table: Table) -> None:
