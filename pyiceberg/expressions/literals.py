--- conflicted
+++ resolved
@@ -151,15 +151,10 @@
         return BinaryLiteral(value)
     elif isinstance(value, Decimal):
         return DecimalLiteral(value)
-<<<<<<< HEAD
-    elif isinstance(value, date):
-        return LongLiteral(date_to_days(value))
-=======
     elif isinstance(value, datetime):
         return TimestampLiteral(datetime_to_micros(value))  # type: ignore
     elif isinstance(value, date):
         return DateLiteral(date_to_days(value))  # type: ignore
->>>>>>> 2669ccd5
     else:
         raise TypeError(f"Invalid literal value: {repr(value)}")
 
