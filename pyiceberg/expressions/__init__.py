--- conflicted
+++ resolved
@@ -44,11 +44,7 @@
     literal,
 )
 from pyiceberg.schema import Accessor, Schema
-<<<<<<< HEAD
-from pyiceberg.typedef import IcebergBaseModel, L, StructProtocol
-=======
 from pyiceberg.typedef import IcebergBaseModel, IcebergRootModel, L, StructProtocol
->>>>>>> 6020f24a
 from pyiceberg.types import DoubleType, FloatType, NestedField
 from pyiceberg.utils.singleton import Singleton
 
