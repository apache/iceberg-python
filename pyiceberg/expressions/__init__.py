# Licensed to the Apache Software Foundation (ASF) under one
# or more contributor license agreements.  See the NOTICE file
# distributed with this work for additional information
# regarding copyright ownership.  The ASF licenses this file
# to you under the Apache License, Version 2.0 (the
# "License"); you may not use this file except in compliance
# with the License.  You may obtain a copy of the License at
#
#   http://www.apache.org/licenses/LICENSE-2.0
#
# Unless required by applicable law or agreed to in writing,
# software distributed under the License is distributed on an
# "AS IS" BASIS, WITHOUT WARRANTIES OR CONDITIONS OF ANY
# KIND, either express or implied.  See the License for the
# specific language governing permissions and limitations
# under the License.

from __future__ import annotations

import builtins
from abc import ABC, abstractmethod
from collections.abc import Callable, Iterable, Sequence
from functools import cached_property
<<<<<<< HEAD
from typing import (
    Any,
    Callable,
    Generic,
    Iterable,
    Sequence,
    Set,
    Tuple,
    Type,
    TypeVar,
    Union,
)
=======
from typing import Any
>>>>>>> 36baca9f
from typing import Literal as TypingLiteral

from pydantic import ConfigDict, Field

<<<<<<< HEAD
from pyiceberg.expressions.literals import (
    AboveMax,
    BelowMin,
    Literal,
    literal,
)
from pyiceberg.schema import Accessor, Schema
from pyiceberg.typedef import IcebergBaseModel, L, StructProtocol
=======
from pyiceberg.expressions.literals import AboveMax, BelowMin, Literal, literal
from pyiceberg.schema import Accessor, Schema
from pyiceberg.typedef import IcebergBaseModel, IcebergRootModel, L, LiteralValue, StructProtocol
>>>>>>> 36baca9f
from pyiceberg.types import DoubleType, FloatType, NestedField
from pyiceberg.utils.singleton import Singleton


def _to_unbound_term(term: str | UnboundTerm) -> UnboundTerm:
    return Reference(term) if isinstance(term, str) else term


def _to_literal_set(values: Iterable[L] | Iterable[Literal[L]]) -> set[Literal[L]]:
    return {_to_literal(v) for v in values}


def _to_literal(value: L | Literal[L]) -> Literal[L]:
    if isinstance(value, Literal):
        return value
    else:
        return literal(value)


class BooleanExpression(ABC):
    """An expression that evaluates to a boolean."""

    @abstractmethod
    def __invert__(self) -> BooleanExpression:
        """Transform the Expression into its negated version."""

    def __and__(self, other: BooleanExpression) -> BooleanExpression:
        """Perform and operation on another expression."""
        if not isinstance(other, BooleanExpression):
            raise ValueError(f"Expected BooleanExpression, got: {other}")

        return And(self, other)

    def __or__(self, other: BooleanExpression) -> BooleanExpression:
        """Perform or operation on another expression."""
        if not isinstance(other, BooleanExpression):
            raise ValueError(f"Expected BooleanExpression, got: {other}")

        return Or(self, other)


def _build_balanced_tree(
    operator_: Callable[[BooleanExpression, BooleanExpression], BooleanExpression], items: Sequence[BooleanExpression]
) -> BooleanExpression:
    """
    Recursively constructs a balanced binary tree of BooleanExpressions using the provided binary operator.

    This function is a safer and more scalable alternative to:
        reduce(operator_, items)

    Using `reduce` creates a deeply nested, unbalanced tree (e.g., operator_(a, operator_(b, operator_(c, ...)))),
    which grows linearly with the number of items. This can lead to RecursionError exceptions in Python
    when the number of expressions is large (e.g., >1000).

    In contrast, this function builds a balanced binary tree with logarithmic depth (O(log n)),
    helping avoid recursion issues and ensuring that expression trees remain stable, predictable,
    and safe to traverse — especially in tools like PyIceberg that operate on large logical trees.

    Parameters:
        operator_ (Callable): A binary operator function (e.g., pyiceberg.expressions.Or, And) that takes two
            BooleanExpressions and returns a combined BooleanExpression.
        items (Sequence[BooleanExpression]): A sequence of BooleanExpression objects to combine.

    Returns:
        BooleanExpression: The balanced combination of all input BooleanExpressions.

    Raises:
        ValueError: If the input sequence is empty.
    """
    if not items:
        raise ValueError("No expressions to combine")
    if len(items) == 1:
        return items[0]
    mid = len(items) // 2

    left = _build_balanced_tree(operator_, items[:mid])
    right = _build_balanced_tree(operator_, items[mid:])
    return operator_(left, right)


class Term:
    """A simple expression that evaluates to a value."""


class Bound:
    """Represents a bound value expression."""


class Unbound(ABC):
    """Represents an unbound value expression."""

    @abstractmethod
    def bind(self, schema: Schema, case_sensitive: bool = True) -> Bound | BooleanExpression: ...

    @property
    @abstractmethod
    def as_bound(self) -> type[Bound]: ...


class BoundTerm(Term, Bound, ABC):
    """Represents a bound term."""

    @abstractmethod
    def ref(self) -> BoundReference:
        """Return the bound reference."""

    @abstractmethod
    def eval(self, struct: StructProtocol) -> Any:  # pylint: disable=W0613
        """Return the value at the referenced field's position in an object that abides by the StructProtocol."""


class BoundReference(BoundTerm):
    """A reference bound to a field in a schema.

    Args:
        field (NestedField): A referenced field in an Iceberg schema.
        accessor (Accessor): An Accessor object to access the value at the field's position.
    """

    field: NestedField
    accessor: Accessor

    def __init__(self, field: NestedField, accessor: Accessor):
        self.field = field
        self.accessor = accessor

    def eval(self, struct: StructProtocol) -> Any:
        """Return the value at the referenced field's position in an object that abides by the StructProtocol.

        Args:
            struct (StructProtocol): A row object that abides by the StructProtocol and returns values given a position.
        Returns:
            Any: The value at the referenced field's position in `struct`.
        """
        return self.accessor.get(struct)

    def __eq__(self, other: Any) -> bool:
        """Return the equality of two instances of the BoundReference class."""
        return self.field == other.field if isinstance(other, BoundReference) else False

    def __repr__(self) -> str:
        """Return the string representation of the BoundReference class."""
        return f"BoundReference(field={repr(self.field)}, accessor={repr(self.accessor)})"

    def ref(self) -> BoundReference:
        return self

    def __hash__(self) -> int:
        """Return hash value of the BoundReference class."""
        return hash(str(self))


class UnboundTerm(Term, Unbound, ABC):
    """Represents an unbound term."""

    @abstractmethod
    def bind(self, schema: Schema, case_sensitive: bool = True) -> BoundTerm: ...


class Reference(UnboundTerm, IcebergRootModel[str]):
    """A reference not yet bound to a field in a schema.

    Args:
        name (str): The name of the field.

    Note:
        An unbound reference is sometimes referred to as a "named" reference.
    """

    root: str = Field()

    def __init__(self, name: str) -> None:
        super().__init__(name)

    def __repr__(self) -> str:
        """Return the string representation of the Reference class."""
        return f"Reference(name={repr(self.root)})"

    def __str__(self) -> str:
        """Return the string representation of the Reference class."""
        return f"Reference(name={repr(self.root)})"

    def bind(self, schema: Schema, case_sensitive: bool = True) -> BoundReference:
        """Bind the reference to an Iceberg schema.

        Args:
            schema (Schema): An Iceberg schema.
            case_sensitive (bool): Whether to consider case when binding the reference to the field.

        Raises:
            ValueError: If an empty name is provided.

        Returns:
            BoundReference: A reference bound to the specific field in the Iceberg schema.
        """
        field = schema.find_field(name_or_id=self.name, case_sensitive=case_sensitive)
        accessor = schema.accessor_for_field(field.field_id)
        return self.as_bound(field=field, accessor=accessor)

    @property
    def name(self) -> str:
        return self.root

    @property
    def as_bound(self) -> type[BoundReference]:
        return BoundReference


class And(IcebergBaseModel, BooleanExpression):
    """AND operation expression - logical conjunction."""

    model_config = ConfigDict(arbitrary_types_allowed=True)

    type: TypingLiteral["and"] = Field(default="and", alias="type")
    left: BooleanExpression
    right: BooleanExpression

    def __init__(self, left: BooleanExpression, right: BooleanExpression, *rest: BooleanExpression) -> None:
        if isinstance(self, And) and not hasattr(self, "left") and not hasattr(self, "right"):
            super().__init__(left=left, right=right)

    def __new__(cls, left: BooleanExpression, right: BooleanExpression, *rest: BooleanExpression) -> BooleanExpression:  # type: ignore
        if rest:
            return _build_balanced_tree(And, (left, right, *rest))
        if left is AlwaysFalse() or right is AlwaysFalse():
            return AlwaysFalse()
        elif left is AlwaysTrue():
            return right
        elif right is AlwaysTrue():
            return left
        else:
            obj = super().__new__(cls)
            obj.__pydantic_fields_set__ = set()
            obj.left = left
            obj.right = right
            return obj

    def __eq__(self, other: Any) -> bool:
        """Return the equality of two instances of the And class."""
        return self.left == other.left and self.right == other.right if isinstance(other, And) else False

    def __str__(self) -> str:
        """Return the string representation of the And class."""
        return f"{str(self.__class__.__name__)}(left={repr(self.left)}, right={repr(self.right)})"

    def __repr__(self) -> str:
        """Return the string representation of the And class."""
        return f"And(left={repr(self.left)}, right={repr(self.right)})"

    def __invert__(self) -> BooleanExpression:
        """Transform the Expression into its negated version."""
        # De Morgan's law: not (A and B) = (not A) or (not B)
        return Or(~self.left, ~self.right)

    def __getnewargs__(self) -> tuple[BooleanExpression, BooleanExpression]:
        """Pickle the And class."""
        return (self.left, self.right)


class Or(IcebergBaseModel, BooleanExpression):
    """OR operation expression - logical disjunction."""

    model_config = ConfigDict(arbitrary_types_allowed=True)

    type: TypingLiteral["or"] = Field(default="or", alias="type")
    left: BooleanExpression
    right: BooleanExpression

    def __init__(self, left: BooleanExpression, right: BooleanExpression, *rest: BooleanExpression) -> None:
        if isinstance(self, Or) and not hasattr(self, "left") and not hasattr(self, "right"):
            super().__init__(left=left, right=right)

    def __new__(cls, left: BooleanExpression, right: BooleanExpression, *rest: BooleanExpression) -> BooleanExpression:  # type: ignore
        if rest:
            return _build_balanced_tree(Or, (left, right, *rest))
        if left is AlwaysTrue() or right is AlwaysTrue():
            return AlwaysTrue()
        elif left is AlwaysFalse():
            return right
        elif right is AlwaysFalse():
            return left
        else:
            obj = super().__new__(cls)
            return obj

    def __str__(self) -> str:
        """Return the string representation of the Or class."""
        return f"{str(self.__class__.__name__)}(left={repr(self.left)}, right={repr(self.right)})"

    def __eq__(self, other: Any) -> bool:
        """Return the equality of two instances of the Or class."""
        return self.left == other.left and self.right == other.right if isinstance(other, Or) else False

    def __repr__(self) -> str:
        """Return the string representation of the Or class."""
        return f"Or(left={repr(self.left)}, right={repr(self.right)})"

    def __invert__(self) -> BooleanExpression:
        """Transform the Expression into its negated version."""
        # De Morgan's law: not (A or B) = (not A) and (not B)
        return And(~self.left, ~self.right)

    def __getnewargs__(self) -> tuple[BooleanExpression, BooleanExpression]:
        """Pickle the Or class."""
        return (self.left, self.right)


class Not(IcebergBaseModel, BooleanExpression):
    """NOT operation expression - logical negation."""

    model_config = ConfigDict(arbitrary_types_allowed=True)

    type: TypingLiteral["not"] = Field(default="not")
    child: BooleanExpression = Field()

    def __init__(self, child: BooleanExpression, **_: Any) -> None:
        super().__init__(child=child)

    def __new__(cls, child: BooleanExpression, **_: Any) -> BooleanExpression:  # type: ignore
        if child is AlwaysTrue():
            return AlwaysFalse()
        elif child is AlwaysFalse():
            return AlwaysTrue()
        elif isinstance(child, Not):
            return child.child
        obj = super().__new__(cls)
        return obj

    def __str__(self) -> str:
        """Return the string representation of the Not class."""
        return f"Not(child={self.child})"

    def __repr__(self) -> str:
        """Return the string representation of the Not class."""
        return f"Not(child={repr(self.child)})"

    def __eq__(self, other: Any) -> bool:
        """Return the equality of two instances of the Not class."""
        return self.child == other.child if isinstance(other, Not) else False

    def __invert__(self) -> BooleanExpression:
        """Transform the Expression into its negated version."""
        return self.child

    def __getnewargs__(self) -> tuple[BooleanExpression]:
        """Pickle the Not class."""
        return (self.child,)


class AlwaysTrue(BooleanExpression, Singleton, IcebergRootModel[str]):
    """TRUE expression."""

    root: str = "true"

    def __invert__(self) -> AlwaysFalse:
        """Transform the Expression into its negated version."""
        return AlwaysFalse()

    def __str__(self) -> str:
        """Return the string representation of the AlwaysTrue class."""
        return "AlwaysTrue()"

    def __repr__(self) -> str:
        """Return the string representation of the AlwaysTrue class."""
        return "AlwaysTrue()"


class AlwaysFalse(BooleanExpression, Singleton, IcebergRootModel[str]):
    """FALSE expression."""

    root: str = "false"

    def __invert__(self) -> AlwaysTrue:
        """Transform the Expression into its negated version."""
        return AlwaysTrue()

    def __str__(self) -> str:
        """Return the string representation of the AlwaysFalse class."""
        return "AlwaysFalse()"

    def __repr__(self) -> str:
        """Return the string representation of the AlwaysFalse class."""
        return "AlwaysFalse()"


class BoundPredicate(Bound, BooleanExpression, ABC):
    term: BoundTerm

    def __init__(self, term: BoundTerm):
        self.term = term

    def __eq__(self, other: Any) -> bool:
        """Return the equality of two instances of the BoundPredicate class."""
        if isinstance(other, self.__class__):
            return self.term == other.term
        return False

    @property
    @abstractmethod
    def as_unbound(self) -> type[UnboundPredicate]: ...


class UnboundPredicate(Unbound, BooleanExpression, ABC):
    term: UnboundTerm

    def __init__(self, term: str | UnboundTerm):
        self.term = _to_unbound_term(term)

    def __eq__(self, other: Any) -> bool:
        """Return the equality of two instances of the UnboundPredicate class."""
        return self.term == other.term if isinstance(other, self.__class__) else False

    @abstractmethod
    def bind(self, schema: Schema, case_sensitive: bool = True) -> BooleanExpression: ...

    @property
    @abstractmethod
    def as_bound(self) -> type[BoundPredicate]: ...


class UnaryPredicate(IcebergBaseModel, UnboundPredicate, ABC):
    type: str

    model_config = {"arbitrary_types_allowed": True}

    def __init__(self, term: str | UnboundTerm):
        unbound = _to_unbound_term(term)
        super().__init__(term=unbound)

    def __str__(self) -> str:
        """Return the string representation of the UnaryPredicate class."""
        # Sort to make it deterministic
        return f"{str(self.__class__.__name__)}(term={str(self.term)})"

    def bind(self, schema: Schema, case_sensitive: bool = True) -> BoundUnaryPredicate:
        bound_term = self.term.bind(schema, case_sensitive)
        return self.as_bound(bound_term)  # type: ignore

    def __repr__(self) -> str:
        """Return the string representation of the UnaryPredicate class."""
        return f"{str(self.__class__.__name__)}(term={repr(self.term)})"

    @property
    @abstractmethod
    def as_bound(self) -> type[BoundUnaryPredicate]: ...  # type: ignore


class BoundUnaryPredicate(BoundPredicate, ABC):
    def __repr__(self) -> str:
        """Return the string representation of the BoundUnaryPredicate class."""
        return f"{str(self.__class__.__name__)}(term={repr(self.term)})"

    @property
    @abstractmethod
    def as_unbound(self) -> type[UnaryPredicate]: ...

    def __getnewargs__(self) -> tuple[BoundTerm]:
        """Pickle the BoundUnaryPredicate class."""
        return (self.term,)


class BoundIsNull(BoundUnaryPredicate):
    def __new__(cls, term: BoundTerm) -> BooleanExpression:  # type: ignore[misc]  # pylint: disable=W0221
        if term.ref().field.required:
            return AlwaysFalse()
        return super().__new__(cls)

    def __invert__(self) -> BoundNotNull:
        """Transform the Expression into its negated version."""
        return BoundNotNull(self.term)

    @property
    def as_unbound(self) -> type[IsNull]:
        return IsNull


class BoundNotNull(BoundUnaryPredicate):
    def __new__(cls, term: BoundTerm) -> BooleanExpression:  # type: ignore[misc]  # pylint: disable=W0221
        if term.ref().field.required:
            return AlwaysTrue()
        return super().__new__(cls)

    def __invert__(self) -> BoundIsNull:
        """Transform the Expression into its negated version."""
        return BoundIsNull(self.term)

    @property
    def as_unbound(self) -> type[NotNull]:
        return NotNull


class IsNull(UnaryPredicate):
    type: str = "is-null"

    def __invert__(self) -> NotNull:
        """Transform the Expression into its negated version."""
        return NotNull(self.term)

    @property
    def as_bound(self) -> builtins.type[BoundIsNull]:
        return BoundIsNull


class NotNull(UnaryPredicate):
    type: str = "not-null"

    def __invert__(self) -> IsNull:
        """Transform the Expression into its negated version."""
        return IsNull(self.term)

    @property
    def as_bound(self) -> builtins.type[BoundNotNull]:
        return BoundNotNull


class BoundIsNaN(BoundUnaryPredicate):
    def __new__(cls, term: BoundTerm) -> BooleanExpression:  # type: ignore[misc]  # pylint: disable=W0221
        bound_type = term.ref().field.field_type
        if isinstance(bound_type, (FloatType, DoubleType)):
            return super().__new__(cls)
        return AlwaysFalse()

    def __invert__(self) -> BoundNotNaN:
        """Transform the Expression into its negated version."""
        return BoundNotNaN(self.term)

    @property
    def as_unbound(self) -> type[IsNaN]:
        return IsNaN


class BoundNotNaN(BoundUnaryPredicate):
    def __new__(cls, term: BoundTerm) -> BooleanExpression:  # type: ignore[misc]  # pylint: disable=W0221
        bound_type = term.ref().field.field_type
        if isinstance(bound_type, (FloatType, DoubleType)):
            return super().__new__(cls)
        return AlwaysTrue()

    def __invert__(self) -> BoundIsNaN:
        """Transform the Expression into its negated version."""
        return BoundIsNaN(self.term)

    @property
    def as_unbound(self) -> type[NotNaN]:
        return NotNaN


class IsNaN(UnaryPredicate):
    type: str = "is-nan"

    def __invert__(self) -> NotNaN:
        """Transform the Expression into its negated version."""
        return NotNaN(self.term)

    @property
    def as_bound(self) -> builtins.type[BoundIsNaN]:
        return BoundIsNaN


class NotNaN(UnaryPredicate):
    type: str = "not-nan"

    def __invert__(self) -> IsNaN:
        """Transform the Expression into its negated version."""
        return IsNaN(self.term)

    @property
    def as_bound(self) -> builtins.type[BoundNotNaN]:
        return BoundNotNaN


class SetPredicate(IcebergBaseModel, UnboundPredicate, ABC):
    model_config = ConfigDict(arbitrary_types_allowed=True)

    type: TypingLiteral["in", "not-in"] = Field(default="in")
    literals: set[LiteralValue] = Field(alias="items")

    def __init__(self, term: str | UnboundTerm, literals: Iterable[Any] | Iterable[LiteralValue]):
        literal_set = _to_literal_set(literals)
        super().__init__(term=_to_unbound_term(term), items=literal_set)  # type: ignore
        object.__setattr__(self, "literals", literal_set)

    def bind(self, schema: Schema, case_sensitive: bool = True) -> BoundSetPredicate:
        bound_term = self.term.bind(schema, case_sensitive)
        literal_set = self.literals
        return self.as_bound(bound_term, {lit.to(bound_term.ref().field.field_type) for lit in literal_set})

    def __str__(self) -> str:
        """Return the string representation of the SetPredicate class."""
        # Sort to make it deterministic
        return f"{str(self.__class__.__name__)}({str(self.term)}, {{{', '.join(sorted([str(literal) for literal in self.literals]))}}})"

    def __repr__(self) -> str:
        """Return the string representation of the SetPredicate class."""
        # Sort to make it deterministic
        return f"{str(self.__class__.__name__)}({repr(self.term)}, {{{', '.join(sorted([repr(literal) for literal in self.literals]))}}})"

    def __eq__(self, other: Any) -> bool:
        """Return the equality of two instances of the SetPredicate class."""
        return self.term == other.term and self.literals == other.literals if isinstance(other, self.__class__) else False

    def __getnewargs__(self) -> tuple[UnboundTerm, set[Any]]:
        """Pickle the SetPredicate class."""
        return (self.term, self.literals)

    @property
    @abstractmethod
    def as_bound(self) -> builtins.type[BoundSetPredicate]:
        return BoundSetPredicate


class BoundSetPredicate(BoundPredicate, ABC):
    literals: set[LiteralValue]

    def __init__(self, term: BoundTerm, literals: set[LiteralValue]):
        super().__init__(term)
        self.literals = _to_literal_set(literals)  # pylint: disable=W0621

    @cached_property
    def value_set(self) -> set[Any]:
        return {lit.value for lit in self.literals}

    def __str__(self) -> str:
        """Return the string representation of the BoundSetPredicate class."""
        # Sort to make it deterministic
        return f"{str(self.__class__.__name__)}({str(self.term)}, {{{', '.join(sorted([str(literal) for literal in self.literals]))}}})"

    def __repr__(self) -> str:
        """Return the string representation of the BoundSetPredicate class."""
        # Sort to make it deterministic
        return f"{str(self.__class__.__name__)}({repr(self.term)}, {{{', '.join(sorted([repr(literal) for literal in self.literals]))}}})"

    def __eq__(self, other: Any) -> bool:
        """Return the equality of two instances of the BoundSetPredicate class."""
        return self.term == other.term and self.literals == other.literals if isinstance(other, self.__class__) else False

    def __getnewargs__(self) -> tuple[BoundTerm, set[LiteralValue]]:
        """Pickle the BoundSetPredicate class."""
        return (self.term, self.literals)

    @property
    @abstractmethod
    def as_unbound(self) -> type[SetPredicate]: ...


class BoundIn(BoundSetPredicate):
    def __new__(cls, term: BoundTerm, literals: set[LiteralValue]) -> BooleanExpression:  # type: ignore[misc]  # pylint: disable=W0221
        count = len(literals)
        if count == 0:
            return AlwaysFalse()
        elif count == 1:
            return BoundEqualTo(term, next(iter(literals)))
        else:
            return super().__new__(cls)

    def __invert__(self) -> BoundNotIn:
        """Transform the Expression into its negated version."""
        return BoundNotIn(self.term, self.literals)

    def __eq__(self, other: Any) -> bool:
        """Return the equality of two instances of the BoundIn class."""
        return self.term == other.term and self.literals == other.literals if isinstance(other, self.__class__) else False

    @property
    def as_unbound(self) -> type[In]:
        return In


class BoundNotIn(BoundSetPredicate):
    def __new__(  # type: ignore[misc]  # pylint: disable=W0221
        cls,
        term: BoundTerm,
        literals: set[LiteralValue],
    ) -> BooleanExpression:
        count = len(literals)
        if count == 0:
            return AlwaysTrue()
        elif count == 1:
            return BoundNotEqualTo(term, next(iter(literals)))
        else:
            return super().__new__(cls)

    def __invert__(self) -> BoundIn:
        """Transform the Expression into its negated version."""
        return BoundIn(self.term, self.literals)

    @property
    def as_unbound(self) -> type[NotIn]:
        return NotIn


class In(SetPredicate):
    type: TypingLiteral["in"] = Field(default="in", alias="type")

    def __new__(  # type: ignore[misc]  # pylint: disable=W0221
        cls, term: str | UnboundTerm, literals: Iterable[Any] | Iterable[LiteralValue]
    ) -> BooleanExpression:
        literals_set: set[LiteralValue] = _to_literal_set(literals)
        count = len(literals_set)
        if count == 0:
            return AlwaysFalse()
        elif count == 1:
            return EqualTo(term, next(iter(literals)))
        else:
            return super().__new__(cls)

    def __invert__(self) -> NotIn:
        """Transform the Expression into its negated version."""
        return NotIn(self.term, self.literals)

    @property
    def as_bound(self) -> builtins.type[BoundIn]:
        return BoundIn


class NotIn(SetPredicate, ABC):
    type: TypingLiteral["not-in"] = Field(default="not-in", alias="type")

    def __new__(  # type: ignore[misc]  # pylint: disable=W0221
        cls, term: str | UnboundTerm, literals: Iterable[Any] | Iterable[LiteralValue]
    ) -> BooleanExpression:
        literals_set: set[LiteralValue] = _to_literal_set(literals)
        count = len(literals_set)
        if count == 0:
            return AlwaysTrue()
        elif count == 1:
            return NotEqualTo(term, next(iter(literals_set)))
        else:
            return super().__new__(cls)

    def __invert__(self) -> In:
        """Transform the Expression into its negated version."""
        return In(self.term, self.literals)

    @property
    def as_bound(self) -> builtins.type[BoundNotIn]:
        return BoundNotIn


class LiteralPredicate(IcebergBaseModel, UnboundPredicate, ABC):
    type: TypingLiteral["lt", "lt-eq", "gt", "gt-eq", "eq", "not-eq", "starts-with", "not-starts-with"] = Field(alias="type")
    term: UnboundTerm
    value: LiteralValue = Field()
    model_config = ConfigDict(populate_by_name=True, frozen=True, arbitrary_types_allowed=True)

    def __init__(self, term: str | UnboundTerm, literal: Any):
        super().__init__(term=_to_unbound_term(term), value=_to_literal(literal))  # type: ignore[call-arg]

    @property
    def literal(self) -> LiteralValue:
        return self.value

    def bind(self, schema: Schema, case_sensitive: bool = True) -> BoundLiteralPredicate:
        bound_term = self.term.bind(schema, case_sensitive)
        lit = self.literal.to(bound_term.ref().field.field_type)

        if isinstance(lit, AboveMax):
            if isinstance(self, (LessThan, LessThanOrEqual, NotEqualTo)):
                return AlwaysTrue()
            elif isinstance(self, (GreaterThan, GreaterThanOrEqual, EqualTo)):
                return AlwaysFalse()
        elif isinstance(lit, BelowMin):
            if isinstance(self, (GreaterThan, GreaterThanOrEqual, NotEqualTo)):
                return AlwaysTrue()
            elif isinstance(self, (LessThan, LessThanOrEqual, EqualTo)):
                return AlwaysFalse()

        return self.as_bound(bound_term, lit)

    def __eq__(self, other: Any) -> bool:
        """Return the equality of two instances of the LiteralPredicate class."""
        if isinstance(other, self.__class__):
            return self.term == other.term and self.literal == other.literal
        return False

    def __str__(self) -> str:
        """Return the string representation of the LiteralPredicate class."""
        return f"{str(self.__class__.__name__)}(term={repr(self.term)}, literal={repr(self.literal)})"

    def __repr__(self) -> str:
        """Return the string representation of the LiteralPredicate class."""
        return f"{str(self.__class__.__name__)}(term={repr(self.term)}, literal={repr(self.literal)})"

    @property
    @abstractmethod
    def as_bound(self) -> builtins.type[BoundLiteralPredicate]: ...


class BoundLiteralPredicate(BoundPredicate, ABC):
    literal: LiteralValue

    def __init__(self, term: BoundTerm, literal: LiteralValue):  # pylint: disable=W0621
        super().__init__(term)
        self.literal = literal  # pylint: disable=W0621

    def __eq__(self, other: Any) -> bool:
        """Return the equality of two instances of the BoundLiteralPredicate class."""
        if isinstance(other, self.__class__):
            return self.term == other.term and self.literal == other.literal
        return False

    def __repr__(self) -> str:
        """Return the string representation of the BoundLiteralPredicate class."""
        return f"{str(self.__class__.__name__)}(term={repr(self.term)}, literal={repr(self.literal)})"

    @property
    @abstractmethod
    def as_unbound(self) -> type[LiteralPredicate]: ...


class BoundEqualTo(BoundLiteralPredicate):
    def __invert__(self) -> BoundNotEqualTo:
        """Transform the Expression into its negated version."""
        return BoundNotEqualTo(self.term, self.literal)

    @property
    def as_unbound(self) -> type[EqualTo]:
        return EqualTo


class BoundNotEqualTo(BoundLiteralPredicate):
    def __invert__(self) -> BoundEqualTo:
        """Transform the Expression into its negated version."""
        return BoundEqualTo(self.term, self.literal)

    @property
    def as_unbound(self) -> type[NotEqualTo]:
        return NotEqualTo


class BoundGreaterThanOrEqual(BoundLiteralPredicate):
    def __invert__(self) -> BoundLessThan:
        """Transform the Expression into its negated version."""
        return BoundLessThan(self.term, self.literal)

    @property
    def as_unbound(self) -> type[GreaterThanOrEqual]:
        return GreaterThanOrEqual


class BoundGreaterThan(BoundLiteralPredicate):
    def __invert__(self) -> BoundLessThanOrEqual:
        """Transform the Expression into its negated version."""
        return BoundLessThanOrEqual(self.term, self.literal)

    @property
    def as_unbound(self) -> type[GreaterThan]:
        return GreaterThan


class BoundLessThan(BoundLiteralPredicate):
    def __invert__(self) -> BoundGreaterThanOrEqual:
        """Transform the Expression into its negated version."""
        return BoundGreaterThanOrEqual(self.term, self.literal)

    @property
    def as_unbound(self) -> type[LessThan]:
        return LessThan


class BoundLessThanOrEqual(BoundLiteralPredicate):
    def __invert__(self) -> BoundGreaterThan:
        """Transform the Expression into its negated version."""
        return BoundGreaterThan(self.term, self.literal)

    @property
    def as_unbound(self) -> type[LessThanOrEqual]:
        return LessThanOrEqual


class BoundStartsWith(BoundLiteralPredicate):
    def __invert__(self) -> BoundNotStartsWith:
        """Transform the Expression into its negated version."""
        return BoundNotStartsWith(self.term, self.literal)

    @property
    def as_unbound(self) -> type[StartsWith]:
        return StartsWith


class BoundNotStartsWith(BoundLiteralPredicate):
    def __invert__(self) -> BoundStartsWith:
        """Transform the Expression into its negated version."""
        return BoundStartsWith(self.term, self.literal)

    @property
    def as_unbound(self) -> type[NotStartsWith]:
        return NotStartsWith


class EqualTo(LiteralPredicate):
    type: TypingLiteral["eq"] = Field(default="eq", alias="type")

    def __invert__(self) -> NotEqualTo:
        """Transform the Expression into its negated version."""
        return NotEqualTo(self.term, self.literal)

    @property
    def as_bound(self) -> builtins.type[BoundEqualTo]:
        return BoundEqualTo


class NotEqualTo(LiteralPredicate):
    type: TypingLiteral["not-eq"] = Field(default="not-eq", alias="type")

    def __invert__(self) -> EqualTo:
        """Transform the Expression into its negated version."""
        return EqualTo(self.term, self.literal)

    @property
    def as_bound(self) -> builtins.type[BoundNotEqualTo]:
        return BoundNotEqualTo


class LessThan(LiteralPredicate):
    type: TypingLiteral["lt"] = Field(default="lt", alias="type")

    def __invert__(self) -> GreaterThanOrEqual:
        """Transform the Expression into its negated version."""
        return GreaterThanOrEqual(self.term, self.literal)

    @property
    def as_bound(self) -> builtins.type[BoundLessThan]:
        return BoundLessThan


class GreaterThanOrEqual(LiteralPredicate):
    type: TypingLiteral["gt-eq"] = Field(default="gt-eq", alias="type")

    def __invert__(self) -> LessThan:
        """Transform the Expression into its negated version."""
        return LessThan(self.term, self.literal)

    @property
    def as_bound(self) -> builtins.type[BoundGreaterThanOrEqual]:
        return BoundGreaterThanOrEqual


class GreaterThan(LiteralPredicate):
    type: TypingLiteral["gt"] = Field(default="gt", alias="type")

    def __invert__(self) -> LessThanOrEqual:
        """Transform the Expression into its negated version."""
        return LessThanOrEqual(self.term, self.literal)

    @property
    def as_bound(self) -> builtins.type[BoundGreaterThan]:
        return BoundGreaterThan


class LessThanOrEqual(LiteralPredicate):
    type: TypingLiteral["lt-eq"] = Field(default="lt-eq", alias="type")

    def __invert__(self) -> GreaterThan:
        """Transform the Expression into its negated version."""
        return GreaterThan(self.term, self.literal)

    @property
    def as_bound(self) -> builtins.type[BoundLessThanOrEqual]:
        return BoundLessThanOrEqual


class StartsWith(LiteralPredicate):
    type: TypingLiteral["starts-with"] = Field(default="starts-with", alias="type")

    def __invert__(self) -> NotStartsWith:
        """Transform the Expression into its negated version."""
        return NotStartsWith(self.term, self.literal)

    @property
    def as_bound(self) -> builtins.type[BoundStartsWith]:
        return BoundStartsWith


class NotStartsWith(LiteralPredicate):
    type: TypingLiteral["not-starts-with"] = Field(default="not-starts-with", alias="type")

    def __invert__(self) -> StartsWith:
        """Transform the Expression into its negated version."""
        return StartsWith(self.term, self.literal)

    @property
    def as_bound(self) -> builtins.type[BoundNotStartsWith]:
        return BoundNotStartsWith<|MERGE_RESOLUTION|>--- conflicted
+++ resolved
@@ -21,40 +21,14 @@
 from abc import ABC, abstractmethod
 from collections.abc import Callable, Iterable, Sequence
 from functools import cached_property
-<<<<<<< HEAD
-from typing import (
-    Any,
-    Callable,
-    Generic,
-    Iterable,
-    Sequence,
-    Set,
-    Tuple,
-    Type,
-    TypeVar,
-    Union,
-)
-=======
 from typing import Any
->>>>>>> 36baca9f
 from typing import Literal as TypingLiteral
 
 from pydantic import ConfigDict, Field
 
-<<<<<<< HEAD
-from pyiceberg.expressions.literals import (
-    AboveMax,
-    BelowMin,
-    Literal,
-    literal,
-)
-from pyiceberg.schema import Accessor, Schema
-from pyiceberg.typedef import IcebergBaseModel, L, StructProtocol
-=======
 from pyiceberg.expressions.literals import AboveMax, BelowMin, Literal, literal
 from pyiceberg.schema import Accessor, Schema
 from pyiceberg.typedef import IcebergBaseModel, IcebergRootModel, L, LiteralValue, StructProtocol
->>>>>>> 36baca9f
 from pyiceberg.types import DoubleType, FloatType, NestedField
 from pyiceberg.utils.singleton import Singleton
 
