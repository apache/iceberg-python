--- conflicted
+++ resolved
@@ -28,11 +28,7 @@
     Union,
 )
 
-<<<<<<< HEAD
-from pydantic import Field, field_serializer, model_validator
-=======
-from pydantic import Field, field_validator, model_validator
->>>>>>> 4b7e9182
+from pydantic import Field, field_serializer, field_validator, model_validator
 from pydantic import ValidationError as PydanticValidationError
 from typing_extensions import Annotated
 
@@ -53,11 +49,8 @@
     IcebergRootModel,
     Properties,
 )
-<<<<<<< HEAD
+from pyiceberg.types import transform_dict_value_to_str
 from pyiceberg.utils.config import Config
-=======
-from pyiceberg.types import transform_dict_value_to_str
->>>>>>> 4b7e9182
 from pyiceberg.utils.datetime import datetime_to_millis
 
 CURRENT_SNAPSHOT_ID = "current-snapshot-id"
@@ -238,46 +231,44 @@
         """Get the schema by schema_id."""
         return next((schema for schema in self.schemas if schema.schema_id == schema_id), None)
 
-<<<<<<< HEAD
+    def schema(self) -> Schema:
+        """Return the schema for this table."""
+        return next(schema for schema in self.schemas if schema.schema_id == self.current_schema_id)
+
+    def spec(self) -> PartitionSpec:
+        """Return the partition spec of this table."""
+        return next(spec for spec in self.partition_specs if spec.spec_id == self.default_spec_id)
+
+    def specs(self) -> Dict[int, PartitionSpec]:
+        """Return a dict the partition specs this table."""
+        return {spec.spec_id: spec for spec in self.partition_specs}
+
+    def new_snapshot_id(self) -> int:
+        """Generate a new snapshot-id that's not in use."""
+        snapshot_id = _generate_snapshot_id()
+        while self.snapshot_by_id(snapshot_id) is not None:
+            snapshot_id = _generate_snapshot_id()
+
+        return snapshot_id
+
+    def current_snapshot(self) -> Optional[Snapshot]:
+        """Get the current snapshot for this table, or None if there is no current snapshot."""
+        if self.current_snapshot_id is not None:
+            return self.snapshot_by_id(self.current_snapshot_id)
+        return None
+
+    def next_sequence_number(self) -> int:
+        return self.last_sequence_number + 1 if self.format_version > 1 else INITIAL_SEQUENCE_NUMBER
+
+    def sort_order_by_id(self, sort_order_id: int) -> Optional[SortOrder]:
+        """Get the sort order by sort_order_id."""
+        return next((sort_order for sort_order in self.sort_orders if sort_order.order_id == sort_order_id), None)
+
     @field_serializer('current_snapshot_id')
     def serialize_current_snapshot_id(self, current_snapshot_id: Optional[int]) -> Optional[int]:
         if current_snapshot_id is None and Config().get_bool("legacy-current-snapshot-id"):
             return -1
         return current_snapshot_id
-=======
-    def schema(self) -> Schema:
-        """Return the schema for this table."""
-        return next(schema for schema in self.schemas if schema.schema_id == self.current_schema_id)
-
-    def spec(self) -> PartitionSpec:
-        """Return the partition spec of this table."""
-        return next(spec for spec in self.partition_specs if spec.spec_id == self.default_spec_id)
-
-    def specs(self) -> Dict[int, PartitionSpec]:
-        """Return a dict the partition specs this table."""
-        return {spec.spec_id: spec for spec in self.partition_specs}
-
-    def new_snapshot_id(self) -> int:
-        """Generate a new snapshot-id that's not in use."""
-        snapshot_id = _generate_snapshot_id()
-        while self.snapshot_by_id(snapshot_id) is not None:
-            snapshot_id = _generate_snapshot_id()
-
-        return snapshot_id
-
-    def current_snapshot(self) -> Optional[Snapshot]:
-        """Get the current snapshot for this table, or None if there is no current snapshot."""
-        if self.current_snapshot_id is not None:
-            return self.snapshot_by_id(self.current_snapshot_id)
-        return None
-
-    def next_sequence_number(self) -> int:
-        return self.last_sequence_number + 1 if self.format_version > 1 else INITIAL_SEQUENCE_NUMBER
-
-    def sort_order_by_id(self, sort_order_id: int) -> Optional[SortOrder]:
-        """Get the sort order by sort_order_id."""
-        return next((sort_order for sort_order in self.sort_orders if sort_order.order_id == sort_order_id), None)
-
 
 def _generate_snapshot_id() -> int:
     """Generate a new Snapshot ID from a UUID.
@@ -291,7 +282,6 @@
     snapshot_id = snapshot_id if snapshot_id >= 0 else snapshot_id * -1
 
     return snapshot_id
->>>>>>> 4b7e9182
 
 
 class TableMetadataV1(TableMetadataCommonFields, IcebergBaseModel):
