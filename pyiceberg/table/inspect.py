--- conflicted
+++ resolved
@@ -685,8 +685,7 @@
         )
         return pa.concat_tables(manifests_by_snapshots)
 
-<<<<<<< HEAD
-    def all_known_files(self) -> dict[str, set[str]]:
+    def _all_known_files(self) -> dict[str, set[str]]:
         """Get all the known files in the table.
 
         Returns:
@@ -707,7 +706,7 @@
         _all_known_files["datafiles"] = reduce(set.union, files_by_snapshots, set())
 
         return _all_known_files
-=======
+
     def _all_files(self, data_file_filter: Optional[Set[DataFileContent]] = None) -> "pa.Table":
         import pyarrow as pa
 
@@ -733,5 +732,4 @@
         return self._all_files({DataFileContent.DATA})
 
     def all_delete_files(self) -> "pa.Table":
-        return self._all_files({DataFileContent.POSITION_DELETES, DataFileContent.EQUALITY_DELETES})
->>>>>>> d9f3a076
+        return self._all_files({DataFileContent.POSITION_DELETES, DataFileContent.EQUALITY_DELETES})