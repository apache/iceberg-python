# Licensed to the Apache Software Foundation (ASF) under one
# or more contributor license agreements.  See the NOTICE file
# distributed with this work for additional information
# regarding copyright ownership.  The ASF licenses this file
# to you under the Apache License, Version 2.0 (the
# "License"); you may not use this file except in compliance
# with the License.  You may obtain a copy of the License at
#
#   http://www.apache.org/licenses/LICENSE-2.0
#
# Unless required by applicable law or agreed to in writing,
# software distributed under the License is distributed on an
# "AS IS" BASIS, WITHOUT WARRANTIES OR CONDITIONS OF ANY
# KIND, either express or implied.  See the License for the
# specific language governing permissions and limitations
# under the License.
from __future__ import annotations

<<<<<<< HEAD
from datetime import datetime
from typing import TYPE_CHECKING, Any, Dict, Iterator, List, Optional, Set, Tuple
=======
from datetime import datetime, timezone
from typing import TYPE_CHECKING, Any, Dict, List, Optional, Set, Tuple
>>>>>>> 12e87a4f

from pyiceberg.conversions import from_bytes
from pyiceberg.manifest import DataFile, DataFileContent, ManifestContent, PartitionFieldSummary
from pyiceberg.partitioning import PartitionSpec
from pyiceberg.table.snapshots import Snapshot, ancestors_of
from pyiceberg.types import PrimitiveType
from pyiceberg.utils.concurrent import ExecutorFactory
from pyiceberg.utils.singleton import _convert_to_hashable_type

if TYPE_CHECKING:
    import pyarrow as pa

    from pyiceberg.table import Table


class InspectTable:
    tbl: Table

    def __init__(self, tbl: Table) -> None:
        self.tbl = tbl

        try:
            import pyarrow as pa  # noqa
        except ModuleNotFoundError as e:
            raise ModuleNotFoundError("For metadata operations PyArrow needs to be installed") from e

    def _get_snapshot(self, snapshot_id: Optional[int] = None) -> Snapshot:
        if snapshot_id is not None:
            if snapshot := self.tbl.metadata.snapshot_by_id(snapshot_id):
                return snapshot
            else:
                raise ValueError(f"Cannot find snapshot with ID {snapshot_id}")

        if snapshot := self.tbl.metadata.current_snapshot():
            return snapshot
        else:
            raise ValueError("Cannot get a snapshot as the table does not have any.")

    def snapshots(self) -> "pa.Table":
        import pyarrow as pa

        snapshots_schema = pa.schema([
            pa.field("committed_at", pa.timestamp(unit="ms"), nullable=False),
            pa.field("snapshot_id", pa.int64(), nullable=False),
            pa.field("parent_id", pa.int64(), nullable=True),
            pa.field("operation", pa.string(), nullable=True),
            pa.field("manifest_list", pa.string(), nullable=False),
            pa.field("summary", pa.map_(pa.string(), pa.string()), nullable=True),
        ])
        snapshots = []
        for snapshot in self.tbl.metadata.snapshots:
            if summary := snapshot.summary:
                operation = summary.operation.value
                additional_properties = snapshot.summary.additional_properties
            else:
                operation = None
                additional_properties = None

            snapshots.append({
                "committed_at": datetime.fromtimestamp(snapshot.timestamp_ms / 1000.0, tz=timezone.utc),
                "snapshot_id": snapshot.snapshot_id,
                "parent_id": snapshot.parent_snapshot_id,
                "operation": str(operation),
                "manifest_list": snapshot.manifest_list,
                "summary": additional_properties,
            })

        return pa.Table.from_pylist(
            snapshots,
            schema=snapshots_schema,
        )

    def entries(self, snapshot_id: Optional[int] = None) -> "pa.Table":
        import pyarrow as pa

        from pyiceberg.io.pyarrow import schema_to_pyarrow

        schema = self.tbl.metadata.schema()

        readable_metrics_struct = []

        def _readable_metrics_struct(bound_type: PrimitiveType) -> pa.StructType:
            pa_bound_type = schema_to_pyarrow(bound_type)
            return pa.struct([
                pa.field("column_size", pa.int64(), nullable=True),
                pa.field("value_count", pa.int64(), nullable=True),
                pa.field("null_value_count", pa.int64(), nullable=True),
                pa.field("nan_value_count", pa.int64(), nullable=True),
                pa.field("lower_bound", pa_bound_type, nullable=True),
                pa.field("upper_bound", pa_bound_type, nullable=True),
            ])

        for field in self.tbl.metadata.schema().fields:
            readable_metrics_struct.append(
                pa.field(schema.find_column_name(field.field_id), _readable_metrics_struct(field.field_type), nullable=False)
            )

        partition_record = self.tbl.metadata.specs_struct()
        pa_record_struct = schema_to_pyarrow(partition_record)

        entries_schema = pa.schema([
            pa.field("status", pa.int8(), nullable=False),
            pa.field("snapshot_id", pa.int64(), nullable=False),
            pa.field("sequence_number", pa.int64(), nullable=False),
            pa.field("file_sequence_number", pa.int64(), nullable=False),
            pa.field(
                "data_file",
                pa.struct([
                    pa.field("content", pa.int8(), nullable=False),
                    pa.field("file_path", pa.string(), nullable=False),
                    pa.field("file_format", pa.string(), nullable=False),
                    pa.field("partition", pa_record_struct, nullable=False),
                    pa.field("record_count", pa.int64(), nullable=False),
                    pa.field("file_size_in_bytes", pa.int64(), nullable=False),
                    pa.field("column_sizes", pa.map_(pa.int32(), pa.int64()), nullable=True),
                    pa.field("value_counts", pa.map_(pa.int32(), pa.int64()), nullable=True),
                    pa.field("null_value_counts", pa.map_(pa.int32(), pa.int64()), nullable=True),
                    pa.field("nan_value_counts", pa.map_(pa.int32(), pa.int64()), nullable=True),
                    pa.field("lower_bounds", pa.map_(pa.int32(), pa.binary()), nullable=True),
                    pa.field("upper_bounds", pa.map_(pa.int32(), pa.binary()), nullable=True),
                    pa.field("key_metadata", pa.binary(), nullable=True),
                    pa.field("split_offsets", pa.list_(pa.int64()), nullable=True),
                    pa.field("equality_ids", pa.list_(pa.int32()), nullable=True),
                    pa.field("sort_order_id", pa.int32(), nullable=True),
                ]),
                nullable=False,
            ),
            pa.field("readable_metrics", pa.struct(readable_metrics_struct), nullable=True),
        ])

        entries = []
        snapshot = self._get_snapshot(snapshot_id)
        for manifest in snapshot.manifests(self.tbl.io):
            for entry in manifest.fetch_manifest_entry(io=self.tbl.io):
                column_sizes = entry.data_file.column_sizes or {}
                value_counts = entry.data_file.value_counts or {}
                null_value_counts = entry.data_file.null_value_counts or {}
                nan_value_counts = entry.data_file.nan_value_counts or {}
                lower_bounds = entry.data_file.lower_bounds or {}
                upper_bounds = entry.data_file.upper_bounds or {}
                readable_metrics = {
                    schema.find_column_name(field.field_id): {
                        "column_size": column_sizes.get(field.field_id),
                        "value_count": value_counts.get(field.field_id),
                        "null_value_count": null_value_counts.get(field.field_id),
                        "nan_value_count": nan_value_counts.get(field.field_id),
                        # Makes them readable
                        "lower_bound": from_bytes(field.field_type, lower_bound)
                        if (lower_bound := lower_bounds.get(field.field_id))
                        else None,
                        "upper_bound": from_bytes(field.field_type, upper_bound)
                        if (upper_bound := upper_bounds.get(field.field_id))
                        else None,
                    }
                    for field in self.tbl.metadata.schema().fields
                }

                partition = entry.data_file.partition
                partition_record_dict = {
                    field.name: partition[pos]
                    for pos, field in enumerate(self.tbl.metadata.specs()[manifest.partition_spec_id].fields)
                }

                entries.append({
                    "status": entry.status.value,
                    "snapshot_id": entry.snapshot_id,
                    "sequence_number": entry.sequence_number,
                    "file_sequence_number": entry.file_sequence_number,
                    "data_file": {
                        "content": entry.data_file.content,
                        "file_path": entry.data_file.file_path,
                        "file_format": entry.data_file.file_format,
                        "partition": partition_record_dict,
                        "record_count": entry.data_file.record_count,
                        "file_size_in_bytes": entry.data_file.file_size_in_bytes,
                        "column_sizes": dict(entry.data_file.column_sizes),
                        "value_counts": dict(entry.data_file.value_counts),
                        "null_value_counts": dict(entry.data_file.null_value_counts),
                        "nan_value_counts": entry.data_file.nan_value_counts,
                        "lower_bounds": entry.data_file.lower_bounds,
                        "upper_bounds": entry.data_file.upper_bounds,
                        "key_metadata": entry.data_file.key_metadata,
                        "split_offsets": entry.data_file.split_offsets,
                        "equality_ids": entry.data_file.equality_ids,
                        "sort_order_id": entry.data_file.sort_order_id,
                        "spec_id": entry.data_file.spec_id,
                    },
                    "readable_metrics": readable_metrics,
                })

        return pa.Table.from_pylist(
            entries,
            schema=entries_schema,
        )

    def refs(self) -> "pa.Table":
        import pyarrow as pa

        ref_schema = pa.schema([
            pa.field("name", pa.string(), nullable=False),
            pa.field("type", pa.dictionary(pa.int32(), pa.string()), nullable=False),
            pa.field("snapshot_id", pa.int64(), nullable=False),
            pa.field("max_reference_age_in_ms", pa.int64(), nullable=True),
            pa.field("min_snapshots_to_keep", pa.int32(), nullable=True),
            pa.field("max_snapshot_age_in_ms", pa.int64(), nullable=True),
        ])

        ref_results = []
        for ref in self.tbl.metadata.refs:
            if snapshot_ref := self.tbl.metadata.refs.get(ref):
                ref_results.append({
                    "name": ref,
                    "type": snapshot_ref.snapshot_ref_type.upper(),
                    "snapshot_id": snapshot_ref.snapshot_id,
                    "max_reference_age_in_ms": snapshot_ref.max_ref_age_ms,
                    "min_snapshots_to_keep": snapshot_ref.min_snapshots_to_keep,
                    "max_snapshot_age_in_ms": snapshot_ref.max_snapshot_age_ms,
                })

        return pa.Table.from_pylist(ref_results, schema=ref_schema)

    def partitions(self, snapshot_id: Optional[int] = None) -> "pa.Table":
        import pyarrow as pa

        from pyiceberg.io.pyarrow import schema_to_pyarrow

        table_schema = pa.schema([
            pa.field("record_count", pa.int64(), nullable=False),
            pa.field("file_count", pa.int32(), nullable=False),
            pa.field("total_data_file_size_in_bytes", pa.int64(), nullable=False),
            pa.field("position_delete_record_count", pa.int64(), nullable=False),
            pa.field("position_delete_file_count", pa.int32(), nullable=False),
            pa.field("equality_delete_record_count", pa.int64(), nullable=False),
            pa.field("equality_delete_file_count", pa.int32(), nullable=False),
            pa.field("last_updated_at", pa.timestamp(unit="ms"), nullable=True),
            pa.field("last_updated_snapshot_id", pa.int64(), nullable=True),
        ])

        partition_record = self.tbl.metadata.specs_struct()
        has_partitions = len(partition_record.fields) > 0

        if has_partitions:
            pa_record_struct = schema_to_pyarrow(partition_record)
            partitions_schema = pa.schema([
                pa.field("partition", pa_record_struct, nullable=False),
                pa.field("spec_id", pa.int32(), nullable=False),
            ])

            table_schema = pa.unify_schemas([partitions_schema, table_schema])

        def update_partitions_map(
            partitions_map: Dict[Tuple[str, Any], Any],
            file: DataFile,
            partition_record_dict: Dict[str, Any],
            snapshot: Optional[Snapshot],
        ) -> None:
            partition_record_key = _convert_to_hashable_type(partition_record_dict)
            if partition_record_key not in partitions_map:
                partitions_map[partition_record_key] = {
                    "partition": partition_record_dict,
                    "spec_id": file.spec_id,
                    "record_count": 0,
                    "file_count": 0,
                    "total_data_file_size_in_bytes": 0,
                    "position_delete_record_count": 0,
                    "position_delete_file_count": 0,
                    "equality_delete_record_count": 0,
                    "equality_delete_file_count": 0,
                    "last_updated_at": snapshot.timestamp_ms if snapshot else None,
                    "last_updated_snapshot_id": snapshot.snapshot_id if snapshot else None,
                }

            partition_row = partitions_map[partition_record_key]

            if snapshot is not None:
                if partition_row["last_updated_at"] is None or partition_row["last_updated_snapshot_id"] < snapshot.timestamp_ms:
                    partition_row["last_updated_at"] = snapshot.timestamp_ms
                    partition_row["last_updated_snapshot_id"] = snapshot.snapshot_id

            if file.content == DataFileContent.DATA:
                partition_row["record_count"] += file.record_count
                partition_row["file_count"] += 1
                partition_row["total_data_file_size_in_bytes"] += file.file_size_in_bytes
            elif file.content == DataFileContent.POSITION_DELETES:
                partition_row["position_delete_record_count"] += file.record_count
                partition_row["position_delete_file_count"] += 1
            elif file.content == DataFileContent.EQUALITY_DELETES:
                partition_row["equality_delete_record_count"] += file.record_count
                partition_row["equality_delete_file_count"] += 1
            else:
                raise ValueError(f"Unknown DataFileContent ({file.content})")

        partitions_map: Dict[Tuple[str, Any], Any] = {}
        snapshot = self._get_snapshot(snapshot_id)
        for manifest in snapshot.manifests(self.tbl.io):
            for entry in manifest.fetch_manifest_entry(io=self.tbl.io):
                partition = entry.data_file.partition
                partition_record_dict = {
                    field.name: partition[pos]
                    for pos, field in enumerate(self.tbl.metadata.specs()[manifest.partition_spec_id].fields)
                }
                entry_snapshot = self.tbl.snapshot_by_id(entry.snapshot_id) if entry.snapshot_id is not None else None
                update_partitions_map(partitions_map, entry.data_file, partition_record_dict, entry_snapshot)

        return pa.Table.from_pylist(
            partitions_map.values(),
            schema=table_schema,
        )

    def _get_manifests_schema(self) -> "pa.Schema":
        import pyarrow as pa

        partition_summary_schema = pa.struct([
            pa.field("contains_null", pa.bool_(), nullable=False),
            pa.field("contains_nan", pa.bool_(), nullable=True),
            pa.field("lower_bound", pa.string(), nullable=True),
            pa.field("upper_bound", pa.string(), nullable=True),
        ])

        manifest_schema = pa.schema([
            pa.field("content", pa.int8(), nullable=False),
            pa.field("path", pa.string(), nullable=False),
            pa.field("length", pa.int64(), nullable=False),
            pa.field("partition_spec_id", pa.int32(), nullable=False),
            pa.field("added_snapshot_id", pa.int64(), nullable=False),
            pa.field("added_data_files_count", pa.int32(), nullable=False),
            pa.field("existing_data_files_count", pa.int32(), nullable=False),
            pa.field("deleted_data_files_count", pa.int32(), nullable=False),
            pa.field("added_delete_files_count", pa.int32(), nullable=False),
            pa.field("existing_delete_files_count", pa.int32(), nullable=False),
            pa.field("deleted_delete_files_count", pa.int32(), nullable=False),
            pa.field("partition_summaries", pa.list_(partition_summary_schema), nullable=False),
        ])
        return manifest_schema

    def _get_all_manifests_schema(self) -> "pa.Schema":
        import pyarrow as pa

        all_manifests_schema = self._get_manifests_schema()
        all_manifests_schema = all_manifests_schema.append(pa.field("reference_snapshot_id", pa.int64(), nullable=False))
        return all_manifests_schema

    def _generate_manifests_table(self, snapshot: Optional[Snapshot], is_all_manifests_table: bool = False) -> "pa.Table":
        import pyarrow as pa

        def _partition_summaries_to_rows(
            spec: PartitionSpec, partition_summaries: List[PartitionFieldSummary]
        ) -> List[Dict[str, Any]]:
            rows = []
            for i, field_summary in enumerate(partition_summaries):
                field = spec.fields[i]
                partition_field_type = spec.partition_type(self.tbl.schema()).fields[i].field_type
                lower_bound = (
                    (
                        field.transform.to_human_string(
                            partition_field_type, from_bytes(partition_field_type, field_summary.lower_bound)
                        )
                    )
                    if field_summary.lower_bound
                    else None
                )
                upper_bound = (
                    (
                        field.transform.to_human_string(
                            partition_field_type, from_bytes(partition_field_type, field_summary.upper_bound)
                        )
                    )
                    if field_summary.upper_bound
                    else None
                )
                rows.append({
                    "contains_null": field_summary.contains_null,
                    "contains_nan": field_summary.contains_nan,
                    "lower_bound": lower_bound,
                    "upper_bound": upper_bound,
                })
            return rows

        specs = self.tbl.metadata.specs()
        manifests = []
        if snapshot:
            for manifest in snapshot.manifests(self.tbl.io):
                is_data_file = manifest.content == ManifestContent.DATA
                is_delete_file = manifest.content == ManifestContent.DELETES
                manifest_row = {
                    "content": manifest.content,
                    "path": manifest.manifest_path,
                    "length": manifest.manifest_length,
                    "partition_spec_id": manifest.partition_spec_id,
                    "added_snapshot_id": manifest.added_snapshot_id,
                    "added_data_files_count": manifest.added_files_count if is_data_file else 0,
                    "existing_data_files_count": manifest.existing_files_count if is_data_file else 0,
                    "deleted_data_files_count": manifest.deleted_files_count if is_data_file else 0,
                    "added_delete_files_count": manifest.added_files_count if is_delete_file else 0,
                    "existing_delete_files_count": manifest.existing_files_count if is_delete_file else 0,
                    "deleted_delete_files_count": manifest.deleted_files_count if is_delete_file else 0,
                    "partition_summaries": _partition_summaries_to_rows(specs[manifest.partition_spec_id], manifest.partitions)
                    if manifest.partitions
                    else [],
                }
                if is_all_manifests_table:
                    manifest_row["reference_snapshot_id"] = snapshot.snapshot_id
                manifests.append(manifest_row)

        return pa.Table.from_pylist(
            manifests,
            schema=self._get_all_manifests_schema() if is_all_manifests_table else self._get_manifests_schema(),
        )

    def manifests(self) -> "pa.Table":
        return self._generate_manifests_table(self.tbl.current_snapshot())

    def metadata_log_entries(self) -> "pa.Table":
        import pyarrow as pa

        from pyiceberg.table.snapshots import MetadataLogEntry

        table_schema = pa.schema([
            pa.field("timestamp", pa.timestamp(unit="ms"), nullable=False),
            pa.field("file", pa.string(), nullable=False),
            pa.field("latest_snapshot_id", pa.int64(), nullable=True),
            pa.field("latest_schema_id", pa.int32(), nullable=True),
            pa.field("latest_sequence_number", pa.int64(), nullable=True),
        ])

        def metadata_log_entry_to_row(metadata_entry: MetadataLogEntry) -> Dict[str, Any]:
            latest_snapshot = self.tbl.snapshot_as_of_timestamp(metadata_entry.timestamp_ms)
            return {
                "timestamp": metadata_entry.timestamp_ms,
                "file": metadata_entry.metadata_file,
                "latest_snapshot_id": latest_snapshot.snapshot_id if latest_snapshot else None,
                "latest_schema_id": latest_snapshot.schema_id if latest_snapshot else None,
                "latest_sequence_number": latest_snapshot.sequence_number if latest_snapshot else None,
            }

        # similar to MetadataLogEntriesTable in Java
        # https://github.com/apache/iceberg/blob/8a70fe0ff5f241aec8856f8091c77fdce35ad256/core/src/main/java/org/apache/iceberg/MetadataLogEntriesTable.java#L62-L66
        metadata_log_entries = self.tbl.metadata.metadata_log + [
            MetadataLogEntry(metadata_file=self.tbl.metadata_location, timestamp_ms=self.tbl.metadata.last_updated_ms)
        ]

        return pa.Table.from_pylist(
            [metadata_log_entry_to_row(entry) for entry in metadata_log_entries],
            schema=table_schema,
        )

    def history(self) -> "pa.Table":
        import pyarrow as pa

        history_schema = pa.schema([
            pa.field("made_current_at", pa.timestamp(unit="ms"), nullable=False),
            pa.field("snapshot_id", pa.int64(), nullable=False),
            pa.field("parent_id", pa.int64(), nullable=True),
            pa.field("is_current_ancestor", pa.bool_(), nullable=False),
        ])

        ancestors_ids = {snapshot.snapshot_id for snapshot in ancestors_of(self.tbl.current_snapshot(), self.tbl.metadata)}

        history = []
        metadata = self.tbl.metadata

        for snapshot_entry in metadata.snapshot_log:
            snapshot = metadata.snapshot_by_id(snapshot_entry.snapshot_id)

            history.append({
                "made_current_at": datetime.fromtimestamp(snapshot_entry.timestamp_ms / 1000.0, tz=timezone.utc),
                "snapshot_id": snapshot_entry.snapshot_id,
                "parent_id": snapshot.parent_snapshot_id if snapshot else None,
                "is_current_ancestor": snapshot_entry.snapshot_id in ancestors_ids,
            })

        return pa.Table.from_pylist(history, schema=history_schema)

    def _files(self, snapshot_id: Optional[int] = None, data_file_filter: Optional[Set[DataFileContent]] = None) -> "pa.Table":
        import pyarrow as pa

        from pyiceberg.io.pyarrow import schema_to_pyarrow

        schema = self.tbl.metadata.schema()
        readable_metrics_struct = []

        def _readable_metrics_struct(bound_type: PrimitiveType) -> pa.StructType:
            pa_bound_type = schema_to_pyarrow(bound_type)
            return pa.struct([
                pa.field("column_size", pa.int64(), nullable=True),
                pa.field("value_count", pa.int64(), nullable=True),
                pa.field("null_value_count", pa.int64(), nullable=True),
                pa.field("nan_value_count", pa.int64(), nullable=True),
                pa.field("lower_bound", pa_bound_type, nullable=True),
                pa.field("upper_bound", pa_bound_type, nullable=True),
            ])

        for field in self.tbl.metadata.schema().fields:
            readable_metrics_struct.append(
                pa.field(schema.find_column_name(field.field_id), _readable_metrics_struct(field.field_type), nullable=False)
            )

        files_schema = pa.schema([
            pa.field("content", pa.int8(), nullable=False),
            pa.field("file_path", pa.string(), nullable=False),
            pa.field("file_format", pa.dictionary(pa.int32(), pa.string()), nullable=False),
            pa.field("spec_id", pa.int32(), nullable=False),
            pa.field("record_count", pa.int64(), nullable=False),
            pa.field("file_size_in_bytes", pa.int64(), nullable=False),
            pa.field("column_sizes", pa.map_(pa.int32(), pa.int64()), nullable=True),
            pa.field("value_counts", pa.map_(pa.int32(), pa.int64()), nullable=True),
            pa.field("null_value_counts", pa.map_(pa.int32(), pa.int64()), nullable=True),
            pa.field("nan_value_counts", pa.map_(pa.int32(), pa.int64()), nullable=True),
            pa.field("lower_bounds", pa.map_(pa.int32(), pa.binary()), nullable=True),
            pa.field("upper_bounds", pa.map_(pa.int32(), pa.binary()), nullable=True),
            pa.field("key_metadata", pa.binary(), nullable=True),
            pa.field("split_offsets", pa.list_(pa.int64()), nullable=True),
            pa.field("equality_ids", pa.list_(pa.int32()), nullable=True),
            pa.field("sort_order_id", pa.int32(), nullable=True),
            pa.field("readable_metrics", pa.struct(readable_metrics_struct), nullable=True),
        ])

        files: list[dict[str, Any]] = []

        if not snapshot_id and not self.tbl.metadata.current_snapshot():
            return pa.Table.from_pylist(
                files,
                schema=files_schema,
            )
        snapshot = self._get_snapshot(snapshot_id)

        io = self.tbl.io
        for manifest_list in snapshot.manifests(io):
            for manifest_entry in manifest_list.fetch_manifest_entry(io):
                data_file = manifest_entry.data_file
                if data_file_filter and data_file.content not in data_file_filter:
                    continue
                column_sizes = data_file.column_sizes or {}
                value_counts = data_file.value_counts or {}
                null_value_counts = data_file.null_value_counts or {}
                nan_value_counts = data_file.nan_value_counts or {}
                lower_bounds = data_file.lower_bounds or {}
                upper_bounds = data_file.upper_bounds or {}
                readable_metrics = {
                    schema.find_column_name(field.field_id): {
                        "column_size": column_sizes.get(field.field_id),
                        "value_count": value_counts.get(field.field_id),
                        "null_value_count": null_value_counts.get(field.field_id),
                        "nan_value_count": nan_value_counts.get(field.field_id),
                        "lower_bound": from_bytes(field.field_type, lower_bound)
                        if (lower_bound := lower_bounds.get(field.field_id))
                        else None,
                        "upper_bound": from_bytes(field.field_type, upper_bound)
                        if (upper_bound := upper_bounds.get(field.field_id))
                        else None,
                    }
                    for field in self.tbl.metadata.schema().fields
                }
                files.append({
                    "content": data_file.content,
                    "file_path": data_file.file_path,
                    "file_format": data_file.file_format,
                    "spec_id": data_file.spec_id,
                    "record_count": data_file.record_count,
                    "file_size_in_bytes": data_file.file_size_in_bytes,
                    "column_sizes": dict(data_file.column_sizes) if data_file.column_sizes is not None else None,
                    "value_counts": dict(data_file.value_counts) if data_file.value_counts is not None else None,
                    "null_value_counts": dict(data_file.null_value_counts) if data_file.null_value_counts is not None else None,
                    "nan_value_counts": dict(data_file.nan_value_counts) if data_file.nan_value_counts is not None else None,
                    "lower_bounds": dict(data_file.lower_bounds) if data_file.lower_bounds is not None else None,
                    "upper_bounds": dict(data_file.upper_bounds) if data_file.upper_bounds is not None else None,
                    "key_metadata": data_file.key_metadata,
                    "split_offsets": data_file.split_offsets,
                    "equality_ids": data_file.equality_ids,
                    "sort_order_id": data_file.sort_order_id,
                    "readable_metrics": readable_metrics,
                })

        return pa.Table.from_pylist(
            files,
            schema=files_schema,
        )

    def files(self, snapshot_id: Optional[int] = None) -> "pa.Table":
        return self._files(snapshot_id)

    def data_files(self, snapshot_id: Optional[int] = None) -> "pa.Table":
        return self._files(snapshot_id, {DataFileContent.DATA})

    def delete_files(self, snapshot_id: Optional[int] = None) -> "pa.Table":
        return self._files(snapshot_id, {DataFileContent.POSITION_DELETES, DataFileContent.EQUALITY_DELETES})

    def all_manifests(self) -> "pa.Table":
        import pyarrow as pa

        snapshots = self.tbl.snapshots()
        if not snapshots:
            return pa.Table.from_pylist([], schema=self._get_all_manifests_schema())

        executor = ExecutorFactory.get_or_create()
        manifests_by_snapshots: Iterator["pa.Table"] = executor.map(
            lambda args: self._generate_manifests_table(*args), [(snapshot, True) for snapshot in snapshots]
        )
        return pa.concat_tables(manifests_by_snapshots)<|MERGE_RESOLUTION|>--- conflicted
+++ resolved
@@ -16,13 +16,9 @@
 # under the License.
 from __future__ import annotations
 
-<<<<<<< HEAD
-from datetime import datetime
+from datetime import datetime, timezone
 from typing import TYPE_CHECKING, Any, Dict, Iterator, List, Optional, Set, Tuple
-=======
-from datetime import datetime, timezone
-from typing import TYPE_CHECKING, Any, Dict, List, Optional, Set, Tuple
->>>>>>> 12e87a4f
+
 
 from pyiceberg.conversions import from_bytes
 from pyiceberg.manifest import DataFile, DataFileContent, ManifestContent, PartitionFieldSummary
