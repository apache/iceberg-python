# Licensed to the Apache Software Foundation (ASF) under one
# or more contributor license agreements.  See the NOTICE file
# distributed with this work for additional information
# regarding copyright ownership.  The ASF licenses this file
# to you under the Apache License, Version 2.0 (the
# "License"); you may not use this file except in compliance
# with the License.  You may obtain a copy of the License at
#
#   http://www.apache.org/licenses/LICENSE-2.0
#
# Unless required by applicable law or agreed to in writing,
# software distributed under the License is distributed on an
# "AS IS" BASIS, WITHOUT WARRANTIES OR CONDITIONS OF ANY
# KIND, either express or implied.  See the License for the
# specific language governing permissions and limitations
# under the License.
from __future__ import annotations

import itertools
import uuid
from abc import ABC, abstractmethod
from datetime import datetime
from functools import singledispatch
from typing import TYPE_CHECKING, Annotated, Any, Dict, Generic, List, Literal, Optional, Tuple, TypeVar, Union, cast

from pydantic import Field, field_validator, model_validator

from pyiceberg.exceptions import CommitFailedException
from pyiceberg.partitioning import PARTITION_FIELD_ID_START, PartitionSpec
from pyiceberg.schema import Schema
from pyiceberg.table.metadata import SUPPORTED_TABLE_FORMAT_VERSION, TableMetadata, TableMetadataUtil
from pyiceberg.table.refs import MAIN_BRANCH, SnapshotRef
from pyiceberg.table.snapshots import (
    MetadataLogEntry,
    Snapshot,
    SnapshotLogEntry,
)
from pyiceberg.table.sorting import SortOrder
from pyiceberg.table.statistics import StatisticsFile, filter_statistics_by_snapshot_id
from pyiceberg.typedef import (
    IcebergBaseModel,
    Properties,
)
from pyiceberg.types import (
    transform_dict_value_to_str,
)
from pyiceberg.utils.datetime import datetime_to_millis
from pyiceberg.utils.deprecated import deprecation_notice
from pyiceberg.utils.properties import property_as_int

if TYPE_CHECKING:
    from pyiceberg.table import Transaction

U = TypeVar("U")


class UpdateTableMetadata(ABC, Generic[U]):
    _transaction: Transaction

    def __init__(self, transaction: Transaction) -> None:
        self._transaction = transaction

    @abstractmethod
    def _commit(self) -> UpdatesAndRequirements: ...

    def commit(self) -> None:
        self._transaction._apply(*self._commit())

    def __exit__(self, _: Any, value: Any, traceback: Any) -> None:
        """Close and commit the change."""
        self.commit()

    def __enter__(self) -> U:
        """Update the table."""
        return self  # type: ignore


class AssignUUIDUpdate(IcebergBaseModel):
    action: Literal["assign-uuid"] = Field(default="assign-uuid")
    uuid: uuid.UUID


class UpgradeFormatVersionUpdate(IcebergBaseModel):
    action: Literal["upgrade-format-version"] = Field(default="upgrade-format-version")
    format_version: int = Field(alias="format-version")


class AddSchemaUpdate(IcebergBaseModel):
    action: Literal["add-schema"] = Field(default="add-schema")
    schema_: Schema = Field(alias="schema")
    # This field is required: https://github.com/apache/iceberg/pull/7445
    last_column_id: Optional[int] = Field(
        alias="last-column-id",
        default=None,
        deprecated=deprecation_notice(
            deprecated_in="0.9.0",
            removed_in="0.10.0",
            help_message="last-field-id is handled internally, and should not be part of the update.",
        ),
    )


class SetCurrentSchemaUpdate(IcebergBaseModel):
    action: Literal["set-current-schema"] = Field(default="set-current-schema")
    schema_id: int = Field(
        alias="schema-id", description="Schema ID to set as current, or -1 to set last added schema", default=-1
    )


class AddPartitionSpecUpdate(IcebergBaseModel):
    action: Literal["add-spec"] = Field(default="add-spec")
    spec: PartitionSpec


class SetDefaultSpecUpdate(IcebergBaseModel):
    action: Literal["set-default-spec"] = Field(default="set-default-spec")
    spec_id: int = Field(
        alias="spec-id", description="Partition spec ID to set as the default, or -1 to set last added spec", default=-1
    )


class AddSortOrderUpdate(IcebergBaseModel):
    action: Literal["add-sort-order"] = Field(default="add-sort-order")
    sort_order: SortOrder = Field(alias="sort-order")


class SetDefaultSortOrderUpdate(IcebergBaseModel):
    action: Literal["set-default-sort-order"] = Field(default="set-default-sort-order")
    sort_order_id: int = Field(
        alias="sort-order-id", description="Sort order ID to set as the default, or -1 to set last added sort order", default=-1
    )


class AddSnapshotUpdate(IcebergBaseModel):
    action: Literal["add-snapshot"] = Field(default="add-snapshot")
    snapshot: Snapshot


class SetSnapshotRefUpdate(IcebergBaseModel):
    action: Literal["set-snapshot-ref"] = Field(default="set-snapshot-ref")
    ref_name: str = Field(alias="ref-name")
    type: Literal["tag", "branch"]
    snapshot_id: int = Field(alias="snapshot-id")
    max_ref_age_ms: Annotated[Optional[int], Field(alias="max-ref-age-ms", default=None)]
    max_snapshot_age_ms: Annotated[Optional[int], Field(alias="max-snapshot-age-ms", default=None)]
    min_snapshots_to_keep: Annotated[Optional[int], Field(alias="min-snapshots-to-keep", default=None)]


class RemoveSnapshotsUpdate(IcebergBaseModel):
    action: Literal["remove-snapshots"] = Field(default="remove-snapshots")
    snapshot_ids: List[int] = Field(alias="snapshot-ids")


class RemoveSnapshotRefUpdate(IcebergBaseModel):
    action: Literal["remove-snapshot-ref"] = Field(default="remove-snapshot-ref")
    ref_name: str = Field(alias="ref-name")


class SetLocationUpdate(IcebergBaseModel):
    action: Literal["set-location"] = Field(default="set-location")
    location: str


class SetPropertiesUpdate(IcebergBaseModel):
    action: Literal["set-properties"] = Field(default="set-properties")
    updates: Dict[str, str]

    @field_validator("updates", mode="before")
    def transform_properties_dict_value_to_str(cls, properties: Properties) -> Dict[str, str]:
        return transform_dict_value_to_str(properties)


class RemovePropertiesUpdate(IcebergBaseModel):
    action: Literal["remove-properties"] = Field(default="remove-properties")
    removals: List[str]


class SetStatisticsUpdate(IcebergBaseModel):
    action: Literal["set-statistics"] = Field(default="set-statistics")
    statistics: StatisticsFile
    snapshot_id: Optional[int] = Field(
        None,
        alias="snapshot-id",
        description="snapshot-id is **DEPRECATED for REMOVAL** since it contains redundant information. Use `statistics.snapshot-id` field instead.",
    )

    @model_validator(mode="before")
    def validate_snapshot_id(cls, data: Dict[str, Any]) -> Dict[str, Any]:
        stats = cast(StatisticsFile, data["statistics"])

        data["snapshot_id"] = stats.snapshot_id

        return data


class RemoveStatisticsUpdate(IcebergBaseModel):
    action: Literal["remove-statistics"] = Field(default="remove-statistics")
    snapshot_id: int = Field(alias="snapshot-id")


TableUpdate = Annotated[
    Union[
        AssignUUIDUpdate,
        UpgradeFormatVersionUpdate,
        AddSchemaUpdate,
        SetCurrentSchemaUpdate,
        AddPartitionSpecUpdate,
        SetDefaultSpecUpdate,
        AddSortOrderUpdate,
        SetDefaultSortOrderUpdate,
        AddSnapshotUpdate,
        SetSnapshotRefUpdate,
        RemoveSnapshotsUpdate,
        RemoveSnapshotRefUpdate,
        SetLocationUpdate,
        SetPropertiesUpdate,
        RemovePropertiesUpdate,
        SetStatisticsUpdate,
        RemoveStatisticsUpdate,
    ],
    Field(discriminator="action"),
]


class _TableMetadataUpdateContext:
    _updates: List[TableUpdate]

    def __init__(self) -> None:
        self._updates = []

    def add_update(self, update: TableUpdate) -> None:
        self._updates.append(update)

    def is_added_snapshot(self, snapshot_id: int) -> bool:
        return any(
            update.snapshot.snapshot_id == snapshot_id for update in self._updates if isinstance(update, AddSnapshotUpdate)
        )

    def is_added_schema(self, schema_id: int) -> bool:
        return any(update.schema_.schema_id == schema_id for update in self._updates if isinstance(update, AddSchemaUpdate))

    def is_added_partition_spec(self, spec_id: int) -> bool:
        return any(update.spec.spec_id == spec_id for update in self._updates if isinstance(update, AddPartitionSpecUpdate))

    def is_added_sort_order(self, sort_order_id: int) -> bool:
        return any(
            update.sort_order.order_id == sort_order_id for update in self._updates if isinstance(update, AddSortOrderUpdate)
        )

    def has_changes(self) -> bool:
        return len(self._updates) > 0


@singledispatch
def _apply_table_update(update: TableUpdate, base_metadata: TableMetadata, context: _TableMetadataUpdateContext) -> TableMetadata:
    """Apply a table update to the table metadata.

    Args:
        update: The update to be applied.
        base_metadata: The base metadata to be updated.
        context: Contains previous updates and other change tracking information in the current transaction.

    Returns:
        The updated metadata.

    """
    raise NotImplementedError(f"Unsupported table update: {update}")


@_apply_table_update.register(AssignUUIDUpdate)
def _(update: AssignUUIDUpdate, base_metadata: TableMetadata, context: _TableMetadataUpdateContext) -> TableMetadata:
    if update.uuid == base_metadata.table_uuid:
        return base_metadata

    context.add_update(update)
    return base_metadata.model_copy(update={"table_uuid": update.uuid})


@_apply_table_update.register(SetLocationUpdate)
def _(update: SetLocationUpdate, base_metadata: TableMetadata, context: _TableMetadataUpdateContext) -> TableMetadata:
    context.add_update(update)
    return base_metadata.model_copy(update={"location": update.location})


@_apply_table_update.register(UpgradeFormatVersionUpdate)
def _(
    update: UpgradeFormatVersionUpdate,
    base_metadata: TableMetadata,
    context: _TableMetadataUpdateContext,
) -> TableMetadata:
    if update.format_version > SUPPORTED_TABLE_FORMAT_VERSION:
        raise ValueError(f"Unsupported table format version: {update.format_version}")
    elif update.format_version < base_metadata.format_version:
        raise ValueError(f"Cannot downgrade v{base_metadata.format_version} table to v{update.format_version}")
    elif update.format_version == base_metadata.format_version:
        return base_metadata

    updated_metadata = base_metadata.model_copy(update={"format_version": update.format_version})

    context.add_update(update)
    return TableMetadataUtil._construct_without_validation(updated_metadata)


@_apply_table_update.register(SetPropertiesUpdate)
def _(update: SetPropertiesUpdate, base_metadata: TableMetadata, context: _TableMetadataUpdateContext) -> TableMetadata:
    if len(update.updates) == 0:
        return base_metadata

    properties = dict(base_metadata.properties)
    properties.update(update.updates)

    context.add_update(update)
    return base_metadata.model_copy(update={"properties": properties})


@_apply_table_update.register(RemovePropertiesUpdate)
def _(update: RemovePropertiesUpdate, base_metadata: TableMetadata, context: _TableMetadataUpdateContext) -> TableMetadata:
    if len(update.removals) == 0:
        return base_metadata

    properties = dict(base_metadata.properties)
    for key in update.removals:
        properties.pop(key)

    context.add_update(update)
    return base_metadata.model_copy(update={"properties": properties})


@_apply_table_update.register(AddSchemaUpdate)
def _(update: AddSchemaUpdate, base_metadata: TableMetadata, context: _TableMetadataUpdateContext) -> TableMetadata:
    metadata_updates: Dict[str, Any] = {
        "last_column_id": max(base_metadata.last_column_id, update.schema_.highest_field_id),
        "schemas": base_metadata.schemas + [update.schema_],
    }

    context.add_update(update)
    return base_metadata.model_copy(update=metadata_updates)


@_apply_table_update.register(SetCurrentSchemaUpdate)
def _(update: SetCurrentSchemaUpdate, base_metadata: TableMetadata, context: _TableMetadataUpdateContext) -> TableMetadata:
    new_schema_id = update.schema_id
    if new_schema_id == -1:
        # The last added schema should be in base_metadata.schemas at this point
        new_schema_id = max(schema.schema_id for schema in base_metadata.schemas)
        if not context.is_added_schema(new_schema_id):
            raise ValueError("Cannot set current schema to last added schema when no schema has been added")

    if new_schema_id == base_metadata.current_schema_id:
        return base_metadata

    schema = base_metadata.schema_by_id(new_schema_id)
    if schema is None:
        raise ValueError(f"Schema with id {new_schema_id} does not exist")

    context.add_update(update)
    return base_metadata.model_copy(update={"current_schema_id": new_schema_id})


@_apply_table_update.register(AddPartitionSpecUpdate)
def _(update: AddPartitionSpecUpdate, base_metadata: TableMetadata, context: _TableMetadataUpdateContext) -> TableMetadata:
    for spec in base_metadata.partition_specs:
        if spec.spec_id == update.spec.spec_id:
            raise ValueError(f"Partition spec with id {spec.spec_id} already exists: {spec}")

    metadata_updates: Dict[str, Any] = {
        "partition_specs": base_metadata.partition_specs + [update.spec],
        "last_partition_id": max(
            max([field.field_id for field in update.spec.fields], default=0),
            base_metadata.last_partition_id or PARTITION_FIELD_ID_START - 1,
        ),
    }

    context.add_update(update)
    return base_metadata.model_copy(update=metadata_updates)


@_apply_table_update.register(SetDefaultSpecUpdate)
def _(update: SetDefaultSpecUpdate, base_metadata: TableMetadata, context: _TableMetadataUpdateContext) -> TableMetadata:
    new_spec_id = update.spec_id
    if new_spec_id == -1:
        new_spec_id = max(spec.spec_id for spec in base_metadata.partition_specs)
        if not context.is_added_partition_spec(new_spec_id):
            raise ValueError("Cannot set current partition spec to last added one when no partition spec has been added")
    if new_spec_id == base_metadata.default_spec_id:
        return base_metadata
    found_spec_id = False
    for spec in base_metadata.partition_specs:
        found_spec_id = spec.spec_id == new_spec_id
        if found_spec_id:
            break

    if not found_spec_id:
        raise ValueError(f"Failed to find spec with id {new_spec_id}")

    context.add_update(update)
    return base_metadata.model_copy(update={"default_spec_id": new_spec_id})


@_apply_table_update.register(AddSnapshotUpdate)
def _(update: AddSnapshotUpdate, base_metadata: TableMetadata, context: _TableMetadataUpdateContext) -> TableMetadata:
    if len(base_metadata.schemas) == 0:
        raise ValueError("Attempting to add a snapshot before a schema is added")
    elif len(base_metadata.partition_specs) == 0:
        raise ValueError("Attempting to add a snapshot before a partition spec is added")
    elif len(base_metadata.sort_orders) == 0:
        raise ValueError("Attempting to add a snapshot before a sort order is added")
    elif base_metadata.snapshot_by_id(update.snapshot.snapshot_id) is not None:
        raise ValueError(f"Snapshot with id {update.snapshot.snapshot_id} already exists")
    elif (
        base_metadata.format_version == 2
        and update.snapshot.sequence_number is not None
        and update.snapshot.sequence_number <= base_metadata.last_sequence_number
        and update.snapshot.parent_snapshot_id is not None
    ):
        raise ValueError(
            f"Cannot add snapshot with sequence number {update.snapshot.sequence_number} "
            f"older than last sequence number {base_metadata.last_sequence_number}"
        )

    context.add_update(update)
    return base_metadata.model_copy(
        update={
            "last_updated_ms": update.snapshot.timestamp_ms,
            "last_sequence_number": update.snapshot.sequence_number,
            "snapshots": base_metadata.snapshots + [update.snapshot],
        }
    )


@_apply_table_update.register(SetSnapshotRefUpdate)
def _(update: SetSnapshotRefUpdate, base_metadata: TableMetadata, context: _TableMetadataUpdateContext) -> TableMetadata:
    snapshot_ref = SnapshotRef(
        snapshot_id=update.snapshot_id,
        snapshot_ref_type=update.type,
        min_snapshots_to_keep=update.min_snapshots_to_keep,
        max_snapshot_age_ms=update.max_snapshot_age_ms,
        max_ref_age_ms=update.max_ref_age_ms,
    )

    existing_ref = base_metadata.refs.get(update.ref_name)
    if existing_ref is not None and existing_ref == snapshot_ref:
        return base_metadata

    snapshot = base_metadata.snapshot_by_id(snapshot_ref.snapshot_id)
    if snapshot is None:
        raise ValueError(f"Cannot set {update.ref_name} to unknown snapshot {snapshot_ref.snapshot_id}")

    metadata_updates: Dict[str, Any] = {}
    if context.is_added_snapshot(snapshot_ref.snapshot_id):
        metadata_updates["last_updated_ms"] = snapshot.timestamp_ms

    if update.ref_name == MAIN_BRANCH:
        metadata_updates["current_snapshot_id"] = snapshot_ref.snapshot_id
        if "last_updated_ms" not in metadata_updates:
            metadata_updates["last_updated_ms"] = datetime_to_millis(datetime.now().astimezone())

        metadata_updates["snapshot_log"] = base_metadata.snapshot_log + [
            SnapshotLogEntry(
                snapshot_id=snapshot_ref.snapshot_id,
                timestamp_ms=metadata_updates["last_updated_ms"],
            )
        ]

    metadata_updates["refs"] = {**base_metadata.refs, update.ref_name: snapshot_ref}
    context.add_update(update)
    return base_metadata.model_copy(update=metadata_updates)


<<<<<<< HEAD
@_apply_table_update.register(RemoveSnapshotsUpdate)
def _(update: RemoveSnapshotsUpdate, base_metadata: TableMetadata, context: _TableMetadataUpdateContext) -> TableMetadata:
    for remove_snapshot_id in update.snapshot_ids:
        if not any(s.snapshot_id == remove_snapshot_id for s in base_metadata.snapshots):
            raise ValueError(f"Snapshot with snapshot id {remove_snapshot_id} does not exist: {base_metadata.snapshots}")

    snapshots = [
        (s.model_copy(update={"parent_snapshot_id": None}) if s.parent_snapshot_id in update.snapshot_ids else s)
        for s in base_metadata.snapshots
        if s.snapshot_id not in update.snapshot_ids
    ]
    snapshot_log = [
        snapshot_log_entry
        for snapshot_log_entry in base_metadata.snapshot_log
        if snapshot_log_entry.snapshot_id not in update.snapshot_ids
    ]

    remove_ref_updates = (
        RemoveSnapshotRefUpdate(ref_name=ref_name)
        for ref_name, ref in base_metadata.refs.items()
        if ref.snapshot_id in update.snapshot_ids
    )
    remove_statistics_updates = (
        RemoveStatisticsUpdate(statistics_file.snapshot_id)
        for statistics_file in base_metadata.statistics
        if statistics_file.snapshot_id in update.snapshot_ids
    )
    updates = itertools.chain(remove_ref_updates, remove_statistics_updates)
    new_metadata = base_metadata
    for upd in updates:
        new_metadata = _apply_table_update(upd, new_metadata, context)

    context.add_update(update)
    return new_metadata.model_copy(update={"snapshots": snapshots, "snapshot_log": snapshot_log})


@_apply_table_update.register(RemoveSnapshotRefUpdate)
def _(update: RemoveSnapshotRefUpdate, base_metadata: TableMetadata, context: _TableMetadataUpdateContext) -> TableMetadata:
    if (existing_ref := base_metadata.refs.get(update.ref_name, None)) is None:
        return base_metadata

=======
@_apply_table_update.register(RemoveSnapshotRefUpdate)
def _(update: RemoveSnapshotRefUpdate, base_metadata: TableMetadata, context: _TableMetadataUpdateContext) -> TableMetadata:
    if update.ref_name not in base_metadata.refs:
        return base_metadata

    existing_ref = base_metadata.refs[update.ref_name]
>>>>>>> 300b8405
    if base_metadata.snapshot_by_id(existing_ref.snapshot_id) is None:
        raise ValueError(f"Cannot remove {update.ref_name} ref with unknown snapshot {existing_ref.snapshot_id}")

    current_snapshot_id = None if update.ref_name == MAIN_BRANCH else base_metadata.current_snapshot_id

    metadata_refs = {ref_name: ref for ref_name, ref in base_metadata.refs.items() if ref_name != update.ref_name}
    context.add_update(update)
    return base_metadata.model_copy(update={"refs": metadata_refs, "current_snapshot_id": current_snapshot_id})


@_apply_table_update.register(AddSortOrderUpdate)
def _(update: AddSortOrderUpdate, base_metadata: TableMetadata, context: _TableMetadataUpdateContext) -> TableMetadata:
    context.add_update(update)
    return base_metadata.model_copy(
        update={
            "sort_orders": base_metadata.sort_orders + [update.sort_order],
        }
    )


@_apply_table_update.register(SetDefaultSortOrderUpdate)
def _(
    update: SetDefaultSortOrderUpdate,
    base_metadata: TableMetadata,
    context: _TableMetadataUpdateContext,
) -> TableMetadata:
    new_sort_order_id = update.sort_order_id
    if new_sort_order_id == -1:
        # The last added sort order should be in base_metadata.sort_orders at this point
        new_sort_order_id = max(sort_order.order_id for sort_order in base_metadata.sort_orders)
        if not context.is_added_sort_order(new_sort_order_id):
            raise ValueError("Cannot set current sort order to the last added one when no sort order has been added")

    if new_sort_order_id == base_metadata.default_sort_order_id:
        return base_metadata

    sort_order = base_metadata.sort_order_by_id(new_sort_order_id)
    if sort_order is None:
        raise ValueError(f"Sort order with id {new_sort_order_id} does not exist")

    context.add_update(update)
    return base_metadata.model_copy(update={"default_sort_order_id": new_sort_order_id})


@_apply_table_update.register(SetStatisticsUpdate)
def _(update: SetStatisticsUpdate, base_metadata: TableMetadata, context: _TableMetadataUpdateContext) -> TableMetadata:
    statistics = filter_statistics_by_snapshot_id(base_metadata.statistics, update.statistics.snapshot_id)
    context.add_update(update)

    return base_metadata.model_copy(update={"statistics": statistics + [update.statistics]})


@_apply_table_update.register(RemoveStatisticsUpdate)
def _(update: RemoveStatisticsUpdate, base_metadata: TableMetadata, context: _TableMetadataUpdateContext) -> TableMetadata:
    if not any(stat.snapshot_id == update.snapshot_id for stat in base_metadata.statistics):
        raise ValueError(f"Statistics with snapshot id {update.snapshot_id} does not exist")

    statistics = filter_statistics_by_snapshot_id(base_metadata.statistics, update.snapshot_id)
    context.add_update(update)

    return base_metadata.model_copy(update={"statistics": statistics})


def update_table_metadata(
    base_metadata: TableMetadata,
    updates: Tuple[TableUpdate, ...],
    enforce_validation: bool = False,
    metadata_location: Optional[str] = None,
) -> TableMetadata:
    """Update the table metadata with the given updates in one transaction.

    Args:
        base_metadata: The base metadata to be updated.
        updates: The updates in one transaction.
        enforce_validation: Whether to trigger validation after applying the updates.
        metadata_location: Current metadata location of the table

    Returns:
        The metadata with the updates applied.
    """
    context = _TableMetadataUpdateContext()
    new_metadata = base_metadata

    for update in updates:
        new_metadata = _apply_table_update(update, new_metadata, context)

    # Update last_updated_ms if it was not updated by update operations
    if context.has_changes():
        if metadata_location:
            new_metadata = _update_table_metadata_log(new_metadata, metadata_location, base_metadata.last_updated_ms)
        if base_metadata.last_updated_ms == new_metadata.last_updated_ms:
            new_metadata = new_metadata.model_copy(update={"last_updated_ms": datetime_to_millis(datetime.now().astimezone())})

    if enforce_validation:
        return TableMetadataUtil.parse_obj(new_metadata.model_dump())
    else:
        return new_metadata.model_copy(deep=True)


def _update_table_metadata_log(base_metadata: TableMetadata, metadata_location: str, last_updated_ms: int) -> TableMetadata:
    from pyiceberg.table import TableProperties

    """
    Update the metadata log of the table.

    Args:
        base_metadata: The base metadata to be updated.
        metadata_location: Current metadata location of the table
        last_updated_ms: The timestamp of the last update of table metadata

    Returns:
        The metadata with the updates applied to metadata-log.
    """
    max_metadata_log_entries = max(
        1,
        property_as_int(
            base_metadata.properties,
            TableProperties.METADATA_PREVIOUS_VERSIONS_MAX,
            TableProperties.METADATA_PREVIOUS_VERSIONS_MAX_DEFAULT,
        ),  # type: ignore
    )
    previous_metadata_log = base_metadata.metadata_log
    if len(base_metadata.metadata_log) >= max_metadata_log_entries:  # type: ignore
        remove_index = len(base_metadata.metadata_log) - max_metadata_log_entries + 1  # type: ignore
        previous_metadata_log = base_metadata.metadata_log[remove_index:]
    metadata_updates: Dict[str, Any] = {
        "metadata_log": previous_metadata_log + [MetadataLogEntry(metadata_file=metadata_location, timestamp_ms=last_updated_ms)]
    }
    return base_metadata.model_copy(update=metadata_updates)


class ValidatableTableRequirement(IcebergBaseModel):
    type: str

    @abstractmethod
    def validate(self, base_metadata: Optional[TableMetadata]) -> None:
        """Validate the requirement against the base metadata.

        Args:
            base_metadata: The base metadata to be validated against.

        Raises:
            CommitFailedException: When the requirement is not met.
        """
        ...


class AssertCreate(ValidatableTableRequirement):
    """The table must not already exist; used for create transactions."""

    type: Literal["assert-create"] = Field(default="assert-create")

    def validate(self, base_metadata: Optional[TableMetadata]) -> None:
        if base_metadata is not None:
            raise CommitFailedException("Table already exists")


class AssertTableUUID(ValidatableTableRequirement):
    """The table UUID must match the requirement's `uuid`."""

    type: Literal["assert-table-uuid"] = Field(default="assert-table-uuid")
    uuid: uuid.UUID

    def validate(self, base_metadata: Optional[TableMetadata]) -> None:
        if base_metadata is None:
            raise CommitFailedException("Requirement failed: current table metadata is missing")
        elif self.uuid != base_metadata.table_uuid:
            raise CommitFailedException(f"Table UUID does not match: {self.uuid} != {base_metadata.table_uuid}")


class AssertRefSnapshotId(ValidatableTableRequirement):
    """The table branch or tag identified by the requirement's `ref` must reference the requirement's `snapshot-id`.

    if `snapshot-id` is `null` or missing, the ref must not already exist.
    """

    type: Literal["assert-ref-snapshot-id"] = Field(default="assert-ref-snapshot-id")
    ref: str = Field(...)
    snapshot_id: Optional[int] = Field(default=None, alias="snapshot-id")

    def validate(self, base_metadata: Optional[TableMetadata]) -> None:
        if base_metadata is None:
            raise CommitFailedException("Requirement failed: current table metadata is missing")
        elif snapshot_ref := base_metadata.refs.get(self.ref):
            ref_type = snapshot_ref.snapshot_ref_type
            if self.snapshot_id is None:
                raise CommitFailedException(f"Requirement failed: {ref_type} {self.ref} was created concurrently")
            elif self.snapshot_id != snapshot_ref.snapshot_id:
                raise CommitFailedException(
                    f"Requirement failed: {ref_type} {self.ref} has changed: expected id {self.snapshot_id}, found {snapshot_ref.snapshot_id}"
                )
        elif self.snapshot_id is not None:
            raise CommitFailedException(f"Requirement failed: branch or tag {self.ref} is missing, expected {self.snapshot_id}")


class AssertLastAssignedFieldId(ValidatableTableRequirement):
    """The table's last assigned column id must match the requirement's `last-assigned-field-id`."""

    type: Literal["assert-last-assigned-field-id"] = Field(default="assert-last-assigned-field-id")
    last_assigned_field_id: int = Field(..., alias="last-assigned-field-id")

    def validate(self, base_metadata: Optional[TableMetadata]) -> None:
        if base_metadata is None:
            raise CommitFailedException("Requirement failed: current table metadata is missing")
        elif base_metadata.last_column_id != self.last_assigned_field_id:
            raise CommitFailedException(
                f"Requirement failed: last assigned field id has changed: expected {self.last_assigned_field_id}, found {base_metadata.last_column_id}"
            )


class AssertCurrentSchemaId(ValidatableTableRequirement):
    """The table's current schema id must match the requirement's `current-schema-id`."""

    type: Literal["assert-current-schema-id"] = Field(default="assert-current-schema-id")
    current_schema_id: int = Field(..., alias="current-schema-id")

    def validate(self, base_metadata: Optional[TableMetadata]) -> None:
        if base_metadata is None:
            raise CommitFailedException("Requirement failed: current table metadata is missing")
        elif self.current_schema_id != base_metadata.current_schema_id:
            raise CommitFailedException(
                f"Requirement failed: current schema id has changed: expected {self.current_schema_id}, found {base_metadata.current_schema_id}"
            )


class AssertLastAssignedPartitionId(ValidatableTableRequirement):
    """The table's last assigned partition id must match the requirement's `last-assigned-partition-id`."""

    type: Literal["assert-last-assigned-partition-id"] = Field(default="assert-last-assigned-partition-id")
    last_assigned_partition_id: Optional[int] = Field(..., alias="last-assigned-partition-id")

    def validate(self, base_metadata: Optional[TableMetadata]) -> None:
        if base_metadata is None:
            raise CommitFailedException("Requirement failed: current table metadata is missing")
        elif base_metadata.last_partition_id != self.last_assigned_partition_id:
            raise CommitFailedException(
                f"Requirement failed: last assigned partition id has changed: expected {self.last_assigned_partition_id}, found {base_metadata.last_partition_id}"
            )


class AssertDefaultSpecId(ValidatableTableRequirement):
    """The table's default spec id must match the requirement's `default-spec-id`."""

    type: Literal["assert-default-spec-id"] = Field(default="assert-default-spec-id")
    default_spec_id: int = Field(..., alias="default-spec-id")

    def validate(self, base_metadata: Optional[TableMetadata]) -> None:
        if base_metadata is None:
            raise CommitFailedException("Requirement failed: current table metadata is missing")
        elif self.default_spec_id != base_metadata.default_spec_id:
            raise CommitFailedException(
                f"Requirement failed: default spec id has changed: expected {self.default_spec_id}, found {base_metadata.default_spec_id}"
            )


class AssertDefaultSortOrderId(ValidatableTableRequirement):
    """The table's default sort order id must match the requirement's `default-sort-order-id`."""

    type: Literal["assert-default-sort-order-id"] = Field(default="assert-default-sort-order-id")
    default_sort_order_id: int = Field(..., alias="default-sort-order-id")

    def validate(self, base_metadata: Optional[TableMetadata]) -> None:
        if base_metadata is None:
            raise CommitFailedException("Requirement failed: current table metadata is missing")
        elif self.default_sort_order_id != base_metadata.default_sort_order_id:
            raise CommitFailedException(
                f"Requirement failed: default sort order id has changed: expected {self.default_sort_order_id}, found {base_metadata.default_sort_order_id}"
            )


TableRequirement = Annotated[
    Union[
        AssertCreate,
        AssertTableUUID,
        AssertRefSnapshotId,
        AssertLastAssignedFieldId,
        AssertCurrentSchemaId,
        AssertLastAssignedPartitionId,
        AssertDefaultSpecId,
        AssertDefaultSortOrderId,
    ],
    Field(discriminator="type"),
]

UpdatesAndRequirements = Tuple[Tuple[TableUpdate, ...], Tuple[TableRequirement, ...]]<|MERGE_RESOLUTION|>--- conflicted
+++ resolved
@@ -467,7 +467,6 @@
     return base_metadata.model_copy(update=metadata_updates)
 
 
-<<<<<<< HEAD
 @_apply_table_update.register(RemoveSnapshotsUpdate)
 def _(update: RemoveSnapshotsUpdate, base_metadata: TableMetadata, context: _TableMetadataUpdateContext) -> TableMetadata:
     for remove_snapshot_id in update.snapshot_ids:
@@ -504,19 +503,13 @@
     return new_metadata.model_copy(update={"snapshots": snapshots, "snapshot_log": snapshot_log})
 
 
-@_apply_table_update.register(RemoveSnapshotRefUpdate)
-def _(update: RemoveSnapshotRefUpdate, base_metadata: TableMetadata, context: _TableMetadataUpdateContext) -> TableMetadata:
-    if (existing_ref := base_metadata.refs.get(update.ref_name, None)) is None:
-        return base_metadata
-
-=======
+
 @_apply_table_update.register(RemoveSnapshotRefUpdate)
 def _(update: RemoveSnapshotRefUpdate, base_metadata: TableMetadata, context: _TableMetadataUpdateContext) -> TableMetadata:
     if update.ref_name not in base_metadata.refs:
         return base_metadata
 
     existing_ref = base_metadata.refs[update.ref_name]
->>>>>>> 300b8405
     if base_metadata.snapshot_by_id(existing_ref.snapshot_id) is None:
         raise ValueError(f"Cannot remove {update.ref_name} ref with unknown snapshot {existing_ref.snapshot_id}")
 
