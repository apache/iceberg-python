# Licensed to the Apache Software Foundation (ASF) under one
# or more contributor license agreements.  See the NOTICE file
# distributed with this work for additional information
# regarding copyright ownership.  The ASF licenses this file
# to you under the Apache License, Version 2.0 (the
# "License"); you may not use this file except in compliance
# with the License.  You may obtain a copy of the License at
#
#   http://www.apache.org/licenses/LICENSE-2.0
#
# Unless required by applicable law or agreed to in writing,
# software distributed under the License is distributed on an
# "AS IS" BASIS, WITHOUT WARRANTIES OR CONDITIONS OF ANY
# KIND, either express or implied.  See the License for the
# specific language governing permissions and limitations
# under the License.
from __future__ import annotations

import datetime
import itertools
import uuid
from abc import ABC, abstractmethod
from copy import copy
from dataclasses import dataclass
from enum import Enum
from functools import cached_property, singledispatch
from itertools import chain
from typing import (
    TYPE_CHECKING,
    Any,
    Callable,
    Dict,
    Iterable,
    List,
    Literal,
    Optional,
    Set,
    Tuple,
    TypeVar,
    Union,
)

from pydantic import Field, SerializeAsAny
from sortedcontainers import SortedList

from pyiceberg.exceptions import ResolveError, ValidationError
from pyiceberg.expressions import (
    AlwaysTrue,
    And,
    BooleanExpression,
    EqualTo,
    parser,
    visitors,
)
from pyiceberg.expressions.visitors import _InclusiveMetricsEvaluator, inclusive_projection
from pyiceberg.io import FileIO, load_file_io
from pyiceberg.manifest import (
    POSITIONAL_DELETE_SCHEMA,
    DataFile,
    DataFileContent,
    ManifestContent,
    ManifestEntry,
    ManifestFile,
)
from pyiceberg.partitioning import PartitionSpec
from pyiceberg.schema import (
    Schema,
    SchemaVisitor,
    assign_fresh_schema_ids,
    promote,
    visit,
)
<<<<<<< HEAD
from pyiceberg.table.metadata import (
    INITIAL_SEQUENCE_NUMBER,
    SUPPORTED_TABLE_FORMAT_VERSION,
    TableMetadata,
    TableMetadataUtil,
)
from pyiceberg.table.refs import MAIN_BRANCH, SnapshotRef, SnapshotRefType
=======
from pyiceberg.table.metadata import INITIAL_SEQUENCE_NUMBER, TableMetadata
from pyiceberg.table.refs import SnapshotRef
>>>>>>> 04ca8ae8
from pyiceberg.table.snapshots import Snapshot, SnapshotLogEntry
from pyiceberg.table.sorting import SortOrder
from pyiceberg.typedef import (
    EMPTY_DICT,
    IcebergBaseModel,
    IcebergRootModel,
    Identifier,
    KeyDefaultDict,
    Properties,
)
from pyiceberg.types import (
    IcebergType,
    ListType,
    MapType,
    NestedField,
    PrimitiveType,
    StructType,
)
from pyiceberg.utils.concurrent import ExecutorFactory
from pyiceberg.utils.datetime import datetime_to_millis

if TYPE_CHECKING:
    import pandas as pd
    import pyarrow as pa
    import ray
    from duckdb import DuckDBPyConnection

    from pyiceberg.catalog import Catalog

ALWAYS_TRUE = AlwaysTrue()
TABLE_ROOT_ID = -1


class Transaction:
    _table: Table
    _updates: Tuple[TableUpdate, ...]
    _requirements: Tuple[TableRequirement, ...]

    def __init__(
        self,
        table: Table,
        actions: Optional[Tuple[TableUpdate, ...]] = None,
        requirements: Optional[Tuple[TableRequirement, ...]] = None,
    ):
        self._table = table
        self._updates = actions or ()
        self._requirements = requirements or ()

    def __enter__(self) -> Transaction:
        """Start a transaction to update the table."""
        return self

    def __exit__(self, _: Any, value: Any, traceback: Any) -> None:
        """Close and commit the transaction."""
        fresh_table = self.commit_transaction()
        # Update the new data in place
        self._table.metadata = fresh_table.metadata
        self._table.metadata_location = fresh_table.metadata_location

    def _append_updates(self, *new_updates: TableUpdate) -> Transaction:
        """Append updates to the set of staged updates.

        Args:
            *new_updates: Any new updates.

        Raises:
            ValueError: When the type of update is not unique.

        Returns:
            Transaction object with the new updates appended.
        """
        for new_update in new_updates:
            type_new_update = type(new_update)
            if any(type(update) == type_new_update for update in self._updates):
                raise ValueError(f"Updates in a single commit need to be unique, duplicate: {type_new_update}")
        self._updates = self._updates + new_updates
        return self

    def _append_requirements(self, *new_requirements: TableRequirement) -> Transaction:
        """Append requirements to the set of staged requirements.

        Args:
            *new_requirements: Any new requirements.

        Raises:
            ValueError: When the type of requirement is not unique.

        Returns:
            Transaction object with the new requirements appended.
        """
        for requirement in new_requirements:
            type_new_requirement = type(requirement)
            if any(type(requirement) == type_new_requirement for update in self._requirements):
                raise ValueError(f"Requirements in a single commit need to be unique, duplicate: {type_new_requirement}")
        self._requirements = self._requirements + new_requirements
        return self

    def upgrade_table_version(self, format_version: Literal[1, 2]) -> Transaction:
        """Set the table to a certain version.

        Args:
            format_version: The newly set version.

        Returns:
            The alter table builder.
        """
        if format_version not in {1, 2}:
            raise ValueError(f"Unsupported table format version: {format_version}")

        if format_version < self._table.metadata.format_version:
            raise ValueError(f"Cannot downgrade v{self._table.metadata.format_version} table to v{format_version}")
        if format_version > self._table.metadata.format_version:
            return self._append_updates(UpgradeFormatVersionUpdate(format_version=format_version))
        else:
            return self

    def set_properties(self, **updates: str) -> Transaction:
        """Set properties.

        When a property is already set, it will be overwritten.

        Args:
            updates: The properties set on the table.

        Returns:
            The alter table builder.
        """
        return self._append_updates(SetPropertiesUpdate(updates=updates))

    def update_schema(self) -> UpdateSchema:
        """Create a new UpdateSchema to alter the columns of this table.

        Returns:
            A new UpdateSchema.
        """
        return UpdateSchema(self._table, self)

    def remove_properties(self, *removals: str) -> Transaction:
        """Remove properties.

        Args:
            removals: Properties to be removed.

        Returns:
            The alter table builder.
        """
        return self._append_updates(RemovePropertiesUpdate(removals=removals))

    def update_location(self, location: str) -> Transaction:
        """Set the new table location.

        Args:
            location: The new location of the table.

        Returns:
            The alter table builder.
        """
        raise NotImplementedError("Not yet implemented")

    def commit_transaction(self) -> Table:
        """Commit the changes to the catalog.

        Returns:
            The table with the updates applied.
        """
        # Strip the catalog name
        if len(self._updates) > 0:
            self._table._do_commit(  # pylint: disable=W0212
                updates=self._updates,
                requirements=self._requirements,
            )
            return self._table
        else:
            return self._table


class TableUpdateAction(Enum):
    upgrade_format_version = "upgrade-format-version"
    add_schema = "add-schema"
    set_current_schema = "set-current-schema"
    add_spec = "add-spec"
    set_default_spec = "set-default-spec"
    add_sort_order = "add-sort-order"
    set_default_sort_order = "set-default-sort-order"
    add_snapshot = "add-snapshot"
    set_snapshot_ref = "set-snapshot-ref"
    remove_snapshots = "remove-snapshots"
    remove_snapshot_ref = "remove-snapshot-ref"
    set_location = "set-location"
    set_properties = "set-properties"
    remove_properties = "remove-properties"


class TableUpdate(IcebergBaseModel):
    action: TableUpdateAction


class UpgradeFormatVersionUpdate(TableUpdate):
    action: TableUpdateAction = TableUpdateAction.upgrade_format_version
    format_version: int = Field(alias="format-version")


class AddSchemaUpdate(TableUpdate):
    action: TableUpdateAction = TableUpdateAction.add_schema
    schema_: Schema = Field(alias="schema")
    # This field is required: https://github.com/apache/iceberg/pull/7445
    last_column_id: int = Field(alias="last-column-id")


class SetCurrentSchemaUpdate(TableUpdate):
    action: TableUpdateAction = TableUpdateAction.set_current_schema
    schema_id: int = Field(
        alias="schema-id", description="Schema ID to set as current, or -1 to set last added schema", default=-1
    )


class AddPartitionSpecUpdate(TableUpdate):
    action: TableUpdateAction = TableUpdateAction.add_spec
    spec: PartitionSpec


class SetDefaultSpecUpdate(TableUpdate):
    action: TableUpdateAction = TableUpdateAction.set_default_spec
    spec_id: int = Field(
        alias="spec-id", description="Partition spec ID to set as the default, or -1 to set last added spec", default=-1
    )


class AddSortOrderUpdate(TableUpdate):
    action: TableUpdateAction = TableUpdateAction.add_sort_order
    sort_order: SortOrder = Field(alias="sort-order")


class SetDefaultSortOrderUpdate(TableUpdate):
    action: TableUpdateAction = TableUpdateAction.set_default_sort_order
    sort_order_id: int = Field(
        alias="sort-order-id", description="Sort order ID to set as the default, or -1 to set last added sort order", default=-1
    )


class AddSnapshotUpdate(TableUpdate):
    action: TableUpdateAction = TableUpdateAction.add_snapshot
    snapshot: Snapshot


class SetSnapshotRefUpdate(TableUpdate):
    action: TableUpdateAction = TableUpdateAction.set_snapshot_ref
    ref_name: str = Field(alias="ref-name")
    type: Literal["tag", "branch"]
    snapshot_id: int = Field(alias="snapshot-id")
    max_ref_age_ms: int = Field(alias="max-ref-age-ms")
    max_snapshot_age_ms: int = Field(alias="max-snapshot-age-ms")
    min_snapshots_to_keep: int = Field(alias="min-snapshots-to-keep")


class RemoveSnapshotsUpdate(TableUpdate):
    action: TableUpdateAction = TableUpdateAction.remove_snapshots
    snapshot_ids: List[int] = Field(alias="snapshot-ids")


class RemoveSnapshotRefUpdate(TableUpdate):
    action: TableUpdateAction = TableUpdateAction.remove_snapshot_ref
    ref_name: str = Field(alias="ref-name")


class SetLocationUpdate(TableUpdate):
    action: TableUpdateAction = TableUpdateAction.set_location
    location: str


class SetPropertiesUpdate(TableUpdate):
    action: TableUpdateAction = TableUpdateAction.set_properties
    updates: Dict[str, str]


class RemovePropertiesUpdate(TableUpdate):
    action: TableUpdateAction = TableUpdateAction.remove_properties
    removals: List[str]


class TableMetadataUpdateContext:
    updates: List[TableUpdate]
    last_added_schema_id: Optional[int]

    def __init__(self) -> None:
        self.updates = []
        self.last_added_schema_id = None

    def is_added_snapshot(self, snapshot_id: int) -> bool:
        return any(
            update.snapshot.snapshot_id == snapshot_id
            for update in self.updates
            if update.action == TableUpdateAction.add_snapshot
        )

    def is_added_schema(self, schema_id: int) -> bool:
        return any(
            update.schema_.schema_id == schema_id for update in self.updates if update.action == TableUpdateAction.add_schema
        )


@singledispatch
def apply_table_update(update: TableUpdate, base_metadata: TableMetadata, context: TableMetadataUpdateContext) -> TableMetadata:
    """Apply a table update to the table metadata.

    Args:
        update: The update to be applied.
        base_metadata: The base metadata to be updated.
        context: Contains previous updates, last_added_snapshot_id and other change tracking information in the current transaction.

    Returns:
        The updated metadata.

    """
    raise NotImplementedError(f"Unsupported table update: {update}")


@apply_table_update.register(UpgradeFormatVersionUpdate)
def _(update: UpgradeFormatVersionUpdate, base_metadata: TableMetadata, context: TableMetadataUpdateContext) -> TableMetadata:
    if update.format_version > SUPPORTED_TABLE_FORMAT_VERSION:
        raise ValueError(f"Unsupported table format version: {update.format_version}")

    if update.format_version < base_metadata.format_version:
        raise ValueError(f"Cannot downgrade v{base_metadata.format_version} table to v{update.format_version}")

    if update.format_version == base_metadata.format_version:
        return base_metadata

    updated_metadata_data = copy(base_metadata.model_dump())
    updated_metadata_data["format-version"] = update.format_version

    context.updates.append(update)
    return TableMetadataUtil.parse_obj(updated_metadata_data)


@apply_table_update.register(AddSchemaUpdate)
def _(update: AddSchemaUpdate, base_metadata: TableMetadata, context: TableMetadataUpdateContext) -> TableMetadata:
    def reuse_or_create_new_schema_id(new_schema: Schema) -> Tuple[int, bool]:
        """Reuse schema id if schema already exists, otherwise create a new one.

        Args:
            new_schema: The new schema to be added.

        Returns:
            The new schema id and whether the schema already exists.
        """
        result_schema_id = base_metadata.current_schema_id
        for schema in base_metadata.schemas:
            if schema == new_schema:
                return schema.schema_id, True
            elif schema.schema_id >= result_schema_id:
                result_schema_id = schema.schema_id + 1
        return result_schema_id, False

    if update.last_column_id < base_metadata.last_column_id:
        raise ValueError(f"Invalid last column id {update.last_column_id}, must be >= {base_metadata.last_column_id}")

    new_schema_id, schema_found = reuse_or_create_new_schema_id(update.schema_)
    if schema_found and update.last_column_id == base_metadata.last_column_id:
        if context.last_added_schema_id is not None and context.is_added_schema(new_schema_id):
            context.last_added_schema_id = new_schema_id
        return base_metadata

    updated_metadata_data = copy(base_metadata.model_dump())
    updated_metadata_data["last-column-id"] = update.last_column_id

    new_schema = (
        update.schema_
        if new_schema_id == update.schema_.schema_id
        else Schema(*update.schema_.fields, schema_id=new_schema_id, identifier_field_ids=update.schema_.identifier_field_ids)
    )

    if not schema_found:
        updated_metadata_data["schemas"].append(new_schema.model_dump())

    context.updates.append(update)
    context.last_added_schema_id = new_schema_id
    return TableMetadataUtil.parse_obj(updated_metadata_data)


@apply_table_update.register(SetCurrentSchemaUpdate)
def _(update: SetCurrentSchemaUpdate, base_metadata: TableMetadata, context: TableMetadataUpdateContext) -> TableMetadata:
    if update.schema_id == -1:
        if context.last_added_schema_id is None:
            raise ValueError("Cannot set current schema to last added schema when no schema has been added")
        return apply_table_update(SetCurrentSchemaUpdate(schema_id=context.last_added_schema_id), base_metadata, context)

    if update.schema_id == base_metadata.current_schema_id:
        return base_metadata

    schema = base_metadata.schemas_by_id.get(update.schema_id)
    if schema is None:
        raise ValueError(f"Schema with id {update.schema_id} does not exist")

    updated_metadata_data = copy(base_metadata.model_dump())
    updated_metadata_data["current-schema-id"] = update.schema_id

    if context.last_added_schema_id is not None and context.last_added_schema_id == update.schema_id:
        context.updates.append(SetCurrentSchemaUpdate(schema_id=-1))
    else:
        context.updates.append(update)

    return TableMetadataUtil.parse_obj(updated_metadata_data)


@apply_table_update.register(AddSnapshotUpdate)
def _(update: AddSnapshotUpdate, base_metadata: TableMetadata, context: TableMetadataUpdateContext) -> TableMetadata:
    if len(base_metadata.schemas) == 0:
        raise ValueError("Attempting to add a snapshot before a schema is added")

    if len(base_metadata.partition_specs) == 0:
        raise ValueError("Attempting to add a snapshot before a partition spec is added")

    if len(base_metadata.sort_orders) == 0:
        raise ValueError("Attempting to add a snapshot before a sort order is added")

    if base_metadata.snapshots_by_id.get(update.snapshot.snapshot_id) is not None:
        raise ValueError(f"Snapshot with id {update.snapshot.snapshot_id} already exists")

    if (
        base_metadata.format_version == 2
        and update.snapshot.sequence_number is not None
        and update.snapshot.sequence_number <= base_metadata.last_sequence_number
        and update.snapshot.parent_snapshot_id is not None
    ):
        raise ValueError(
            f"Cannot add snapshot with sequence number {update.snapshot.sequence_number} "
            f"older than last sequence number {base_metadata.last_sequence_number}"
        )

    updated_metadata_data = copy(base_metadata.model_dump())
    updated_metadata_data["last-updated-ms"] = update.snapshot.timestamp_ms
    updated_metadata_data["last-sequence-number"] = update.snapshot.sequence_number
    updated_metadata_data["snapshots"].append(update.snapshot.model_dump())
    context.updates.append(update)
    return TableMetadataUtil.parse_obj(updated_metadata_data)


@apply_table_update.register(SetSnapshotRefUpdate)
def _(update: SetSnapshotRefUpdate, base_metadata: TableMetadata, context: TableMetadataUpdateContext) -> TableMetadata:
    if update.type is None:
        raise ValueError("Snapshot ref type must be set")

    if update.min_snapshots_to_keep is not None and update.type == SnapshotRefType.TAG:
        raise ValueError("Cannot set min snapshots to keep for branch refs")

    if update.min_snapshots_to_keep is not None and update.min_snapshots_to_keep <= 0:
        raise ValueError("Minimum snapshots to keep must be >= 0")

    if update.max_snapshot_age_ms is not None and update.type == SnapshotRefType.TAG:
        raise ValueError("Tags do not support setting maxSnapshotAgeMs")

    if update.max_snapshot_age_ms is not None and update.max_snapshot_age_ms <= 0:
        raise ValueError("Max snapshot age must be > 0 ms")

    if update.max_ref_age_ms is not None and update.max_ref_age_ms <= 0:
        raise ValueError("Max ref age must be > 0 ms")

    snapshot_ref = SnapshotRef(
        snapshot_id=update.snapshot_id,
        snapshot_ref_type=update.type,
        min_snapshots_to_keep=update.min_snapshots_to_keep,
        max_snapshot_age_ms=update.max_snapshot_age_ms,
        max_ref_age_ms=update.max_ref_age_ms,
    )

    existing_ref = base_metadata.refs.get(update.ref_name)
    if existing_ref is not None and existing_ref == snapshot_ref:
        return base_metadata

    snapshot = base_metadata.snapshots_by_id.get(snapshot_ref.snapshot_id)
    if snapshot is None:
        raise ValueError(f"Cannot set {snapshot_ref.ref_name} to unknown snapshot {snapshot_ref.snapshot_id}")

    update_metadata_data = copy(base_metadata.model_dump())
    update_last_updated_ms = True
    if context.is_added_snapshot(snapshot_ref.snapshot_id):
        update_metadata_data["last-updated-ms"] = snapshot.timestamp_ms
        update_last_updated_ms = False

    if update.ref_name == MAIN_BRANCH:
        update_metadata_data["current-snapshot-id"] = snapshot_ref.snapshot_id
        if update_last_updated_ms:
            update_metadata_data["last-updated-ms"] = datetime_to_millis(datetime.datetime.now().astimezone())
        update_metadata_data["snapshot-log"].append(
            SnapshotLogEntry(
                snapshot_id=snapshot_ref.snapshot_id,
                timestamp_ms=update_metadata_data["last-updated-ms"],
            ).model_dump()
        )

    update_metadata_data["refs"][update.ref_name] = snapshot_ref.model_dump()
    context.updates.append(update)
    return TableMetadataUtil.parse_obj(update_metadata_data)


def update_table_metadata(base_metadata: TableMetadata, updates: Tuple[TableUpdate, ...]) -> TableMetadata:
    """Update the table metadata with the given updates in one transaction.

    Args:
        base_metadata: The base metadata to be updated.
        updates: The updates in one transaction.

    Returns:
        The updated metadata.
    """
    context = TableMetadataUpdateContext()
    new_metadata = base_metadata

    for update in updates:
        new_metadata = apply_table_update(update, new_metadata, context)

    return new_metadata


class TableRequirement(IcebergBaseModel):
    type: str

    @abstractmethod
    def validate(self, base_metadata: TableMetadata) -> None:
        """Validate the requirement against the base metadata."""
        ...


class AssertCreate(TableRequirement):
    """The table must not already exist; used for create transactions."""

    type: Literal["assert-create"] = Field(default="assert-create")

    def validate(self, base_metadata: TableMetadata) -> None:
        if base_metadata is not None:
            raise ValueError("Table already exists")


class AssertTableUUID(TableRequirement):
    """The table UUID must match the requirement's `uuid`."""

    type: Literal["assert-table-uuid"] = Field(default="assert-table-uuid")
    uuid: str

    def validate(self, base_metadata: TableMetadata) -> None:
        if self.uuid != base_metadata.uuid:
            raise ValueError(f"Table UUID does not match: {self.uuid} != {base_metadata.uuid}")


class AssertRefSnapshotId(TableRequirement):
    """The table branch or tag identified by the requirement's `ref` must reference the requirement's `snapshot-id`.

    if `snapshot-id` is `null` or missing, the ref must not already exist.
    """

    type: Literal["assert-ref-snapshot-id"] = Field(default="assert-ref-snapshot-id")
    ref: str
    snapshot_id: Optional[int] = Field(default=None, alias="snapshot-id")

    def validate(self, base_metadata: TableMetadata) -> None:
        snapshot_ref = base_metadata.refs.get(self.ref)
        if snapshot_ref is not None:
            ref_type = snapshot_ref.snapshot_ref_type
            if self.snapshot_id is None:
                raise ValueError(f"Requirement failed: {self.ref_tpe} {self.ref} was created concurrently")
            elif self.snapshot_id != snapshot_ref.snapshot_id:
                raise ValueError(
                    f"Requirement failed: {ref_type} {self.ref} has changed: expected id {self.snapshot_id}, found {snapshot_ref.snapshot_id}"
                )
        elif self.snapshot_id is not None:
            raise ValueError(f"Requirement failed: branch or tag {self.ref} is missing, expected {self.snapshot_id}")


class AssertLastAssignedFieldId(TableRequirement):
    """The table's last assigned column id must match the requirement's `last-assigned-field-id`."""

    type: Literal["assert-last-assigned-field-id"] = Field(default="assert-last-assigned-field-id")
    last_assigned_field_id: int = Field(..., alias="last-assigned-field-id")

    def validate(self, base_metadata: TableMetadata) -> None:
        raise NotImplementedError("Not yet implemented")


class AssertCurrentSchemaId(TableRequirement):
    """The table's current schema id must match the requirement's `current-schema-id`."""

    type: Literal["assert-current-schema-id"] = Field(default="assert-current-schema-id")
    current_schema_id: int = Field(..., alias="current-schema-id")

    def validate(self, base_metadata: TableMetadata) -> None:
        raise NotImplementedError("Not yet implemented")


class AssertLastAssignedPartitionId(TableRequirement):
    """The table's last assigned partition id must match the requirement's `last-assigned-partition-id`."""

    type: Literal["assert-last-assigned-partition-id"] = Field(default="assert-last-assigned-partition-id")
    last_assigned_partition_id: int = Field(..., alias="last-assigned-partition-id")

    def validate(self, base_metadata: TableMetadata) -> None:
        raise NotImplementedError("Not yet implemented")


class AssertDefaultSpecId(TableRequirement):
    """The table's default spec id must match the requirement's `default-spec-id`."""

    type: Literal["assert-default-spec-id"] = Field(default="assert-default-spec-id")
    default_spec_id: int = Field(..., alias="default-spec-id")

    def validate(self, base_metadata: TableMetadata) -> None:
        raise NotImplementedError("Not yet implemented")


class AssertDefaultSortOrderId(TableRequirement):
    """The table's default sort order id must match the requirement's `default-sort-order-id`."""

    type: Literal["assert-default-sort-order-id"] = Field(default="assert-default-sort-order-id")
    default_sort_order_id: int = Field(..., alias="default-sort-order-id")

    def validate(self, base_metadata: TableMetadata) -> None:
        raise NotImplementedError("Not yet implemented")


class Namespace(IcebergRootModel[List[str]]):
    """Reference to one or more levels of a namespace."""

    root: List[str] = Field(
        ...,
        description='Reference to one or more levels of a namespace',
    )


class TableIdentifier(IcebergBaseModel):
    """Fully Qualified identifier to a table."""

    namespace: Namespace
    name: str


class CommitTableRequest(IcebergBaseModel):
    identifier: TableIdentifier = Field()
    requirements: Tuple[SerializeAsAny[TableRequirement], ...] = Field(default_factory=tuple)
    updates: Tuple[SerializeAsAny[TableUpdate], ...] = Field(default_factory=tuple)


class CommitTableResponse(IcebergBaseModel):
    metadata: TableMetadata
    metadata_location: str = Field(alias="metadata-location")


class Table:
    identifier: Identifier = Field()
    metadata: TableMetadata
    metadata_location: str = Field()
    io: FileIO
    catalog: Catalog

    def __init__(
        self, identifier: Identifier, metadata: TableMetadata, metadata_location: str, io: FileIO, catalog: Catalog
    ) -> None:
        self.identifier = identifier
        self.metadata = metadata
        self.metadata_location = metadata_location
        self.io = io
        self.catalog = catalog

    def transaction(self) -> Transaction:
        return Transaction(self)

    def refresh(self) -> Table:
        """Refresh the current table metadata."""
        fresh = self.catalog.load_table(self.identifier[1:])
        self.metadata = fresh.metadata
        self.io = fresh.io
        self.metadata_location = fresh.metadata_location
        return self

    def name(self) -> Identifier:
        """Return the identifier of this table."""
        return self.identifier

    def scan(
        self,
        row_filter: Union[str, BooleanExpression] = ALWAYS_TRUE,
        selected_fields: Tuple[str, ...] = ("*",),
        case_sensitive: bool = True,
        snapshot_id: Optional[int] = None,
        options: Properties = EMPTY_DICT,
        limit: Optional[int] = None,
    ) -> DataScan:
        return DataScan(
            table=self,
            row_filter=row_filter,
            selected_fields=selected_fields,
            case_sensitive=case_sensitive,
            snapshot_id=snapshot_id,
            options=options,
            limit=limit,
        )

    @property
    def format_version(self) -> Literal[1, 2]:
        return self.metadata.format_version

    def schema(self) -> Schema:
        """Return the schema for this table."""
        return next(schema for schema in self.metadata.schemas if schema.schema_id == self.metadata.current_schema_id)

    def schemas(self) -> Dict[int, Schema]:
        """Return a dict of the schema of this table."""
        return {schema.schema_id: schema for schema in self.metadata.schemas}

    def spec(self) -> PartitionSpec:
        """Return the partition spec of this table."""
        return next(spec for spec in self.metadata.partition_specs if spec.spec_id == self.metadata.default_spec_id)

    def specs(self) -> Dict[int, PartitionSpec]:
        """Return a dict the partition specs this table."""
        return {spec.spec_id: spec for spec in self.metadata.partition_specs}

    def sort_order(self) -> SortOrder:
        """Return the sort order of this table."""
        return next(
            sort_order for sort_order in self.metadata.sort_orders if sort_order.order_id == self.metadata.default_sort_order_id
        )

    def sort_orders(self) -> Dict[int, SortOrder]:
        """Return a dict of the sort orders of this table."""
        return {sort_order.order_id: sort_order for sort_order in self.metadata.sort_orders}

    @property
    def properties(self) -> Dict[str, str]:
        """Properties of the table."""
        return self.metadata.properties

    def location(self) -> str:
        """Return the table's base location."""
        return self.metadata.location

    @property
    def last_sequence_number(self) -> int:
        return self.metadata.last_sequence_number

    def _next_sequence_number(self) -> int:
        return INITIAL_SEQUENCE_NUMBER if self.format_version == 1 else self.last_sequence_number + 1

    def new_snapshot_id(self) -> int:
        """Generate a new snapshot-id that's not in use."""
        snapshot_id = _generate_snapshot_id()
        while self.snapshot_by_id(snapshot_id) is not None:
            snapshot_id = _generate_snapshot_id()

        return snapshot_id

    def current_snapshot(self) -> Optional[Snapshot]:
        """Get the current snapshot for this table, or None if there is no current snapshot."""
        if snapshot_id := self.metadata.current_snapshot_id:
            return self.snapshot_by_id(snapshot_id)
        return None

    def snapshot_by_id(self, snapshot_id: int) -> Optional[Snapshot]:
        """Get the snapshot of this table with the given id, or None if there is no matching snapshot."""
        return self.metadata.snapshots_by_id.get(snapshot_id)

    def snapshot_by_name(self, name: str) -> Optional[Snapshot]:
        """Return the snapshot referenced by the given name or null if no such reference exists."""
        if ref := self.metadata.refs.get(name):
            return self.snapshot_by_id(ref.snapshot_id)
        return None

    def history(self) -> List[SnapshotLogEntry]:
        """Get the snapshot history of this table."""
        return self.metadata.snapshot_log

    def update_schema(self, allow_incompatible_changes: bool = False, case_sensitive: bool = True) -> UpdateSchema:
        return UpdateSchema(self, allow_incompatible_changes=allow_incompatible_changes, case_sensitive=case_sensitive)

    def refs(self) -> Dict[str, SnapshotRef]:
        """Return the snapshot references in the table."""
        return self.metadata.refs

    def _do_commit(self, updates: Tuple[TableUpdate, ...], requirements: Tuple[TableRequirement, ...]) -> None:
        response = self.catalog._commit_table(  # pylint: disable=W0212
            CommitTableRequest(
                identifier=TableIdentifier(namespace=self.identifier[:-1], name=self.identifier[-1]),
                updates=updates,
                requirements=requirements,
            )
        )  # pylint: disable=W0212
        self.metadata = response.metadata
        self.metadata_location = response.metadata_location

    def __eq__(self, other: Any) -> bool:
        """Return the equality of two instances of the Table class."""
        return (
            self.identifier == other.identifier
            and self.metadata == other.metadata
            and self.metadata_location == other.metadata_location
            if isinstance(other, Table)
            else False
        )

    def __repr__(self) -> str:
        """Return the string representation of the Table class."""
        table_name = self.catalog.table_name_from(self.identifier)
        schema_str = ",\n  ".join(str(column) for column in self.schema().columns if self.schema())
        partition_str = f"partition by: [{', '.join(field.name for field in self.spec().fields if self.spec())}]"
        sort_order_str = f"sort order: [{', '.join(str(field) for field in self.sort_order().fields if self.sort_order())}]"
        snapshot_str = f"snapshot: {str(self.current_snapshot()) if self.current_snapshot() else 'null'}"
        result_str = f"{table_name}(\n  {schema_str}\n),\n{partition_str},\n{sort_order_str},\n{snapshot_str}"
        return result_str


class StaticTable(Table):
    """Load a table directly from a metadata file (i.e., without using a catalog)."""

    def refresh(self) -> Table:
        """Refresh the current table metadata."""
        raise NotImplementedError("To be implemented")

    @classmethod
    def from_metadata(cls, metadata_location: str, properties: Properties = EMPTY_DICT) -> StaticTable:
        io = load_file_io(properties=properties, location=metadata_location)
        file = io.new_input(metadata_location)

        from pyiceberg.serializers import FromInputFile

        metadata = FromInputFile.table_metadata(file)

        from pyiceberg.catalog.noop import NoopCatalog

        return cls(
            identifier=("static-table", metadata_location),
            metadata_location=metadata_location,
            metadata=metadata,
            io=load_file_io({**properties, **metadata.properties}),
            catalog=NoopCatalog("static-table"),
        )


def _parse_row_filter(expr: Union[str, BooleanExpression]) -> BooleanExpression:
    """Accept an expression in the form of a BooleanExpression or a string.

    In the case of a string, it will be converted into a unbound BooleanExpression.

    Args:
        expr: Expression as a BooleanExpression or a string.

    Returns: An unbound BooleanExpression.
    """
    return parser.parse(expr) if isinstance(expr, str) else expr


S = TypeVar("S", bound="TableScan", covariant=True)


class TableScan(ABC):
    table: Table
    row_filter: BooleanExpression
    selected_fields: Tuple[str, ...]
    case_sensitive: bool
    snapshot_id: Optional[int]
    options: Properties
    limit: Optional[int]

    def __init__(
        self,
        table: Table,
        row_filter: Union[str, BooleanExpression] = ALWAYS_TRUE,
        selected_fields: Tuple[str, ...] = ("*",),
        case_sensitive: bool = True,
        snapshot_id: Optional[int] = None,
        options: Properties = EMPTY_DICT,
        limit: Optional[int] = None,
    ):
        self.table = table
        self.row_filter = _parse_row_filter(row_filter)
        self.selected_fields = selected_fields
        self.case_sensitive = case_sensitive
        self.snapshot_id = snapshot_id
        self.options = options
        self.limit = limit

    def snapshot(self) -> Optional[Snapshot]:
        if self.snapshot_id:
            return self.table.snapshot_by_id(self.snapshot_id)
        return self.table.current_snapshot()

    def projection(self) -> Schema:
        snapshot_schema = self.table.schema()
        if snapshot := self.snapshot():
            if snapshot_schema_id := snapshot.schema_id:
                snapshot_schema = self.table.schemas()[snapshot_schema_id]

        if "*" in self.selected_fields:
            return snapshot_schema

        return snapshot_schema.select(*self.selected_fields, case_sensitive=self.case_sensitive)

    @abstractmethod
    def plan_files(self) -> Iterable[ScanTask]:
        ...

    @abstractmethod
    def to_arrow(self) -> pa.Table:
        ...

    @abstractmethod
    def to_pandas(self, **kwargs: Any) -> pd.DataFrame:
        ...

    def update(self: S, **overrides: Any) -> S:
        """Create a copy of this table scan with updated fields."""
        return type(self)(**{**self.__dict__, **overrides})

    def use_ref(self: S, name: str) -> S:
        if self.snapshot_id:
            raise ValueError(f"Cannot override ref, already set snapshot id={self.snapshot_id}")
        if snapshot := self.table.snapshot_by_name(name):
            return self.update(snapshot_id=snapshot.snapshot_id)

        raise ValueError(f"Cannot scan unknown ref={name}")

    def select(self: S, *field_names: str) -> S:
        if "*" in self.selected_fields:
            return self.update(selected_fields=field_names)
        return self.update(selected_fields=tuple(set(self.selected_fields).intersection(set(field_names))))

    def filter(self: S, expr: Union[str, BooleanExpression]) -> S:
        return self.update(row_filter=And(self.row_filter, _parse_row_filter(expr)))

    def with_case_sensitive(self: S, case_sensitive: bool = True) -> S:
        return self.update(case_sensitive=case_sensitive)


class ScanTask(ABC):
    pass


@dataclass(init=False)
class FileScanTask(ScanTask):
    file: DataFile
    delete_files: Set[DataFile]
    start: int
    length: int

    def __init__(
        self,
        data_file: DataFile,
        delete_files: Optional[Set[DataFile]] = None,
        start: Optional[int] = None,
        length: Optional[int] = None,
    ) -> None:
        self.file = data_file
        self.delete_files = delete_files or set()
        self.start = start or 0
        self.length = length or data_file.file_size_in_bytes


def _open_manifest(
    io: FileIO,
    manifest: ManifestFile,
    partition_filter: Callable[[DataFile], bool],
    metrics_evaluator: Callable[[DataFile], bool],
) -> List[ManifestEntry]:
    return [
        manifest_entry
        for manifest_entry in manifest.fetch_manifest_entry(io, discard_deleted=True)
        if partition_filter(manifest_entry.data_file) and metrics_evaluator(manifest_entry.data_file)
    ]


def _min_data_file_sequence_number(manifests: List[ManifestFile]) -> int:
    try:
        return min(
            manifest.min_sequence_number or INITIAL_SEQUENCE_NUMBER
            for manifest in manifests
            if manifest.content == ManifestContent.DATA
        )
    except ValueError:
        # In case of an empty iterator
        return INITIAL_SEQUENCE_NUMBER


def _match_deletes_to_datafile(data_entry: ManifestEntry, positional_delete_entries: SortedList[ManifestEntry]) -> Set[DataFile]:
    """Check if the delete file is relevant for the data file.

    Using the column metrics to see if the filename is in the lower and upper bound.

    Args:
        data_entry (ManifestEntry): The manifest entry path of the datafile.
        positional_delete_entries (List[ManifestEntry]): All the candidate positional deletes manifest entries.

    Returns:
        A set of files that are relevant for the data file.
    """
    relevant_entries = positional_delete_entries[positional_delete_entries.bisect_right(data_entry) :]

    if len(relevant_entries) > 0:
        evaluator = _InclusiveMetricsEvaluator(POSITIONAL_DELETE_SCHEMA, EqualTo("file_path", data_entry.data_file.file_path))
        return {
            positional_delete_entry.data_file
            for positional_delete_entry in relevant_entries
            if evaluator.eval(positional_delete_entry.data_file)
        }
    else:
        return set()


class DataScan(TableScan):
    def __init__(
        self,
        table: Table,
        row_filter: Union[str, BooleanExpression] = ALWAYS_TRUE,
        selected_fields: Tuple[str, ...] = ("*",),
        case_sensitive: bool = True,
        snapshot_id: Optional[int] = None,
        options: Properties = EMPTY_DICT,
        limit: Optional[int] = None,
    ):
        super().__init__(table, row_filter, selected_fields, case_sensitive, snapshot_id, options, limit)

    def _build_partition_projection(self, spec_id: int) -> BooleanExpression:
        project = inclusive_projection(self.table.schema(), self.table.specs()[spec_id])
        return project(self.row_filter)

    @cached_property
    def partition_filters(self) -> KeyDefaultDict[int, BooleanExpression]:
        return KeyDefaultDict(self._build_partition_projection)

    def _build_manifest_evaluator(self, spec_id: int) -> Callable[[ManifestFile], bool]:
        spec = self.table.specs()[spec_id]
        return visitors.manifest_evaluator(spec, self.table.schema(), self.partition_filters[spec_id], self.case_sensitive)

    def _build_partition_evaluator(self, spec_id: int) -> Callable[[DataFile], bool]:
        spec = self.table.specs()[spec_id]
        partition_type = spec.partition_type(self.table.schema())
        partition_schema = Schema(*partition_type.fields)
        partition_expr = self.partition_filters[spec_id]

        # The lambda created here is run in multiple threads.
        # So we avoid creating _EvaluatorExpression methods bound to a single
        # shared instance across multiple threads.
        return lambda data_file: visitors.expression_evaluator(partition_schema, partition_expr, self.case_sensitive)(
            data_file.partition
        )

    def _check_sequence_number(self, min_data_sequence_number: int, manifest: ManifestFile) -> bool:
        """Ensure that no manifests are loaded that contain deletes that are older than the data.

        Args:
            min_data_sequence_number (int): The minimal sequence number.
            manifest (ManifestFile): A ManifestFile that can be either data or deletes.

        Returns:
            Boolean indicating if it is either a data file, or a relevant delete file.
        """
        return manifest.content == ManifestContent.DATA or (
            # Not interested in deletes that are older than the data
            manifest.content == ManifestContent.DELETES
            and (manifest.sequence_number or INITIAL_SEQUENCE_NUMBER) >= min_data_sequence_number
        )

    def plan_files(self) -> Iterable[FileScanTask]:
        """Plans the relevant files by filtering on the PartitionSpecs.

        Returns:
            List of FileScanTasks that contain both data and delete files.
        """
        snapshot = self.snapshot()
        if not snapshot:
            return iter([])

        io = self.table.io

        # step 1: filter manifests using partition summaries
        # the filter depends on the partition spec used to write the manifest file, so create a cache of filters for each spec id

        manifest_evaluators: Dict[int, Callable[[ManifestFile], bool]] = KeyDefaultDict(self._build_manifest_evaluator)

        manifests = [
            manifest_file
            for manifest_file in snapshot.manifests(io)
            if manifest_evaluators[manifest_file.partition_spec_id](manifest_file)
        ]

        # step 2: filter the data files in each manifest
        # this filter depends on the partition spec used to write the manifest file

        partition_evaluators: Dict[int, Callable[[DataFile], bool]] = KeyDefaultDict(self._build_partition_evaluator)
        metrics_evaluator = _InclusiveMetricsEvaluator(
            self.table.schema(), self.row_filter, self.case_sensitive, self.options.get("include_empty_files") == "true"
        ).eval

        min_data_sequence_number = _min_data_file_sequence_number(manifests)

        data_entries: List[ManifestEntry] = []
        positional_delete_entries = SortedList(key=lambda entry: entry.data_sequence_number or INITIAL_SEQUENCE_NUMBER)

        executor = ExecutorFactory.get_or_create()
        for manifest_entry in chain(
            *executor.map(
                lambda args: _open_manifest(*args),
                [
                    (
                        io,
                        manifest,
                        partition_evaluators[manifest.partition_spec_id],
                        metrics_evaluator,
                    )
                    for manifest in manifests
                    if self._check_sequence_number(min_data_sequence_number, manifest)
                ],
            )
        ):
            data_file = manifest_entry.data_file
            if data_file.content == DataFileContent.DATA:
                data_entries.append(manifest_entry)
            elif data_file.content == DataFileContent.POSITION_DELETES:
                positional_delete_entries.add(manifest_entry)
            elif data_file.content == DataFileContent.EQUALITY_DELETES:
                raise ValueError("PyIceberg does not yet support equality deletes: https://github.com/apache/iceberg/issues/6568")
            else:
                raise ValueError(f"Unknown DataFileContent ({data_file.content}): {manifest_entry}")

        return [
            FileScanTask(
                data_entry.data_file,
                delete_files=_match_deletes_to_datafile(
                    data_entry,
                    positional_delete_entries,
                ),
            )
            for data_entry in data_entries
        ]

    def to_arrow(self) -> pa.Table:
        from pyiceberg.io.pyarrow import project_table

        return project_table(
            self.plan_files(),
            self.table,
            self.row_filter,
            self.projection(),
            case_sensitive=self.case_sensitive,
            limit=self.limit,
        )

    def to_pandas(self, **kwargs: Any) -> pd.DataFrame:
        return self.to_arrow().to_pandas(**kwargs)

    def to_duckdb(self, table_name: str, connection: Optional[DuckDBPyConnection] = None) -> DuckDBPyConnection:
        import duckdb

        con = connection or duckdb.connect(database=":memory:")
        con.register(table_name, self.to_arrow())

        return con

    def to_ray(self) -> ray.data.dataset.Dataset:
        import ray

        return ray.data.from_arrow(self.to_arrow())


class MoveOperation(Enum):
    First = 1
    Before = 2
    After = 3


@dataclass
class Move:
    field_id: int
    full_name: str
    op: MoveOperation
    other_field_id: Optional[int] = None


class UpdateSchema:
    _table: Table
    _schema: Schema
    _last_column_id: itertools.count[int]
    _identifier_field_names: Set[str]

    _adds: Dict[int, List[NestedField]] = {}
    _updates: Dict[int, NestedField] = {}
    _deletes: Set[int] = set()
    _moves: Dict[int, List[Move]] = {}

    _added_name_to_id: Dict[str, int] = {}
    # Part of https://github.com/apache/iceberg/pull/8393
    _id_to_parent: Dict[int, str] = {}
    _allow_incompatible_changes: bool
    _case_sensitive: bool
    _transaction: Optional[Transaction]

    def __init__(
        self,
        table: Table,
        transaction: Optional[Transaction] = None,
        allow_incompatible_changes: bool = False,
        case_sensitive: bool = True,
    ) -> None:
        self._table = table
        self._schema = table.schema()
        self._last_column_id = itertools.count(table.metadata.last_column_id + 1)
        self._identifier_field_names = self._schema.identifier_field_names()

        self._adds = {}
        self._updates = {}
        self._deletes = set()
        self._moves = {}

        self._added_name_to_id = {}

        def get_column_name(field_id: int) -> str:
            column_name = self._schema.find_column_name(column_id=field_id)
            if column_name is None:
                raise ValueError(f"Could not find field-id: {field_id}")
            return column_name

        self._id_to_parent = {
            field_id: get_column_name(parent_field_id) for field_id, parent_field_id in self._schema._lazy_id_to_parent.items()
        }

        self._allow_incompatible_changes = allow_incompatible_changes
        self._case_sensitive = case_sensitive
        self._transaction = transaction

    def __exit__(self, _: Any, value: Any, traceback: Any) -> None:
        """Close and commit the change."""
        return self.commit()

    def __enter__(self) -> UpdateSchema:
        """Update the table."""
        return self

    def case_sensitive(self, case_sensitive: bool) -> UpdateSchema:
        """Determine if the case of schema needs to be considered when comparing column names.

        Args:
            case_sensitive: When false case is not considered in column name comparisons.

        Returns:
            This for method chaining
        """
        self._case_sensitive = case_sensitive
        return self

    def add_column(
        self, path: Union[str, Tuple[str, ...]], field_type: IcebergType, doc: Optional[str] = None, required: bool = False
    ) -> UpdateSchema:
        """Add a new column to a nested struct or Add a new top-level column.

        Because "." may be interpreted as a column path separator or may be used in field names, it
        is not allowed to add nested column by passing in a string. To add to nested structures or
        to add fields with names that contain "." use a tuple instead to indicate the path.

        If type is a nested type, its field IDs are reassigned when added to the existing schema.

        Args:
            path: Name for the new column.
            field_type: Type for the new column.
            doc: Documentation string for the new column.
            required: Whether the new column is required.

        Returns:
            This for method chaining.
        """
        if isinstance(path, str):
            if "." in path:
                raise ValueError(f"Cannot add column with ambiguous name: {path}, provide a tuple instead")
            path = (path,)

        if required and not self._allow_incompatible_changes:
            # Table format version 1 and 2 cannot add required column because there is no initial value
            raise ValueError(f'Incompatible change: cannot add required column: {".".join(path)}')

        name = path[-1]
        parent = path[:-1]

        full_name = ".".join(path)
        parent_full_path = ".".join(parent)
        parent_id: int = TABLE_ROOT_ID

        if len(parent) > 0:
            parent_field = self._schema.find_field(parent_full_path, self._case_sensitive)
            parent_type = parent_field.field_type
            if isinstance(parent_type, MapType):
                parent_field = parent_type.value_field
            elif isinstance(parent_type, ListType):
                parent_field = parent_type.element_field

            if not parent_field.field_type.is_struct:
                raise ValueError(f"Cannot add column '{name}' to non-struct type: {parent_full_path}")

            parent_id = parent_field.field_id

        existing_field = None
        try:
            existing_field = self._schema.find_field(full_name, self._case_sensitive)
        except ValueError:
            pass

        if existing_field is not None and existing_field.field_id not in self._deletes:
            raise ValueError(f"Cannot add column, name already exists: {full_name}")

        # assign new IDs in order
        new_id = self.assign_new_column_id()

        # update tracking for moves
        self._added_name_to_id[full_name] = new_id
        self._id_to_parent[new_id] = parent_full_path

        new_type = assign_fresh_schema_ids(field_type, self.assign_new_column_id)
        field = NestedField(field_id=new_id, name=name, field_type=new_type, required=required, doc=doc)

        if parent_id in self._adds:
            self._adds[parent_id].append(field)
        else:
            self._adds[parent_id] = [field]

        return self

    def delete_column(self, path: Union[str, Tuple[str, ...]]) -> UpdateSchema:
        """Delete a column from a table.

        Args:
            path: The path to the column.

        Returns:
            The UpdateSchema with the delete operation staged.
        """
        name = (path,) if isinstance(path, str) else path
        full_name = ".".join(name)

        field = self._schema.find_field(full_name, case_sensitive=self._case_sensitive)

        if field.field_id in self._adds:
            raise ValueError(f"Cannot delete a column that has additions: {full_name}")
        if field.field_id in self._updates:
            raise ValueError(f"Cannot delete a column that has updates: {full_name}")

        self._deletes.add(field.field_id)

        return self

    def rename_column(self, path_from: Union[str, Tuple[str, ...]], new_name: str) -> UpdateSchema:
        """Update the name of a column.

        Args:
            path_from: The path to the column to be renamed.
            new_name: The new path of the column.

        Returns:
            The UpdateSchema with the rename operation staged.
        """
        path_from = ".".join(path_from) if isinstance(path_from, tuple) else path_from
        field_from = self._schema.find_field(path_from, self._case_sensitive)

        if field_from.field_id in self._deletes:
            raise ValueError(f"Cannot rename a column that will be deleted: {path_from}")

        if updated := self._updates.get(field_from.field_id):
            self._updates[field_from.field_id] = NestedField(
                field_id=updated.field_id,
                name=new_name,
                field_type=updated.field_type,
                doc=updated.doc,
                required=updated.required,
            )
        else:
            self._updates[field_from.field_id] = NestedField(
                field_id=field_from.field_id,
                name=new_name,
                field_type=field_from.field_type,
                doc=field_from.doc,
                required=field_from.required,
            )

        # Lookup the field because of casing
        from_field_correct_casing = self._schema.find_column_name(field_from.field_id)
        if from_field_correct_casing in self._identifier_field_names:
            self._identifier_field_names.remove(from_field_correct_casing)
            new_identifier_path = f"{from_field_correct_casing[:-len(field_from.name)]}{new_name}"
            self._identifier_field_names.add(new_identifier_path)

        return self

    def make_column_optional(self, path: Union[str, Tuple[str, ...]]) -> UpdateSchema:
        """Make a column optional.

        Args:
            path: The path to the field.

        Returns:
            The UpdateSchema with the requirement change staged.
        """
        self._set_column_requirement(path, required=False)
        return self

    def set_identifier_fields(self, *fields: str) -> None:
        self._identifier_field_names = set(fields)

    def _set_column_requirement(self, path: Union[str, Tuple[str, ...]], required: bool) -> None:
        path = (path,) if isinstance(path, str) else path
        name = ".".join(path)

        field = self._schema.find_field(name, self._case_sensitive)

        if (field.required and required) or (field.optional and not required):
            # if the change is a noop, allow it even if allowIncompatibleChanges is false
            return

        if not self._allow_incompatible_changes and required:
            raise ValueError(f"Cannot change column nullability: {name}: optional -> required")

        if field.field_id in self._deletes:
            raise ValueError(f"Cannot update a column that will be deleted: {name}")

        if updated := self._updates.get(field.field_id):
            self._updates[field.field_id] = NestedField(
                field_id=updated.field_id,
                name=updated.name,
                field_type=updated.field_type,
                doc=updated.doc,
                required=required,
            )
        else:
            self._updates[field.field_id] = NestedField(
                field_id=field.field_id,
                name=field.name,
                field_type=field.field_type,
                doc=field.doc,
                required=required,
            )

    def update_column(
        self,
        path: Union[str, Tuple[str, ...]],
        field_type: Optional[IcebergType] = None,
        required: Optional[bool] = None,
        doc: Optional[str] = None,
    ) -> UpdateSchema:
        """Update the type of column.

        Args:
            path: The path to the field.
            field_type: The new type
            required: If the field should be required
            doc: Documentation describing the column

        Returns:
            The UpdateSchema with the type update staged.
        """
        path = (path,) if isinstance(path, str) else path
        full_name = ".".join(path)

        if field_type is None and required is None and doc is None:
            return self

        field = self._schema.find_field(full_name, self._case_sensitive)

        if field.field_id in self._deletes:
            raise ValueError(f"Cannot update a column that will be deleted: {full_name}")

        if field_type is not None:
            if not field.field_type.is_primitive:
                raise ValidationError(f"Cannot change column type: {field.field_type} is not a primitive")

            if not self._allow_incompatible_changes and field.field_type != field_type:
                try:
                    promote(field.field_type, field_type)
                except ResolveError as e:
                    raise ValidationError(f"Cannot change column type: {full_name}: {field.field_type} -> {field_type}") from e

        if updated := self._updates.get(field.field_id):
            self._updates[field.field_id] = NestedField(
                field_id=updated.field_id,
                name=updated.name,
                field_type=field_type or updated.field_type,
                doc=doc or updated.doc,
                required=updated.required,
            )
        else:
            self._updates[field.field_id] = NestedField(
                field_id=field.field_id,
                name=field.name,
                field_type=field_type or field.field_type,
                doc=doc or field.doc,
                required=field.required,
            )

        if required is not None:
            self._set_column_requirement(path, required=required)

        return self

    def _find_for_move(self, name: str) -> Optional[int]:
        try:
            return self._schema.find_field(name, self._case_sensitive).field_id
        except ValueError:
            pass

        return self._added_name_to_id.get(name)

    def _move(self, move: Move) -> None:
        if parent_name := self._id_to_parent.get(move.field_id):
            parent_field = self._schema.find_field(parent_name, case_sensitive=self._case_sensitive)
            if not parent_field.field_type.is_struct:
                raise ValueError(f"Cannot move fields in non-struct type: {parent_field.field_type}")

            if move.op == MoveOperation.After or move.op == MoveOperation.Before:
                if move.other_field_id is None:
                    raise ValueError("Expected other field when performing before/after move")

                if self._id_to_parent.get(move.field_id) != self._id_to_parent.get(move.other_field_id):
                    raise ValueError(f"Cannot move field {move.full_name} to a different struct")

            self._moves[parent_field.field_id] = self._moves.get(parent_field.field_id, []) + [move]
        else:
            # In the top level field
            if move.op == MoveOperation.After or move.op == MoveOperation.Before:
                if move.other_field_id is None:
                    raise ValueError("Expected other field when performing before/after move")

                if other_struct := self._id_to_parent.get(move.other_field_id):
                    raise ValueError(f"Cannot move field {move.full_name} to a different struct: {other_struct}")

            self._moves[TABLE_ROOT_ID] = self._moves.get(TABLE_ROOT_ID, []) + [move]

    def move_first(self, path: Union[str, Tuple[str, ...]]) -> UpdateSchema:
        """Move the field to the first position of the parent struct.

        Args:
            path: The path to the field.

        Returns:
            The UpdateSchema with the move operation staged.
        """
        full_name = ".".join(path) if isinstance(path, tuple) else path

        field_id = self._find_for_move(full_name)

        if field_id is None:
            raise ValueError(f"Cannot move missing column: {full_name}")

        self._move(Move(field_id=field_id, full_name=full_name, op=MoveOperation.First))

        return self

    def move_before(self, path: Union[str, Tuple[str, ...]], before_path: Union[str, Tuple[str, ...]]) -> UpdateSchema:
        """Move the field to before another field.

        Args:
            path: The path to the field.

        Returns:
            The UpdateSchema with the move operation staged.
        """
        full_name = ".".join(path) if isinstance(path, tuple) else path
        field_id = self._find_for_move(full_name)

        if field_id is None:
            raise ValueError(f"Cannot move missing column: {full_name}")

        before_full_name = (
            ".".join(
                before_path,
            )
            if isinstance(before_path, tuple)
            else before_path
        )
        before_field_id = self._find_for_move(before_full_name)

        if before_field_id is None:
            raise ValueError(f"Cannot move {full_name} before missing column: {before_full_name}")

        if field_id == before_field_id:
            raise ValueError(f"Cannot move {full_name} before itself")

        self._move(Move(field_id=field_id, full_name=full_name, other_field_id=before_field_id, op=MoveOperation.Before))

        return self

    def move_after(self, path: Union[str, Tuple[str, ...]], after_name: Union[str, Tuple[str, ...]]) -> UpdateSchema:
        """Move the field to after another field.

        Args:
            path: The path to the field.

        Returns:
            The UpdateSchema with the move operation staged.
        """
        full_name = ".".join(path) if isinstance(path, tuple) else path

        field_id = self._find_for_move(full_name)

        if field_id is None:
            raise ValueError(f"Cannot move missing column: {full_name}")

        after_path = ".".join(after_name) if isinstance(after_name, tuple) else after_name
        after_field_id = self._find_for_move(after_path)

        if after_field_id is None:
            raise ValueError(f"Cannot move {full_name} after missing column: {after_path}")

        if field_id == after_field_id:
            raise ValueError(f"Cannot move {full_name} after itself")

        self._move(Move(field_id=field_id, full_name=full_name, other_field_id=after_field_id, op=MoveOperation.After))

        return self

    def commit(self) -> None:
        """Apply the pending changes and commit."""
        new_schema = self._apply()

        if new_schema != self._schema:
            last_column_id = max(self._table.metadata.last_column_id, new_schema.highest_field_id)
            updates = (
                AddSchemaUpdate(schema=new_schema, last_column_id=last_column_id),
                SetCurrentSchemaUpdate(schema_id=-1),
            )
            requirements = (AssertCurrentSchemaId(current_schema_id=self._schema.schema_id),)

            if self._transaction is not None:
                self._transaction._append_updates(*updates)  # pylint: disable=W0212
                self._transaction._append_requirements(*requirements)  # pylint: disable=W0212
            else:
                self._table._do_commit(updates=updates, requirements=requirements)  # pylint: disable=W0212

    def _apply(self) -> Schema:
        """Apply the pending changes to the original schema and returns the result.

        Returns:
            the result Schema when all pending updates are applied
        """
        struct = visit(self._schema, _ApplyChanges(self._adds, self._updates, self._deletes, self._moves))
        if struct is None:
            # Should never happen
            raise ValueError("Could not apply changes")

        # Check the field-ids
        new_schema = Schema(*struct.fields)
        field_ids = set()
        for name in self._identifier_field_names:
            try:
                field = new_schema.find_field(name, case_sensitive=self._case_sensitive)
            except ValueError as e:
                raise ValueError(
                    f"Cannot find identifier field {name}. In case of deletion, update the identifier fields first."
                ) from e

            field_ids.add(field.field_id)

        return Schema(*struct.fields, schema_id=1 + max(self._table.schemas().keys()), identifier_field_ids=field_ids)

    def assign_new_column_id(self) -> int:
        return next(self._last_column_id)


class _ApplyChanges(SchemaVisitor[Optional[IcebergType]]):
    _adds: Dict[int, List[NestedField]]
    _updates: Dict[int, NestedField]
    _deletes: Set[int]
    _moves: Dict[int, List[Move]]

    def __init__(
        self, adds: Dict[int, List[NestedField]], updates: Dict[int, NestedField], deletes: Set[int], moves: Dict[int, List[Move]]
    ) -> None:
        self._adds = adds
        self._updates = updates
        self._deletes = deletes
        self._moves = moves

    def schema(self, schema: Schema, struct_result: Optional[IcebergType]) -> Optional[IcebergType]:
        added = self._adds.get(TABLE_ROOT_ID)
        moves = self._moves.get(TABLE_ROOT_ID)

        if added is not None or moves is not None:
            if not isinstance(struct_result, StructType):
                raise ValueError(f"Cannot add fields to non-struct: {struct_result}")

            if new_fields := _add_and_move_fields(struct_result.fields, added or [], moves or []):
                return StructType(*new_fields)

        return struct_result

    def struct(self, struct: StructType, field_results: List[Optional[IcebergType]]) -> Optional[IcebergType]:
        has_changes = False
        new_fields = []

        for idx, result_type in enumerate(field_results):
            result_type = field_results[idx]

            # Has been deleted
            if result_type is None:
                has_changes = True
                continue

            field = struct.fields[idx]

            name = field.name
            doc = field.doc
            required = field.required

            # There is an update
            if update := self._updates.get(field.field_id):
                name = update.name
                doc = update.doc
                required = update.required

            if field.name == name and field.field_type == result_type and field.required == required and field.doc == doc:
                new_fields.append(field)
            else:
                has_changes = True
                new_fields.append(
                    NestedField(field_id=field.field_id, name=name, field_type=result_type, required=required, doc=doc)
                )

        if has_changes:
            return StructType(*new_fields)

        return struct

    def field(self, field: NestedField, field_result: Optional[IcebergType]) -> Optional[IcebergType]:
        # the API validates deletes, updates, and additions don't conflict handle deletes
        if field.field_id in self._deletes:
            return None

        # handle updates
        if (update := self._updates.get(field.field_id)) and field.field_type != update.field_type:
            return update.field_type

        if isinstance(field_result, StructType):
            # handle add & moves
            added = self._adds.get(field.field_id)
            moves = self._moves.get(field.field_id)
            if added is not None or moves is not None:
                if not isinstance(field.field_type, StructType):
                    raise ValueError(f"Cannot add fields to non-struct: {field}")

                if new_fields := _add_and_move_fields(field_result.fields, added or [], moves or []):
                    return StructType(*new_fields)

        return field_result

    def list(self, list_type: ListType, element_result: Optional[IcebergType]) -> Optional[IcebergType]:
        element_type = self.field(list_type.element_field, element_result)
        if element_type is None:
            raise ValueError(f"Cannot delete element type from list: {element_result}")

        return ListType(element_id=list_type.element_id, element=element_type, element_required=list_type.element_required)

    def map(
        self, map_type: MapType, key_result: Optional[IcebergType], value_result: Optional[IcebergType]
    ) -> Optional[IcebergType]:
        key_id: int = map_type.key_field.field_id

        if key_id in self._deletes:
            raise ValueError(f"Cannot delete map keys: {map_type}")

        if key_id in self._updates:
            raise ValueError(f"Cannot update map keys: {map_type}")

        if key_id in self._adds:
            raise ValueError(f"Cannot add fields to map keys: {map_type}")

        if map_type.key_type != key_result:
            raise ValueError(f"Cannot alter map keys: {map_type}")

        value_field: NestedField = map_type.value_field
        value_type = self.field(value_field, value_result)
        if value_type is None:
            raise ValueError(f"Cannot delete value type from map: {value_field}")

        return MapType(
            key_id=map_type.key_id,
            key_type=map_type.key_type,
            value_id=map_type.value_id,
            value_type=value_type,
            value_required=map_type.value_required,
        )

    def primitive(self, primitive: PrimitiveType) -> Optional[IcebergType]:
        return primitive


def _add_fields(fields: Tuple[NestedField, ...], adds: Optional[List[NestedField]]) -> Tuple[NestedField, ...]:
    adds = adds or []
    return fields + tuple(adds)


def _move_fields(fields: Tuple[NestedField, ...], moves: List[Move]) -> Tuple[NestedField, ...]:
    reordered = list(copy(fields))
    for move in moves:
        # Find the field that we're about to move
        field = next(field for field in reordered if field.field_id == move.field_id)
        # Remove the field that we're about to move from the list
        reordered = [field for field in reordered if field.field_id != move.field_id]

        if move.op == MoveOperation.First:
            reordered = [field] + reordered
        elif move.op == MoveOperation.Before or move.op == MoveOperation.After:
            other_field_id = move.other_field_id
            other_field_pos = next(i for i, field in enumerate(reordered) if field.field_id == other_field_id)
            if move.op == MoveOperation.Before:
                reordered.insert(other_field_pos, field)
            else:
                reordered.insert(other_field_pos + 1, field)
        else:
            raise ValueError(f"Unknown operation: {move.op}")

    return tuple(reordered)


def _add_and_move_fields(
    fields: Tuple[NestedField, ...], adds: List[NestedField], moves: List[Move]
) -> Optional[Tuple[NestedField, ...]]:
    if len(adds) > 0:
        # always apply adds first so that added fields can be moved
        added = _add_fields(fields, adds)
        if len(moves) > 0:
            return _move_fields(added, moves)
        else:
            return added
    elif len(moves) > 0:
        return _move_fields(fields, moves)
    return None if len(adds) == 0 else tuple(*fields, *adds)


def _generate_snapshot_id() -> int:
    """Generate a new Snapshot ID from a UUID.

    Returns: An 64 bit long
    """
    rnd_uuid = uuid.uuid4()
    snapshot_id = int.from_bytes(
        bytes(lhs ^ rhs for lhs, rhs in zip(rnd_uuid.bytes[0:8], rnd_uuid.bytes[8:16])), byteorder='little', signed=True
    )
    snapshot_id = snapshot_id if snapshot_id >= 0 else snapshot_id * -1

    return snapshot_id<|MERGE_RESOLUTION|>--- conflicted
+++ resolved
@@ -70,7 +70,6 @@
     promote,
     visit,
 )
-<<<<<<< HEAD
 from pyiceberg.table.metadata import (
     INITIAL_SEQUENCE_NUMBER,
     SUPPORTED_TABLE_FORMAT_VERSION,
@@ -78,10 +77,8 @@
     TableMetadataUtil,
 )
 from pyiceberg.table.refs import MAIN_BRANCH, SnapshotRef, SnapshotRefType
-=======
 from pyiceberg.table.metadata import INITIAL_SEQUENCE_NUMBER, TableMetadata
 from pyiceberg.table.refs import SnapshotRef
->>>>>>> 04ca8ae8
 from pyiceberg.table.snapshots import Snapshot, SnapshotLogEntry
 from pyiceberg.table.sorting import SortOrder
 from pyiceberg.typedef import (
