--- conflicted
+++ resolved
@@ -480,19 +480,10 @@
             raise ValueError(
                 f"Not all partition types are supported for writes. Following partitions cannot be written using pyarrow: {unsupported_partitions}."
             )
-<<<<<<< HEAD
-
-        _check_schema_compatible(self._table.schema(), other_schema=df.schema)
-=======
         downcast_ns_timestamp_to_us = Config().get_bool(DOWNCAST_NS_TIMESTAMP_TO_US_ON_WRITE) or False
         _check_schema_compatible(
             self._table.schema(), other_schema=df.schema, downcast_ns_timestamp_to_us=downcast_ns_timestamp_to_us
         )
-        # cast if the two schemas are compatible but not equal
-        table_arrow_schema = self._table.schema().as_arrow()
-        if table_arrow_schema != df.schema:
-            df = df.cast(table_arrow_schema)
->>>>>>> dceedfac
 
         manifest_merge_enabled = PropertyUtil.property_as_bool(
             self.table_metadata.properties,
@@ -546,19 +537,10 @@
             raise ValueError(
                 f"Not all partition types are supported for writes. Following partitions cannot be written using pyarrow: {unsupported_partitions}."
             )
-<<<<<<< HEAD
-
-        _check_schema_compatible(self._table.schema(), other_schema=df.schema)
-=======
         downcast_ns_timestamp_to_us = Config().get_bool(DOWNCAST_NS_TIMESTAMP_TO_US_ON_WRITE) or False
         _check_schema_compatible(
             self._table.schema(), other_schema=df.schema, downcast_ns_timestamp_to_us=downcast_ns_timestamp_to_us
         )
-        # cast if the two schemas are compatible but not equal
-        table_arrow_schema = self._table.schema().as_arrow()
-        if table_arrow_schema != df.schema:
-            df = df.cast(table_arrow_schema)
->>>>>>> dceedfac
 
         self.delete(delete_filter=overwrite_filter, snapshot_properties=snapshot_properties)
 
