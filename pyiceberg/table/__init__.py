--- conflicted
+++ resolved
@@ -982,9 +982,6 @@
         """
         return UpdateSchema(self, allow_incompatible_changes=allow_incompatible_changes, case_sensitive=case_sensitive)
 
-<<<<<<< HEAD
-    def name_mapping(self) -> Optional[NameMapping]:
-=======
     def update_snapshot(self) -> UpdateSnapshot:
         """Create a new UpdateSnapshot to produce a new snapshot for the table.
 
@@ -994,7 +991,6 @@
         return UpdateSnapshot(self)
 
     def name_mapping(self) -> NameMapping:
->>>>>>> 015226d8
         """Return the table's field-id NameMapping."""
         if name_mapping_json := self.properties.get(TableProperties.DEFAULT_NAME_MAPPING):
             return parse_mapping_from_json(name_mapping_json)
