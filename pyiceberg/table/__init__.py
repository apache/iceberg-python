# Licensed to the Apache Software Foundation (ASF) under one
# or more contributor license agreements.  See the NOTICE file
# distributed with this work for additional information
# regarding copyright ownership.  The ASF licenses this file
# to you under the Apache License, Version 2.0 (the
# "License"); you may not use this file except in compliance
# with the License.  You may obtain a copy of the License at
#
#   http://www.apache.org/licenses/LICENSE-2.0
#
# Unless required by applicable law or agreed to in writing,
# software distributed under the License is distributed on an
# "AS IS" BASIS, WITHOUT WARRANTIES OR CONDITIONS OF ANY
# KIND, either express or implied.  See the License for the
# specific language governing permissions and limitations
# under the License.
from __future__ import annotations

import datetime
import itertools
import uuid
import warnings
from abc import ABC, abstractmethod
from copy import copy
from dataclasses import dataclass
from enum import Enum
from functools import cached_property, singledispatch
from itertools import chain
from typing import (
    TYPE_CHECKING,
    Any,
    Callable,
    Dict,
    Iterable,
    List,
    Literal,
    Optional,
    Set,
    Tuple,
    TypeVar,
    Union,
)

from pydantic import Field, SerializeAsAny
from sortedcontainers import SortedList
from typing_extensions import Annotated

from pyiceberg.exceptions import CommitFailedException, ResolveError, ValidationError
from pyiceberg.expressions import (
    AlwaysTrue,
    And,
    BooleanExpression,
    EqualTo,
    parser,
    visitors,
)
from pyiceberg.expressions.visitors import _InclusiveMetricsEvaluator, inclusive_projection
from pyiceberg.io import FileIO, load_file_io
from pyiceberg.manifest import (
    POSITIONAL_DELETE_SCHEMA,
    DataFile,
    DataFileContent,
    ManifestContent,
    ManifestEntry,
    ManifestEntryStatus,
    ManifestFile,
    write_manifest,
    write_manifest_list,
)
from pyiceberg.partitioning import PartitionSpec
from pyiceberg.schema import (
    PartnerAccessor,
    Schema,
    SchemaVisitor,
    SchemaWithPartnerVisitor,
    assign_fresh_schema_ids,
    promote,
    visit,
    visit_with_partner,
)
from pyiceberg.table.metadata import (
    INITIAL_SEQUENCE_NUMBER,
    SUPPORTED_TABLE_FORMAT_VERSION,
    TableMetadata,
    TableMetadataUtil,
)
from pyiceberg.table.name_mapping import (
    SCHEMA_NAME_MAPPING_DEFAULT,
    NameMapping,
    parse_mapping_from_json,
)
from pyiceberg.table.refs import MAIN_BRANCH, SnapshotRef
from pyiceberg.table.snapshots import (
    Operation,
    Snapshot,
    SnapshotLogEntry,
    SnapshotSummaryCollector,
    Summary,
    update_snapshot_summaries,
)
from pyiceberg.table.sorting import SortOrder
from pyiceberg.typedef import (
    EMPTY_DICT,
    IcebergBaseModel,
    IcebergRootModel,
    Identifier,
    KeyDefaultDict,
    Properties,
)
from pyiceberg.types import (
    IcebergType,
    ListType,
    MapType,
    NestedField,
    PrimitiveType,
    StructType,
)
from pyiceberg.utils.concurrent import ExecutorFactory
from pyiceberg.utils.datetime import datetime_to_millis

if TYPE_CHECKING:
    import pandas as pd
    import pyarrow as pa
    import ray
    from duckdb import DuckDBPyConnection

    from pyiceberg.catalog import Catalog

ALWAYS_TRUE = AlwaysTrue()
TABLE_ROOT_ID = -1

_JAVA_LONG_MAX = 9223372036854775807


def _check_schema(table_schema: Schema, other_schema: "pa.Schema") -> None:
    from pyiceberg.io.pyarrow import _pyarrow_to_schema_without_ids, pyarrow_to_schema

    name_mapping = table_schema.name_mapping()
    try:
        task_schema = pyarrow_to_schema(other_schema, name_mapping=name_mapping)
    except ValueError as e:
        names = itertools.chain(*[field.names for field in name_mapping])
        other_schema = _pyarrow_to_schema_without_ids(other_schema)
        other_names = itertools.chain(*[field.names for field in other_schema.name_mapping()])
        additional_names = set(other_names) - set(names)
        raise ValueError(
            f"PyArrow table contains more columns: {', '.join(sorted(additional_names))}. Update the schema first (hint, use union_by_name)."
        ) from e

    if table_schema.as_struct() != task_schema.as_struct():
        from rich.console import Console
        from rich.table import Table as RichTable

        console = Console(record=True)

        rich_table = RichTable(show_header=True, header_style="bold")
        rich_table.add_column("")
        rich_table.add_column("Table field")
        rich_table.add_column("Dataframe field")

        for lhs in table_schema.fields:
            try:
                rhs = task_schema.find_field(lhs.field_id)
                rich_table.add_row("✅" if lhs == rhs else "❌", str(lhs), str(rhs))
            except ValueError:
                rich_table.add_row("❌", str(lhs), "Missing")

        console.print(rich_table)
        raise ValueError(f"Mismatch in fields:\n{console.export_text()}")


class Transaction:
    _table: Table
    _updates: Tuple[TableUpdate, ...]
    _requirements: Tuple[TableRequirement, ...]

    def __init__(
        self,
        table: Table,
        actions: Optional[Tuple[TableUpdate, ...]] = None,
        requirements: Optional[Tuple[TableRequirement, ...]] = None,
    ):
        self._table = table
        self._updates = actions or ()
        self._requirements = requirements or ()

    def __enter__(self) -> Transaction:
        """Start a transaction to update the table."""
        return self

    def __exit__(self, _: Any, value: Any, traceback: Any) -> None:
        """Close and commit the transaction."""
        fresh_table = self.commit_transaction()
        # Update the new data in place
        self._table.metadata = fresh_table.metadata
        self._table.metadata_location = fresh_table.metadata_location

    def _append_updates(self, *new_updates: TableUpdate) -> Transaction:
        """Append updates to the set of staged updates.

        Args:
            *new_updates: Any new updates.

        Raises:
            ValueError: When the type of update is not unique.

        Returns:
            Transaction object with the new updates appended.
        """
        for new_update in new_updates:
            # explicitly get type of new_update as new_update is an instantiated class
            type_new_update = type(new_update)
            if any(isinstance(update, type_new_update) for update in self._updates):
                raise ValueError(f"Updates in a single commit need to be unique, duplicate: {type_new_update}")
        self._updates = self._updates + new_updates
        return self

    def _append_requirements(self, *new_requirements: TableRequirement) -> Transaction:
        """Append requirements to the set of staged requirements.

        Args:
            *new_requirements: Any new requirements.

        Raises:
            ValueError: When the type of requirement is not unique.

        Returns:
            Transaction object with the new requirements appended.
        """
        for new_requirement in new_requirements:
            # explicitly get type of new_update as requirement is an instantiated class
            type_new_requirement = type(new_requirement)
            if any(isinstance(requirement, type_new_requirement) for requirement in self._requirements):
                raise ValueError(f"Requirements in a single commit need to be unique, duplicate: {type_new_requirement}")
        self._requirements = self._requirements + new_requirements
        return self

    def upgrade_table_version(self, format_version: Literal[1, 2]) -> Transaction:
        """Set the table to a certain version.

        Args:
            format_version: The newly set version.

        Returns:
            The alter table builder.
        """
        if format_version not in {1, 2}:
            raise ValueError(f"Unsupported table format version: {format_version}")

        if format_version < self._table.metadata.format_version:
            raise ValueError(f"Cannot downgrade v{self._table.metadata.format_version} table to v{format_version}")
        if format_version > self._table.metadata.format_version:
            return self._append_updates(UpgradeFormatVersionUpdate(format_version=format_version))
        else:
            return self

    def set_properties(self, **updates: str) -> Transaction:
        """Set properties.

        When a property is already set, it will be overwritten.

        Args:
            updates: The properties set on the table.

        Returns:
            The alter table builder.
        """
        return self._append_updates(SetPropertiesUpdate(updates=updates))

    def add_snapshot(self, snapshot: Snapshot) -> Transaction:
        """Add a new snapshot to the table.

        Returns:
            The transaction with the add-snapshot staged.
        """
        self._append_updates(AddSnapshotUpdate(snapshot=snapshot))
        self._append_requirements(AssertTableUUID(uuid=self._table.metadata.table_uuid))

        return self

    def set_ref_snapshot(
        self,
        snapshot_id: int,
        parent_snapshot_id: Optional[int],
        ref_name: str,
        type: str,
        max_age_ref_ms: Optional[int] = None,
        max_snapshot_age_ms: Optional[int] = None,
        min_snapshots_to_keep: Optional[int] = None,
    ) -> Transaction:
        """Update a ref to a snapshot.

        Returns:
            The transaction with the set-snapshot-ref staged
        """
        self._append_updates(
            SetSnapshotRefUpdate(
                snapshot_id=snapshot_id,
                parent_snapshot_id=parent_snapshot_id,
                ref_name=ref_name,
                type=type,
                max_age_ref_ms=max_age_ref_ms,
                max_snapshot_age_ms=max_snapshot_age_ms,
                min_snapshots_to_keep=min_snapshots_to_keep,
            )
        )

        self._append_requirements(AssertRefSnapshotId(snapshot_id=parent_snapshot_id, ref="main"))
        return self

    def update_schema(self) -> UpdateSchema:
        """Create a new UpdateSchema to alter the columns of this table.

        Returns:
            A new UpdateSchema.
        """
        return UpdateSchema(self._table, self)

    def remove_properties(self, *removals: str) -> Transaction:
        """Remove properties.

        Args:
            removals: Properties to be removed.

        Returns:
            The alter table builder.
        """
        return self._append_updates(RemovePropertiesUpdate(removals=removals))

    def update_location(self, location: str) -> Transaction:
        """Set the new table location.

        Args:
            location: The new location of the table.

        Returns:
            The alter table builder.
        """
        raise NotImplementedError("Not yet implemented")

    def commit_transaction(self) -> Table:
        """Commit the changes to the catalog.

        Returns:
            The table with the updates applied.
        """
        # Strip the catalog name
        if len(self._updates) > 0:
            self._table._do_commit(  # pylint: disable=W0212
                updates=self._updates,
                requirements=self._requirements,
            )
            return self._table
        else:
            return self._table


class TableUpdateAction(Enum):
    upgrade_format_version = "upgrade-format-version"
    add_schema = "add-schema"
    set_current_schema = "set-current-schema"
    add_spec = "add-spec"
    set_default_spec = "set-default-spec"
    add_sort_order = "add-sort-order"
    set_default_sort_order = "set-default-sort-order"
    add_snapshot = "add-snapshot"
    set_snapshot_ref = "set-snapshot-ref"
    remove_snapshots = "remove-snapshots"
    remove_snapshot_ref = "remove-snapshot-ref"
    set_location = "set-location"
    set_properties = "set-properties"
    remove_properties = "remove-properties"


class TableUpdate(IcebergBaseModel):
    action: TableUpdateAction


class UpgradeFormatVersionUpdate(TableUpdate):
    action: TableUpdateAction = TableUpdateAction.upgrade_format_version
    format_version: int = Field(alias="format-version")


class AddSchemaUpdate(TableUpdate):
    action: TableUpdateAction = TableUpdateAction.add_schema
    schema_: Schema = Field(alias="schema")
    # This field is required: https://github.com/apache/iceberg/pull/7445
    last_column_id: int = Field(alias="last-column-id")


class SetCurrentSchemaUpdate(TableUpdate):
    action: TableUpdateAction = TableUpdateAction.set_current_schema
    schema_id: int = Field(
        alias="schema-id", description="Schema ID to set as current, or -1 to set last added schema", default=-1
    )


class AddPartitionSpecUpdate(TableUpdate):
    action: TableUpdateAction = TableUpdateAction.add_spec
    spec: PartitionSpec


class SetDefaultSpecUpdate(TableUpdate):
    action: TableUpdateAction = TableUpdateAction.set_default_spec
    spec_id: int = Field(
        alias="spec-id", description="Partition spec ID to set as the default, or -1 to set last added spec", default=-1
    )


class AddSortOrderUpdate(TableUpdate):
    action: TableUpdateAction = TableUpdateAction.add_sort_order
    sort_order: SortOrder = Field(alias="sort-order")


class SetDefaultSortOrderUpdate(TableUpdate):
    action: TableUpdateAction = TableUpdateAction.set_default_sort_order
    sort_order_id: int = Field(
        alias="sort-order-id", description="Sort order ID to set as the default, or -1 to set last added sort order", default=-1
    )


class AddSnapshotUpdate(TableUpdate):
    action: TableUpdateAction = TableUpdateAction.add_snapshot
    snapshot: Snapshot


class SetSnapshotRefUpdate(TableUpdate):
    action: TableUpdateAction = TableUpdateAction.set_snapshot_ref
    ref_name: str = Field(alias="ref-name")
    type: Literal["tag", "branch"]
    snapshot_id: int = Field(alias="snapshot-id")
    max_ref_age_ms: Annotated[Optional[int], Field(alias="max-ref-age-ms", default=None)]
    max_snapshot_age_ms: Annotated[Optional[int], Field(alias="max-snapshot-age-ms", default=None)]
    min_snapshots_to_keep: Annotated[Optional[int], Field(alias="min-snapshots-to-keep", default=None)]


class RemoveSnapshotsUpdate(TableUpdate):
    action: TableUpdateAction = TableUpdateAction.remove_snapshots
    snapshot_ids: List[int] = Field(alias="snapshot-ids")


class RemoveSnapshotRefUpdate(TableUpdate):
    action: TableUpdateAction = TableUpdateAction.remove_snapshot_ref
    ref_name: str = Field(alias="ref-name")


class SetLocationUpdate(TableUpdate):
    action: TableUpdateAction = TableUpdateAction.set_location
    location: str


class SetPropertiesUpdate(TableUpdate):
    action: TableUpdateAction = TableUpdateAction.set_properties
    updates: Dict[str, str]


class RemovePropertiesUpdate(TableUpdate):
    action: TableUpdateAction = TableUpdateAction.remove_properties
    removals: List[str]


class _TableMetadataUpdateContext:
    _updates: List[TableUpdate]

    def __init__(self) -> None:
        self._updates = []

    def add_update(self, update: TableUpdate) -> None:
        self._updates.append(update)

    def is_added_snapshot(self, snapshot_id: int) -> bool:
        return any(
            update.snapshot.snapshot_id == snapshot_id
            for update in self._updates
            if update.action == TableUpdateAction.add_snapshot
        )

    def is_added_schema(self, schema_id: int) -> bool:
        return any(
            update.schema_.schema_id == schema_id for update in self._updates if update.action == TableUpdateAction.add_schema
        )


@singledispatch
def _apply_table_update(update: TableUpdate, base_metadata: TableMetadata, context: _TableMetadataUpdateContext) -> TableMetadata:
    """Apply a table update to the table metadata.

    Args:
        update: The update to be applied.
        base_metadata: The base metadata to be updated.
        context: Contains previous updates and other change tracking information in the current transaction.

    Returns:
        The updated metadata.

    """
    raise NotImplementedError(f"Unsupported table update: {update}")


@_apply_table_update.register(UpgradeFormatVersionUpdate)
def _(update: UpgradeFormatVersionUpdate, base_metadata: TableMetadata, context: _TableMetadataUpdateContext) -> TableMetadata:
    if update.format_version > SUPPORTED_TABLE_FORMAT_VERSION:
        raise ValueError(f"Unsupported table format version: {update.format_version}")
    elif update.format_version < base_metadata.format_version:
        raise ValueError(f"Cannot downgrade v{base_metadata.format_version} table to v{update.format_version}")
    elif update.format_version == base_metadata.format_version:
        return base_metadata

    updated_metadata_data = copy(base_metadata.model_dump())
    updated_metadata_data["format-version"] = update.format_version

    context.add_update(update)
    return TableMetadataUtil.parse_obj(updated_metadata_data)


@_apply_table_update.register(SetPropertiesUpdate)
def _(update: SetPropertiesUpdate, base_metadata: TableMetadata, context: _TableMetadataUpdateContext) -> TableMetadata:
    if len(update.updates) == 0:
        return base_metadata

    properties = dict(base_metadata.properties)
    properties.update(update.updates)

    context.add_update(update)
    return base_metadata.model_copy(update={"properties": properties})


@_apply_table_update.register(RemovePropertiesUpdate)
def _(update: RemovePropertiesUpdate, base_metadata: TableMetadata, context: _TableMetadataUpdateContext) -> TableMetadata:
    if len(update.removals) == 0:
        return base_metadata

    properties = dict(base_metadata.properties)
    for key in update.removals:
        properties.pop(key)

    context.add_update(update)
    return base_metadata.model_copy(update={"properties": properties})


@_apply_table_update.register(AddSchemaUpdate)
def _(update: AddSchemaUpdate, base_metadata: TableMetadata, context: _TableMetadataUpdateContext) -> TableMetadata:
    if update.last_column_id < base_metadata.last_column_id:
        raise ValueError(f"Invalid last column id {update.last_column_id}, must be >= {base_metadata.last_column_id}")

    context.add_update(update)
    return base_metadata.model_copy(
        update={
            "last_column_id": update.last_column_id,
            "schemas": base_metadata.schemas + [update.schema_],
        }
    )


@_apply_table_update.register(SetCurrentSchemaUpdate)
def _(update: SetCurrentSchemaUpdate, base_metadata: TableMetadata, context: _TableMetadataUpdateContext) -> TableMetadata:
    new_schema_id = update.schema_id
    if new_schema_id == -1:
        # The last added schema should be in base_metadata.schemas at this point
        new_schema_id = max(schema.schema_id for schema in base_metadata.schemas)
        if not context.is_added_schema(new_schema_id):
            raise ValueError("Cannot set current schema to last added schema when no schema has been added")

    if new_schema_id == base_metadata.current_schema_id:
        return base_metadata

    schema = base_metadata.schema_by_id(new_schema_id)
    if schema is None:
        raise ValueError(f"Schema with id {new_schema_id} does not exist")

    context.add_update(update)
    return base_metadata.model_copy(update={"current_schema_id": new_schema_id})


@_apply_table_update.register(AddSnapshotUpdate)
def _(update: AddSnapshotUpdate, base_metadata: TableMetadata, context: _TableMetadataUpdateContext) -> TableMetadata:
    if len(base_metadata.schemas) == 0:
        raise ValueError("Attempting to add a snapshot before a schema is added")
    elif len(base_metadata.partition_specs) == 0:
        raise ValueError("Attempting to add a snapshot before a partition spec is added")
    elif len(base_metadata.sort_orders) == 0:
        raise ValueError("Attempting to add a snapshot before a sort order is added")
    elif base_metadata.snapshot_by_id(update.snapshot.snapshot_id) is not None:
        raise ValueError(f"Snapshot with id {update.snapshot.snapshot_id} already exists")
    elif (
        base_metadata.format_version == 2
        and update.snapshot.sequence_number is not None
        and update.snapshot.sequence_number <= base_metadata.last_sequence_number
        and update.snapshot.parent_snapshot_id is not None
    ):
        raise ValueError(
            f"Cannot add snapshot with sequence number {update.snapshot.sequence_number} "
            f"older than last sequence number {base_metadata.last_sequence_number}"
        )

    context.add_update(update)
    return base_metadata.model_copy(
        update={
            "last_updated_ms": update.snapshot.timestamp_ms,
            "last_sequence_number": update.snapshot.sequence_number,
            "snapshots": base_metadata.snapshots + [update.snapshot],
        }
    )


@_apply_table_update.register(SetSnapshotRefUpdate)
def _(update: SetSnapshotRefUpdate, base_metadata: TableMetadata, context: _TableMetadataUpdateContext) -> TableMetadata:
    snapshot_ref = SnapshotRef(
        snapshot_id=update.snapshot_id,
        snapshot_ref_type=update.type,
        min_snapshots_to_keep=update.min_snapshots_to_keep,
        max_snapshot_age_ms=update.max_snapshot_age_ms,
        max_ref_age_ms=update.max_ref_age_ms,
    )

    existing_ref = base_metadata.refs.get(update.ref_name)
    if existing_ref is not None and existing_ref == snapshot_ref:
        return base_metadata

    snapshot = base_metadata.snapshot_by_id(snapshot_ref.snapshot_id)
    if snapshot is None:
        raise ValueError(f"Cannot set {update.ref_name} to unknown snapshot {snapshot_ref.snapshot_id}")

    metadata_updates: Dict[str, Any] = {}
    if context.is_added_snapshot(snapshot_ref.snapshot_id):
        metadata_updates["last_updated_ms"] = snapshot.timestamp_ms

    if update.ref_name == MAIN_BRANCH:
        metadata_updates["current_snapshot_id"] = snapshot_ref.snapshot_id
        if "last_updated_ms" not in metadata_updates:
            metadata_updates["last_updated_ms"] = datetime_to_millis(datetime.datetime.now().astimezone())

        metadata_updates["snapshot_log"] = base_metadata.snapshot_log + [
            SnapshotLogEntry(
                snapshot_id=snapshot_ref.snapshot_id,
                timestamp_ms=metadata_updates["last_updated_ms"],
            )
        ]

    metadata_updates["refs"] = {**base_metadata.refs, update.ref_name: snapshot_ref}
    context.add_update(update)
    return base_metadata.model_copy(update=metadata_updates)


def update_table_metadata(base_metadata: TableMetadata, updates: Tuple[TableUpdate, ...]) -> TableMetadata:
    """Update the table metadata with the given updates in one transaction.

    Args:
        base_metadata: The base metadata to be updated.
        updates: The updates in one transaction.

    Returns:
        The metadata with the updates applied.
    """
    context = _TableMetadataUpdateContext()
    new_metadata = base_metadata

    for update in updates:
        new_metadata = _apply_table_update(update, new_metadata, context)

    return new_metadata.model_copy(deep=True)


class TableRequirement(IcebergBaseModel):
    type: str

    @abstractmethod
    def validate(self, base_metadata: Optional[TableMetadata]) -> None:
        """Validate the requirement against the base metadata.

        Args:
            base_metadata: The base metadata to be validated against.

        Raises:
            CommitFailedException: When the requirement is not met.
        """
        ...


class AssertCreate(TableRequirement):
    """The table must not already exist; used for create transactions."""

    type: Literal["assert-create"] = Field(default="assert-create")

    def validate(self, base_metadata: Optional[TableMetadata]) -> None:
        if base_metadata is not None:
            raise CommitFailedException("Table already exists")


class AssertTableUUID(TableRequirement):
    """The table UUID must match the requirement's `uuid`."""

    type: Literal["assert-table-uuid"] = Field(default="assert-table-uuid")
    uuid: uuid.UUID

    def validate(self, base_metadata: Optional[TableMetadata]) -> None:
        if base_metadata is None:
            raise CommitFailedException("Requirement failed: current table metadata is missing")
        elif self.uuid != base_metadata.table_uuid:
            raise CommitFailedException(f"Table UUID does not match: {self.uuid} != {base_metadata.table_uuid}")


class AssertRefSnapshotId(TableRequirement):
    """The table branch or tag identified by the requirement's `ref` must reference the requirement's `snapshot-id`.

    if `snapshot-id` is `null` or missing, the ref must not already exist.
    """

    type: Literal["assert-ref-snapshot-id"] = Field(default="assert-ref-snapshot-id")
    ref: str = Field(...)
    snapshot_id: Optional[int] = Field(default=None, alias="snapshot-id")

    def validate(self, base_metadata: Optional[TableMetadata]) -> None:
        if base_metadata is None:
            raise CommitFailedException("Requirement failed: current table metadata is missing")
        elif snapshot_ref := base_metadata.refs.get(self.ref):
            ref_type = snapshot_ref.snapshot_ref_type
            if self.snapshot_id is None:
                raise CommitFailedException(f"Requirement failed: {ref_type} {self.ref} was created concurrently")
            elif self.snapshot_id != snapshot_ref.snapshot_id:
                raise CommitFailedException(
                    f"Requirement failed: {ref_type} {self.ref} has changed: expected id {self.snapshot_id}, found {snapshot_ref.snapshot_id}"
                )
        elif self.snapshot_id is not None:
            raise CommitFailedException(f"Requirement failed: branch or tag {self.ref} is missing, expected {self.snapshot_id}")


class AssertLastAssignedFieldId(TableRequirement):
    """The table's last assigned column id must match the requirement's `last-assigned-field-id`."""

    type: Literal["assert-last-assigned-field-id"] = Field(default="assert-last-assigned-field-id")
    last_assigned_field_id: int = Field(..., alias="last-assigned-field-id")

    def validate(self, base_metadata: Optional[TableMetadata]) -> None:
        if base_metadata is None:
            raise CommitFailedException("Requirement failed: current table metadata is missing")
        elif base_metadata.last_column_id != self.last_assigned_field_id:
            raise CommitFailedException(
                f"Requirement failed: last assigned field id has changed: expected {self.last_assigned_field_id}, found {base_metadata.last_column_id}"
            )


class AssertCurrentSchemaId(TableRequirement):
    """The table's current schema id must match the requirement's `current-schema-id`."""

    type: Literal["assert-current-schema-id"] = Field(default="assert-current-schema-id")
    current_schema_id: int = Field(..., alias="current-schema-id")

    def validate(self, base_metadata: Optional[TableMetadata]) -> None:
        if base_metadata is None:
            raise CommitFailedException("Requirement failed: current table metadata is missing")
        elif self.current_schema_id != base_metadata.current_schema_id:
            raise CommitFailedException(
                f"Requirement failed: current schema id has changed: expected {self.current_schema_id}, found {base_metadata.current_schema_id}"
            )


class AssertLastAssignedPartitionId(TableRequirement):
    """The table's last assigned partition id must match the requirement's `last-assigned-partition-id`."""

    type: Literal["assert-last-assigned-partition-id"] = Field(default="assert-last-assigned-partition-id")
    last_assigned_partition_id: int = Field(..., alias="last-assigned-partition-id")

    def validate(self, base_metadata: Optional[TableMetadata]) -> None:
        if base_metadata is None:
            raise CommitFailedException("Requirement failed: current table metadata is missing")
        elif base_metadata.last_partition_id != self.last_assigned_partition_id:
            raise CommitFailedException(
                f"Requirement failed: last assigned partition id has changed: expected {self.last_assigned_partition_id}, found {base_metadata.last_partition_id}"
            )


class AssertDefaultSpecId(TableRequirement):
    """The table's default spec id must match the requirement's `default-spec-id`."""

    type: Literal["assert-default-spec-id"] = Field(default="assert-default-spec-id")
    default_spec_id: int = Field(..., alias="default-spec-id")

    def validate(self, base_metadata: Optional[TableMetadata]) -> None:
        if base_metadata is None:
            raise CommitFailedException("Requirement failed: current table metadata is missing")
        elif self.default_spec_id != base_metadata.default_spec_id:
            raise CommitFailedException(
                f"Requirement failed: default spec id has changed: expected {self.default_spec_id}, found {base_metadata.default_spec_id}"
            )


class AssertDefaultSortOrderId(TableRequirement):
    """The table's default sort order id must match the requirement's `default-sort-order-id`."""

    type: Literal["assert-default-sort-order-id"] = Field(default="assert-default-sort-order-id")
    default_sort_order_id: int = Field(..., alias="default-sort-order-id")

    def validate(self, base_metadata: Optional[TableMetadata]) -> None:
        if base_metadata is None:
            raise CommitFailedException("Requirement failed: current table metadata is missing")
        elif self.default_sort_order_id != base_metadata.default_sort_order_id:
            raise CommitFailedException(
                f"Requirement failed: default sort order id has changed: expected {self.default_sort_order_id}, found {base_metadata.default_sort_order_id}"
            )


class Namespace(IcebergRootModel[List[str]]):
    """Reference to one or more levels of a namespace."""

    root: List[str] = Field(
        ...,
        description='Reference to one or more levels of a namespace',
    )


class TableIdentifier(IcebergBaseModel):
    """Fully Qualified identifier to a table."""

    namespace: Namespace
    name: str


class CommitTableRequest(IcebergBaseModel):
    identifier: TableIdentifier = Field()
    requirements: Tuple[SerializeAsAny[TableRequirement], ...] = Field(default_factory=tuple)
    updates: Tuple[SerializeAsAny[TableUpdate], ...] = Field(default_factory=tuple)


class CommitTableResponse(IcebergBaseModel):
    metadata: TableMetadata
    metadata_location: str = Field(alias="metadata-location")


class Table:
    identifier: Identifier = Field()
    metadata: TableMetadata
    metadata_location: str = Field()
    io: FileIO
    catalog: Catalog

    def __init__(
        self, identifier: Identifier, metadata: TableMetadata, metadata_location: str, io: FileIO, catalog: Catalog
    ) -> None:
        self.identifier = identifier
        self.metadata = metadata
        self.metadata_location = metadata_location
        self.io = io
        self.catalog = catalog

    def transaction(self) -> Transaction:
        return Transaction(self)

    def refresh(self) -> Table:
        """Refresh the current table metadata."""
        fresh = self.catalog.load_table(self.identifier[1:])
        self.metadata = fresh.metadata
        self.io = fresh.io
        self.metadata_location = fresh.metadata_location
        return self

    def name(self) -> Identifier:
        """Return the identifier of this table."""
        return self.identifier

    def scan(
        self,
        row_filter: Union[str, BooleanExpression] = ALWAYS_TRUE,
        selected_fields: Tuple[str, ...] = ("*",),
        case_sensitive: bool = True,
        snapshot_id: Optional[int] = None,
        options: Properties = EMPTY_DICT,
        limit: Optional[int] = None,
    ) -> DataScan:
        return DataScan(
            table=self,
            row_filter=row_filter,
            selected_fields=selected_fields,
            case_sensitive=case_sensitive,
            snapshot_id=snapshot_id,
            options=options,
            limit=limit,
        )

    @property
    def format_version(self) -> Literal[1, 2]:
        return self.metadata.format_version

    def schema(self) -> Schema:
        """Return the schema for this table."""
        return next(schema for schema in self.metadata.schemas if schema.schema_id == self.metadata.current_schema_id)

    def schemas(self) -> Dict[int, Schema]:
        """Return a dict of the schema of this table."""
        return {schema.schema_id: schema for schema in self.metadata.schemas}

    def spec(self) -> PartitionSpec:
        """Return the partition spec of this table."""
        return next(spec for spec in self.metadata.partition_specs if spec.spec_id == self.metadata.default_spec_id)

    def specs(self) -> Dict[int, PartitionSpec]:
        """Return a dict the partition specs this table."""
        return {spec.spec_id: spec for spec in self.metadata.partition_specs}

    def sort_order(self) -> SortOrder:
        """Return the sort order of this table."""
        return next(
            sort_order for sort_order in self.metadata.sort_orders if sort_order.order_id == self.metadata.default_sort_order_id
        )

    def sort_orders(self) -> Dict[int, SortOrder]:
        """Return a dict of the sort orders of this table."""
        return {sort_order.order_id: sort_order for sort_order in self.metadata.sort_orders}

    @property
    def properties(self) -> Dict[str, str]:
        """Properties of the table."""
        return self.metadata.properties

    def location(self) -> str:
        """Return the table's base location."""
        return self.metadata.location

    @property
    def last_sequence_number(self) -> int:
        return self.metadata.last_sequence_number

    def next_sequence_number(self) -> int:
        return self.last_sequence_number + 1 if self.metadata.format_version > 1 else INITIAL_SEQUENCE_NUMBER

    def new_snapshot_id(self) -> int:
        """Generate a new snapshot-id that's not in use."""
        snapshot_id = _generate_snapshot_id()
        while self.snapshot_by_id(snapshot_id) is not None:
            snapshot_id = _generate_snapshot_id()

        return snapshot_id

    def current_snapshot(self) -> Optional[Snapshot]:
        """Get the current snapshot for this table, or None if there is no current snapshot."""
        if self.metadata.current_snapshot_id is not None:
            return self.snapshot_by_id(self.metadata.current_snapshot_id)
        return None

    def snapshot_by_id(self, snapshot_id: int) -> Optional[Snapshot]:
        """Get the snapshot of this table with the given id, or None if there is no matching snapshot."""
        return self.metadata.snapshot_by_id(snapshot_id)

    def snapshot_by_name(self, name: str) -> Optional[Snapshot]:
        """Return the snapshot referenced by the given name or null if no such reference exists."""
        if ref := self.metadata.refs.get(name):
            return self.snapshot_by_id(ref.snapshot_id)
        return None

    def history(self) -> List[SnapshotLogEntry]:
        """Get the snapshot history of this table."""
        return self.metadata.snapshot_log

    def update_schema(self, allow_incompatible_changes: bool = False, case_sensitive: bool = True) -> UpdateSchema:
        return UpdateSchema(self, allow_incompatible_changes=allow_incompatible_changes, case_sensitive=case_sensitive)

    def name_mapping(self) -> NameMapping:
        """Return the table's field-id NameMapping."""
        if name_mapping_json := self.properties.get(SCHEMA_NAME_MAPPING_DEFAULT):
            return parse_mapping_from_json(name_mapping_json)
        else:
            return self.schema().name_mapping()

    def append(self, df: pa.Table) -> None:
        """
        Append data to the table.

        Args:
            df: The Arrow dataframe that will be appended to overwrite the table
        """
        try:
            import pyarrow as pa
        except ModuleNotFoundError as e:
            raise ModuleNotFoundError("For writes PyArrow needs to be installed") from e

        if not isinstance(df, pa.Table):
            raise ValueError(f"Expected PyArrow table, got: {df}")

        if len(self.spec().fields) > 0:
            raise ValueError("Cannot write to partitioned tables")

<<<<<<< HEAD
        if len(self.sort_order().fields) > 0:
            raise ValueError("Cannot write to tables with a sort-order")

        _check_schema(self.schema(), other_schema=df.schema)

=======
>>>>>>> 510915b3
        data_files = _dataframe_to_data_files(self, df=df)
        merge = _MergingSnapshotProducer(operation=Operation.APPEND, table=self)
        for data_file in data_files:
            merge.append_data_file(data_file)

        merge.commit()

    def overwrite(self, df: pa.Table, overwrite_filter: BooleanExpression = ALWAYS_TRUE) -> None:
        """
        Overwrite all the data in the table.

        Args:
            df: The Arrow dataframe that will be used to overwrite the table
            overwrite_filter: ALWAYS_TRUE when you overwrite all the data,
                              or a boolean expression in case of a partial overwrite
        """
        try:
            import pyarrow as pa
        except ModuleNotFoundError as e:
            raise ModuleNotFoundError("For writes PyArrow needs to be installed") from e

        if not isinstance(df, pa.Table):
            raise ValueError(f"Expected PyArrow table, got: {df}")

        if overwrite_filter != AlwaysTrue():
            raise NotImplementedError("Cannot overwrite a subset of a table")

        if len(self.spec().fields) > 0:
            raise ValueError("Cannot write to partitioned tables")

<<<<<<< HEAD
        if len(self.sort_order().fields) > 0:
            raise ValueError("Cannot write to tables with a sort-order")

        _check_schema(self.schema(), other_schema=df.schema)

=======
>>>>>>> 510915b3
        data_files = _dataframe_to_data_files(self, df=df)
        merge = _MergingSnapshotProducer(
            operation=Operation.OVERWRITE if self.current_snapshot() is not None else Operation.APPEND,
            table=self,
        )

        for data_file in data_files:
            merge.append_data_file(data_file)

        merge.commit()

    def refs(self) -> Dict[str, SnapshotRef]:
        """Return the snapshot references in the table."""
        return self.metadata.refs

    def _do_commit(self, updates: Tuple[TableUpdate, ...], requirements: Tuple[TableRequirement, ...]) -> None:
        response = self.catalog._commit_table(  # pylint: disable=W0212
            CommitTableRequest(
                identifier=TableIdentifier(namespace=self.identifier[:-1], name=self.identifier[-1]),
                updates=updates,
                requirements=requirements,
            )
        )  # pylint: disable=W0212
        self.metadata = response.metadata
        self.metadata_location = response.metadata_location

    def __eq__(self, other: Any) -> bool:
        """Return the equality of two instances of the Table class."""
        return (
            self.identifier == other.identifier
            and self.metadata == other.metadata
            and self.metadata_location == other.metadata_location
            if isinstance(other, Table)
            else False
        )

    def __repr__(self) -> str:
        """Return the string representation of the Table class."""
        table_name = self.catalog.table_name_from(self.identifier)
        schema_str = ",\n  ".join(str(column) for column in self.schema().columns if self.schema())
        partition_str = f"partition by: [{', '.join(field.name for field in self.spec().fields if self.spec())}]"
        sort_order_str = f"sort order: [{', '.join(str(field) for field in self.sort_order().fields if self.sort_order())}]"
        snapshot_str = f"snapshot: {str(self.current_snapshot()) if self.current_snapshot() else 'null'}"
        result_str = f"{table_name}(\n  {schema_str}\n),\n{partition_str},\n{sort_order_str},\n{snapshot_str}"
        return result_str


class StaticTable(Table):
    """Load a table directly from a metadata file (i.e., without using a catalog)."""

    def refresh(self) -> Table:
        """Refresh the current table metadata."""
        raise NotImplementedError("To be implemented")

    @classmethod
    def from_metadata(cls, metadata_location: str, properties: Properties = EMPTY_DICT) -> StaticTable:
        io = load_file_io(properties=properties, location=metadata_location)
        file = io.new_input(metadata_location)

        from pyiceberg.serializers import FromInputFile

        metadata = FromInputFile.table_metadata(file)

        from pyiceberg.catalog.noop import NoopCatalog

        return cls(
            identifier=("static-table", metadata_location),
            metadata_location=metadata_location,
            metadata=metadata,
            io=load_file_io({**properties, **metadata.properties}),
            catalog=NoopCatalog("static-table"),
        )


def _parse_row_filter(expr: Union[str, BooleanExpression]) -> BooleanExpression:
    """Accept an expression in the form of a BooleanExpression or a string.

    In the case of a string, it will be converted into a unbound BooleanExpression.

    Args:
        expr: Expression as a BooleanExpression or a string.

    Returns: An unbound BooleanExpression.
    """
    return parser.parse(expr) if isinstance(expr, str) else expr


S = TypeVar("S", bound="TableScan", covariant=True)


class TableScan(ABC):
    table: Table
    row_filter: BooleanExpression
    selected_fields: Tuple[str, ...]
    case_sensitive: bool
    snapshot_id: Optional[int]
    options: Properties
    limit: Optional[int]

    def __init__(
        self,
        table: Table,
        row_filter: Union[str, BooleanExpression] = ALWAYS_TRUE,
        selected_fields: Tuple[str, ...] = ("*",),
        case_sensitive: bool = True,
        snapshot_id: Optional[int] = None,
        options: Properties = EMPTY_DICT,
        limit: Optional[int] = None,
    ):
        self.table = table
        self.row_filter = _parse_row_filter(row_filter)
        self.selected_fields = selected_fields
        self.case_sensitive = case_sensitive
        self.snapshot_id = snapshot_id
        self.options = options
        self.limit = limit

    def snapshot(self) -> Optional[Snapshot]:
        if self.snapshot_id:
            return self.table.snapshot_by_id(self.snapshot_id)
        return self.table.current_snapshot()

    def projection(self) -> Schema:
        current_schema = self.table.schema()
        if self.snapshot_id is not None:
            snapshot = self.table.snapshot_by_id(self.snapshot_id)
            if snapshot is not None:
                if snapshot.schema_id is not None:
                    snapshot_schema = self.table.schemas().get(snapshot.schema_id)
                    if snapshot_schema is not None:
                        current_schema = snapshot_schema
                    else:
                        warnings.warn(f"Metadata does not contain schema with id: {snapshot.schema_id}")
            else:
                raise ValueError(f"Snapshot not found: {self.snapshot_id}")

        if "*" in self.selected_fields:
            return current_schema

        return current_schema.select(*self.selected_fields, case_sensitive=self.case_sensitive)

    @abstractmethod
    def plan_files(self) -> Iterable[ScanTask]: ...

    @abstractmethod
    def to_arrow(self) -> pa.Table: ...

    @abstractmethod
    def to_pandas(self, **kwargs: Any) -> pd.DataFrame: ...

    def update(self: S, **overrides: Any) -> S:
        """Create a copy of this table scan with updated fields."""
        return type(self)(**{**self.__dict__, **overrides})

    def use_ref(self: S, name: str) -> S:
        if self.snapshot_id:
            raise ValueError(f"Cannot override ref, already set snapshot id={self.snapshot_id}")
        if snapshot := self.table.snapshot_by_name(name):
            return self.update(snapshot_id=snapshot.snapshot_id)

        raise ValueError(f"Cannot scan unknown ref={name}")

    def select(self: S, *field_names: str) -> S:
        if "*" in self.selected_fields:
            return self.update(selected_fields=field_names)
        return self.update(selected_fields=tuple(set(self.selected_fields).intersection(set(field_names))))

    def filter(self: S, expr: Union[str, BooleanExpression]) -> S:
        return self.update(row_filter=And(self.row_filter, _parse_row_filter(expr)))

    def with_case_sensitive(self: S, case_sensitive: bool = True) -> S:
        return self.update(case_sensitive=case_sensitive)


class ScanTask(ABC):
    pass


@dataclass(init=False)
class FileScanTask(ScanTask):
    file: DataFile
    delete_files: Set[DataFile]
    start: int
    length: int

    def __init__(
        self,
        data_file: DataFile,
        delete_files: Optional[Set[DataFile]] = None,
        start: Optional[int] = None,
        length: Optional[int] = None,
    ) -> None:
        self.file = data_file
        self.delete_files = delete_files or set()
        self.start = start or 0
        self.length = length or data_file.file_size_in_bytes


def _open_manifest(
    io: FileIO,
    manifest: ManifestFile,
    partition_filter: Callable[[DataFile], bool],
    metrics_evaluator: Callable[[DataFile], bool],
) -> List[ManifestEntry]:
    return [
        manifest_entry
        for manifest_entry in manifest.fetch_manifest_entry(io, discard_deleted=True)
        if partition_filter(manifest_entry.data_file) and metrics_evaluator(manifest_entry.data_file)
    ]


def _min_data_file_sequence_number(manifests: List[ManifestFile]) -> int:
    try:
        return min(
            manifest.min_sequence_number or INITIAL_SEQUENCE_NUMBER
            for manifest in manifests
            if manifest.content == ManifestContent.DATA
        )
    except ValueError:
        # In case of an empty iterator
        return INITIAL_SEQUENCE_NUMBER


def _match_deletes_to_data_file(data_entry: ManifestEntry, positional_delete_entries: SortedList[ManifestEntry]) -> Set[DataFile]:
    """Check if the delete file is relevant for the data file.

    Using the column metrics to see if the filename is in the lower and upper bound.

    Args:
        data_entry (ManifestEntry): The manifest entry path of the datafile.
        positional_delete_entries (List[ManifestEntry]): All the candidate positional deletes manifest entries.

    Returns:
        A set of files that are relevant for the data file.
    """
    relevant_entries = positional_delete_entries[positional_delete_entries.bisect_right(data_entry) :]

    if len(relevant_entries) > 0:
        evaluator = _InclusiveMetricsEvaluator(POSITIONAL_DELETE_SCHEMA, EqualTo("file_path", data_entry.data_file.file_path))
        return {
            positional_delete_entry.data_file
            for positional_delete_entry in relevant_entries
            if evaluator.eval(positional_delete_entry.data_file)
        }
    else:
        return set()


class DataScan(TableScan):
    def __init__(
        self,
        table: Table,
        row_filter: Union[str, BooleanExpression] = ALWAYS_TRUE,
        selected_fields: Tuple[str, ...] = ("*",),
        case_sensitive: bool = True,
        snapshot_id: Optional[int] = None,
        options: Properties = EMPTY_DICT,
        limit: Optional[int] = None,
    ):
        super().__init__(table, row_filter, selected_fields, case_sensitive, snapshot_id, options, limit)

    def _build_partition_projection(self, spec_id: int) -> BooleanExpression:
        project = inclusive_projection(self.table.schema(), self.table.specs()[spec_id])
        return project(self.row_filter)

    @cached_property
    def partition_filters(self) -> KeyDefaultDict[int, BooleanExpression]:
        return KeyDefaultDict(self._build_partition_projection)

    def _build_manifest_evaluator(self, spec_id: int) -> Callable[[ManifestFile], bool]:
        spec = self.table.specs()[spec_id]
        return visitors.manifest_evaluator(spec, self.table.schema(), self.partition_filters[spec_id], self.case_sensitive)

    def _build_partition_evaluator(self, spec_id: int) -> Callable[[DataFile], bool]:
        spec = self.table.specs()[spec_id]
        partition_type = spec.partition_type(self.table.schema())
        partition_schema = Schema(*partition_type.fields)
        partition_expr = self.partition_filters[spec_id]

        # The lambda created here is run in multiple threads.
        # So we avoid creating _EvaluatorExpression methods bound to a single
        # shared instance across multiple threads.
        return lambda data_file: visitors.expression_evaluator(partition_schema, partition_expr, self.case_sensitive)(
            data_file.partition
        )

    def _check_sequence_number(self, min_data_sequence_number: int, manifest: ManifestFile) -> bool:
        """Ensure that no manifests are loaded that contain deletes that are older than the data.

        Args:
            min_data_sequence_number (int): The minimal sequence number.
            manifest (ManifestFile): A ManifestFile that can be either data or deletes.

        Returns:
            Boolean indicating if it is either a data file, or a relevant delete file.
        """
        return manifest.content == ManifestContent.DATA or (
            # Not interested in deletes that are older than the data
            manifest.content == ManifestContent.DELETES
            and (manifest.sequence_number or INITIAL_SEQUENCE_NUMBER) >= min_data_sequence_number
        )

    def plan_files(self) -> Iterable[FileScanTask]:
        """Plans the relevant files by filtering on the PartitionSpecs.

        Returns:
            List of FileScanTasks that contain both data and delete files.
        """
        snapshot = self.snapshot()
        if not snapshot:
            return iter([])

        io = self.table.io

        # step 1: filter manifests using partition summaries
        # the filter depends on the partition spec used to write the manifest file, so create a cache of filters for each spec id

        manifest_evaluators: Dict[int, Callable[[ManifestFile], bool]] = KeyDefaultDict(self._build_manifest_evaluator)

        manifests = [
            manifest_file
            for manifest_file in snapshot.manifests(io)
            if manifest_evaluators[manifest_file.partition_spec_id](manifest_file)
        ]

        # step 2: filter the data files in each manifest
        # this filter depends on the partition spec used to write the manifest file

        partition_evaluators: Dict[int, Callable[[DataFile], bool]] = KeyDefaultDict(self._build_partition_evaluator)
        metrics_evaluator = _InclusiveMetricsEvaluator(
            self.table.schema(), self.row_filter, self.case_sensitive, self.options.get("include_empty_files") == "true"
        ).eval

        min_data_sequence_number = _min_data_file_sequence_number(manifests)

        data_entries: List[ManifestEntry] = []
        positional_delete_entries = SortedList(key=lambda entry: entry.data_sequence_number or INITIAL_SEQUENCE_NUMBER)

        executor = ExecutorFactory.get_or_create()
        for manifest_entry in chain(
            *executor.map(
                lambda args: _open_manifest(*args),
                [
                    (
                        io,
                        manifest,
                        partition_evaluators[manifest.partition_spec_id],
                        metrics_evaluator,
                    )
                    for manifest in manifests
                    if self._check_sequence_number(min_data_sequence_number, manifest)
                ],
            )
        ):
            data_file = manifest_entry.data_file
            if data_file.content == DataFileContent.DATA:
                data_entries.append(manifest_entry)
            elif data_file.content == DataFileContent.POSITION_DELETES:
                positional_delete_entries.add(manifest_entry)
            elif data_file.content == DataFileContent.EQUALITY_DELETES:
                raise ValueError("PyIceberg does not yet support equality deletes: https://github.com/apache/iceberg/issues/6568")
            else:
                raise ValueError(f"Unknown DataFileContent ({data_file.content}): {manifest_entry}")

        return [
            FileScanTask(
                data_entry.data_file,
                delete_files=_match_deletes_to_data_file(
                    data_entry,
                    positional_delete_entries,
                ),
            )
            for data_entry in data_entries
        ]

    def to_arrow(self) -> pa.Table:
        from pyiceberg.io.pyarrow import project_table

        return project_table(
            self.plan_files(),
            self.table,
            self.row_filter,
            self.projection(),
            case_sensitive=self.case_sensitive,
            limit=self.limit,
        )

    def to_pandas(self, **kwargs: Any) -> pd.DataFrame:
        return self.to_arrow().to_pandas(**kwargs)

    def to_duckdb(self, table_name: str, connection: Optional[DuckDBPyConnection] = None) -> DuckDBPyConnection:
        import duckdb

        con = connection or duckdb.connect(database=":memory:")
        con.register(table_name, self.to_arrow())

        return con

    def to_ray(self) -> ray.data.dataset.Dataset:
        import ray

        return ray.data.from_arrow(self.to_arrow())


class MoveOperation(Enum):
    First = 1
    Before = 2
    After = 3


@dataclass
class Move:
    field_id: int
    full_name: str
    op: MoveOperation
    other_field_id: Optional[int] = None


class UpdateSchema:
    _table: Optional[Table]
    _schema: Schema
    _last_column_id: itertools.count[int]
    _identifier_field_names: Set[str]

    _adds: Dict[int, List[NestedField]] = {}
    _updates: Dict[int, NestedField] = {}
    _deletes: Set[int] = set()
    _moves: Dict[int, List[Move]] = {}

    _added_name_to_id: Dict[str, int] = {}
    # Part of https://github.com/apache/iceberg/pull/8393
    _id_to_parent: Dict[int, str] = {}
    _allow_incompatible_changes: bool
    _case_sensitive: bool
    _transaction: Optional[Transaction]

    def __init__(
        self,
        table: Optional[Table],
        transaction: Optional[Transaction] = None,
        allow_incompatible_changes: bool = False,
        case_sensitive: bool = True,
        schema: Optional[Schema] = None,
    ) -> None:
        self._table = table

        if isinstance(schema, Schema):
            self._schema = schema
            self._last_column_id = itertools.count(1 + schema.highest_field_id)
        elif table is not None:
            self._schema = table.schema()
            self._last_column_id = itertools.count(1 + table.metadata.last_column_id)
        else:
            raise ValueError("Either provide a table or a schema")

        self._identifier_field_names = self._schema.identifier_field_names()

        self._adds = {}
        self._updates = {}
        self._deletes = set()
        self._moves = {}

        self._added_name_to_id = {}

        def get_column_name(field_id: int) -> str:
            column_name = self._schema.find_column_name(column_id=field_id)
            if column_name is None:
                raise ValueError(f"Could not find field-id: {field_id}")
            return column_name

        self._id_to_parent = {
            field_id: get_column_name(parent_field_id) for field_id, parent_field_id in self._schema._lazy_id_to_parent.items()
        }

        self._allow_incompatible_changes = allow_incompatible_changes
        self._case_sensitive = case_sensitive
        self._transaction = transaction

    def __exit__(self, _: Any, value: Any, traceback: Any) -> None:
        """Close and commit the change."""
        return self.commit()

    def __enter__(self) -> UpdateSchema:
        """Update the table."""
        return self

    def case_sensitive(self, case_sensitive: bool) -> UpdateSchema:
        """Determine if the case of schema needs to be considered when comparing column names.

        Args:
            case_sensitive: When false case is not considered in column name comparisons.

        Returns:
            This for method chaining
        """
        self._case_sensitive = case_sensitive
        return self

    def union_by_name(self, new_schema: Union[Schema, "pa.Schema"]) -> UpdateSchema:
        from pyiceberg.catalog import Catalog

        visit_with_partner(
            Catalog._convert_schema_if_needed(new_schema),
            -1,
            UnionByNameVisitor(update_schema=self, existing_schema=self._schema, case_sensitive=self._case_sensitive),  # type: ignore
            PartnerIdByNameAccessor(partner_schema=self._schema, case_sensitive=self._case_sensitive),
        )
        return self

    def add_column(
        self, path: Union[str, Tuple[str, ...]], field_type: IcebergType, doc: Optional[str] = None, required: bool = False
    ) -> UpdateSchema:
        """Add a new column to a nested struct or Add a new top-level column.

        Because "." may be interpreted as a column path separator or may be used in field names, it
        is not allowed to add nested column by passing in a string. To add to nested structures or
        to add fields with names that contain "." use a tuple instead to indicate the path.

        If type is a nested type, its field IDs are reassigned when added to the existing schema.

        Args:
            path: Name for the new column.
            field_type: Type for the new column.
            doc: Documentation string for the new column.
            required: Whether the new column is required.

        Returns:
            This for method chaining.
        """
        if isinstance(path, str):
            if "." in path:
                raise ValueError(f"Cannot add column with ambiguous name: {path}, provide a tuple instead")
            path = (path,)

        if required and not self._allow_incompatible_changes:
            # Table format version 1 and 2 cannot add required column because there is no initial value
            raise ValueError(f'Incompatible change: cannot add required column: {".".join(path)}')

        name = path[-1]
        parent = path[:-1]

        full_name = ".".join(path)
        parent_full_path = ".".join(parent)
        parent_id: int = TABLE_ROOT_ID

        if len(parent) > 0:
            parent_field = self._schema.find_field(parent_full_path, self._case_sensitive)
            parent_type = parent_field.field_type
            if isinstance(parent_type, MapType):
                parent_field = parent_type.value_field
            elif isinstance(parent_type, ListType):
                parent_field = parent_type.element_field

            if not parent_field.field_type.is_struct:
                raise ValueError(f"Cannot add column '{name}' to non-struct type: {parent_full_path}")

            parent_id = parent_field.field_id

        existing_field = None
        try:
            existing_field = self._schema.find_field(full_name, self._case_sensitive)
        except ValueError:
            pass

        if existing_field is not None and existing_field.field_id not in self._deletes:
            raise ValueError(f"Cannot add column, name already exists: {full_name}")

        # assign new IDs in order
        new_id = self.assign_new_column_id()

        # update tracking for moves
        self._added_name_to_id[full_name] = new_id
        self._id_to_parent[new_id] = parent_full_path

        new_type = assign_fresh_schema_ids(field_type, self.assign_new_column_id)
        field = NestedField(field_id=new_id, name=name, field_type=new_type, required=required, doc=doc)

        if parent_id in self._adds:
            self._adds[parent_id].append(field)
        else:
            self._adds[parent_id] = [field]

        return self

    def delete_column(self, path: Union[str, Tuple[str, ...]]) -> UpdateSchema:
        """Delete a column from a table.

        Args:
            path: The path to the column.

        Returns:
            The UpdateSchema with the delete operation staged.
        """
        name = (path,) if isinstance(path, str) else path
        full_name = ".".join(name)

        field = self._schema.find_field(full_name, case_sensitive=self._case_sensitive)

        if field.field_id in self._adds:
            raise ValueError(f"Cannot delete a column that has additions: {full_name}")
        if field.field_id in self._updates:
            raise ValueError(f"Cannot delete a column that has updates: {full_name}")

        self._deletes.add(field.field_id)

        return self

    def rename_column(self, path_from: Union[str, Tuple[str, ...]], new_name: str) -> UpdateSchema:
        """Update the name of a column.

        Args:
            path_from: The path to the column to be renamed.
            new_name: The new path of the column.

        Returns:
            The UpdateSchema with the rename operation staged.
        """
        path_from = ".".join(path_from) if isinstance(path_from, tuple) else path_from
        field_from = self._schema.find_field(path_from, self._case_sensitive)

        if field_from.field_id in self._deletes:
            raise ValueError(f"Cannot rename a column that will be deleted: {path_from}")

        if updated := self._updates.get(field_from.field_id):
            self._updates[field_from.field_id] = NestedField(
                field_id=updated.field_id,
                name=new_name,
                field_type=updated.field_type,
                doc=updated.doc,
                required=updated.required,
            )
        else:
            self._updates[field_from.field_id] = NestedField(
                field_id=field_from.field_id,
                name=new_name,
                field_type=field_from.field_type,
                doc=field_from.doc,
                required=field_from.required,
            )

        # Lookup the field because of casing
        from_field_correct_casing = self._schema.find_column_name(field_from.field_id)
        if from_field_correct_casing in self._identifier_field_names:
            self._identifier_field_names.remove(from_field_correct_casing)
            new_identifier_path = f"{from_field_correct_casing[:-len(field_from.name)]}{new_name}"
            self._identifier_field_names.add(new_identifier_path)

        return self

    def make_column_optional(self, path: Union[str, Tuple[str, ...]]) -> UpdateSchema:
        """Make a column optional.

        Args:
            path: The path to the field.

        Returns:
            The UpdateSchema with the requirement change staged.
        """
        self._set_column_requirement(path, required=False)
        return self

    def set_identifier_fields(self, *fields: str) -> None:
        self._identifier_field_names = set(fields)

    def _set_column_requirement(self, path: Union[str, Tuple[str, ...]], required: bool) -> None:
        path = (path,) if isinstance(path, str) else path
        name = ".".join(path)

        field = self._schema.find_field(name, self._case_sensitive)

        if (field.required and required) or (field.optional and not required):
            # if the change is a noop, allow it even if allowIncompatibleChanges is false
            return

        if not self._allow_incompatible_changes and required:
            raise ValueError(f"Cannot change column nullability: {name}: optional -> required")

        if field.field_id in self._deletes:
            raise ValueError(f"Cannot update a column that will be deleted: {name}")

        if updated := self._updates.get(field.field_id):
            self._updates[field.field_id] = NestedField(
                field_id=updated.field_id,
                name=updated.name,
                field_type=updated.field_type,
                doc=updated.doc,
                required=required,
            )
        else:
            self._updates[field.field_id] = NestedField(
                field_id=field.field_id,
                name=field.name,
                field_type=field.field_type,
                doc=field.doc,
                required=required,
            )

    def update_column(
        self,
        path: Union[str, Tuple[str, ...]],
        field_type: Optional[IcebergType] = None,
        required: Optional[bool] = None,
        doc: Optional[str] = None,
    ) -> UpdateSchema:
        """Update the type of column.

        Args:
            path: The path to the field.
            field_type: The new type
            required: If the field should be required
            doc: Documentation describing the column

        Returns:
            The UpdateSchema with the type update staged.
        """
        path = (path,) if isinstance(path, str) else path
        full_name = ".".join(path)

        if field_type is None and required is None and doc is None:
            return self

        field = self._schema.find_field(full_name, self._case_sensitive)

        if field.field_id in self._deletes:
            raise ValueError(f"Cannot update a column that will be deleted: {full_name}")

        if field_type is not None:
            if not field.field_type.is_primitive:
                raise ValidationError(f"Cannot change column type: {field.field_type} is not a primitive")

            if not self._allow_incompatible_changes and field.field_type != field_type:
                try:
                    promote(field.field_type, field_type)
                except ResolveError as e:
                    raise ValidationError(f"Cannot change column type: {full_name}: {field.field_type} -> {field_type}") from e

        if updated := self._updates.get(field.field_id):
            self._updates[field.field_id] = NestedField(
                field_id=updated.field_id,
                name=updated.name,
                field_type=field_type or updated.field_type,
                doc=doc or updated.doc,
                required=updated.required,
            )
        else:
            self._updates[field.field_id] = NestedField(
                field_id=field.field_id,
                name=field.name,
                field_type=field_type or field.field_type,
                doc=doc or field.doc,
                required=field.required,
            )

        if required is not None:
            self._set_column_requirement(path, required=required)

        return self

    def _find_for_move(self, name: str) -> Optional[int]:
        try:
            return self._schema.find_field(name, self._case_sensitive).field_id
        except ValueError:
            pass

        return self._added_name_to_id.get(name)

    def _move(self, move: Move) -> None:
        if parent_name := self._id_to_parent.get(move.field_id):
            parent_field = self._schema.find_field(parent_name, case_sensitive=self._case_sensitive)
            if not parent_field.field_type.is_struct:
                raise ValueError(f"Cannot move fields in non-struct type: {parent_field.field_type}")

            if move.op == MoveOperation.After or move.op == MoveOperation.Before:
                if move.other_field_id is None:
                    raise ValueError("Expected other field when performing before/after move")

                if self._id_to_parent.get(move.field_id) != self._id_to_parent.get(move.other_field_id):
                    raise ValueError(f"Cannot move field {move.full_name} to a different struct")

            self._moves[parent_field.field_id] = self._moves.get(parent_field.field_id, []) + [move]
        else:
            # In the top level field
            if move.op == MoveOperation.After or move.op == MoveOperation.Before:
                if move.other_field_id is None:
                    raise ValueError("Expected other field when performing before/after move")

                if other_struct := self._id_to_parent.get(move.other_field_id):
                    raise ValueError(f"Cannot move field {move.full_name} to a different struct: {other_struct}")

            self._moves[TABLE_ROOT_ID] = self._moves.get(TABLE_ROOT_ID, []) + [move]

    def move_first(self, path: Union[str, Tuple[str, ...]]) -> UpdateSchema:
        """Move the field to the first position of the parent struct.

        Args:
            path: The path to the field.

        Returns:
            The UpdateSchema with the move operation staged.
        """
        full_name = ".".join(path) if isinstance(path, tuple) else path

        field_id = self._find_for_move(full_name)

        if field_id is None:
            raise ValueError(f"Cannot move missing column: {full_name}")

        self._move(Move(field_id=field_id, full_name=full_name, op=MoveOperation.First))

        return self

    def move_before(self, path: Union[str, Tuple[str, ...]], before_path: Union[str, Tuple[str, ...]]) -> UpdateSchema:
        """Move the field to before another field.

        Args:
            path: The path to the field.

        Returns:
            The UpdateSchema with the move operation staged.
        """
        full_name = ".".join(path) if isinstance(path, tuple) else path
        field_id = self._find_for_move(full_name)

        if field_id is None:
            raise ValueError(f"Cannot move missing column: {full_name}")

        before_full_name = (
            ".".join(
                before_path,
            )
            if isinstance(before_path, tuple)
            else before_path
        )
        before_field_id = self._find_for_move(before_full_name)

        if before_field_id is None:
            raise ValueError(f"Cannot move {full_name} before missing column: {before_full_name}")

        if field_id == before_field_id:
            raise ValueError(f"Cannot move {full_name} before itself")

        self._move(Move(field_id=field_id, full_name=full_name, other_field_id=before_field_id, op=MoveOperation.Before))

        return self

    def move_after(self, path: Union[str, Tuple[str, ...]], after_name: Union[str, Tuple[str, ...]]) -> UpdateSchema:
        """Move the field to after another field.

        Args:
            path: The path to the field.

        Returns:
            The UpdateSchema with the move operation staged.
        """
        full_name = ".".join(path) if isinstance(path, tuple) else path

        field_id = self._find_for_move(full_name)

        if field_id is None:
            raise ValueError(f"Cannot move missing column: {full_name}")

        after_path = ".".join(after_name) if isinstance(after_name, tuple) else after_name
        after_field_id = self._find_for_move(after_path)

        if after_field_id is None:
            raise ValueError(f"Cannot move {full_name} after missing column: {after_path}")

        if field_id == after_field_id:
            raise ValueError(f"Cannot move {full_name} after itself")

        self._move(Move(field_id=field_id, full_name=full_name, other_field_id=after_field_id, op=MoveOperation.After))

        return self

    def commit(self) -> None:
        """Apply the pending changes and commit."""
        if self._table is None:
            raise ValueError("Requires a table to commit to")

        new_schema = self._apply()

        existing_schema_id = next((schema.schema_id for schema in self._table.metadata.schemas if schema == new_schema), None)

        # Check if it is different current schema ID
        if existing_schema_id != self._table.schema().schema_id:
            requirements = (AssertCurrentSchemaId(current_schema_id=self._schema.schema_id),)
            if existing_schema_id is None:
                last_column_id = max(self._table.metadata.last_column_id, new_schema.highest_field_id)
                updates = (
                    AddSchemaUpdate(schema=new_schema, last_column_id=last_column_id),
                    SetCurrentSchemaUpdate(schema_id=-1),
                )
            else:
                updates = (SetCurrentSchemaUpdate(schema_id=existing_schema_id),)  # type: ignore

            if self._transaction is not None:
                self._transaction._append_updates(*updates)  # pylint: disable=W0212
                self._transaction._append_requirements(*requirements)  # pylint: disable=W0212
            else:
                self._table._do_commit(updates=updates, requirements=requirements)  # pylint: disable=W0212

    def _apply(self) -> Schema:
        """Apply the pending changes to the original schema and returns the result.

        Returns:
            the result Schema when all pending updates are applied
        """
        struct = visit(self._schema, _ApplyChanges(self._adds, self._updates, self._deletes, self._moves))
        if struct is None:
            # Should never happen
            raise ValueError("Could not apply changes")

        # Check the field-ids
        new_schema = Schema(*struct.fields)
        field_ids = set()
        for name in self._identifier_field_names:
            try:
                field = new_schema.find_field(name, case_sensitive=self._case_sensitive)
            except ValueError as e:
                raise ValueError(
                    f"Cannot find identifier field {name}. In case of deletion, update the identifier fields first."
                ) from e

            field_ids.add(field.field_id)

        next_schema_id = 1 + (max(self._table.schemas().keys()) if self._table is not None else self._schema.schema_id)
        return Schema(*struct.fields, schema_id=next_schema_id, identifier_field_ids=field_ids)

    def assign_new_column_id(self) -> int:
        return next(self._last_column_id)


class _ApplyChanges(SchemaVisitor[Optional[IcebergType]]):
    _adds: Dict[int, List[NestedField]]
    _updates: Dict[int, NestedField]
    _deletes: Set[int]
    _moves: Dict[int, List[Move]]

    def __init__(
        self, adds: Dict[int, List[NestedField]], updates: Dict[int, NestedField], deletes: Set[int], moves: Dict[int, List[Move]]
    ) -> None:
        self._adds = adds
        self._updates = updates
        self._deletes = deletes
        self._moves = moves

    def schema(self, schema: Schema, struct_result: Optional[IcebergType]) -> Optional[IcebergType]:
        added = self._adds.get(TABLE_ROOT_ID)
        moves = self._moves.get(TABLE_ROOT_ID)

        if added is not None or moves is not None:
            if not isinstance(struct_result, StructType):
                raise ValueError(f"Cannot add fields to non-struct: {struct_result}")

            if new_fields := _add_and_move_fields(struct_result.fields, added or [], moves or []):
                return StructType(*new_fields)

        return struct_result

    def struct(self, struct: StructType, field_results: List[Optional[IcebergType]]) -> Optional[IcebergType]:
        has_changes = False
        new_fields = []

        for idx, result_type in enumerate(field_results):
            result_type = field_results[idx]

            # Has been deleted
            if result_type is None:
                has_changes = True
                continue

            field = struct.fields[idx]

            name = field.name
            doc = field.doc
            required = field.required

            # There is an update
            if update := self._updates.get(field.field_id):
                name = update.name
                doc = update.doc
                required = update.required

            if field.name == name and field.field_type == result_type and field.required == required and field.doc == doc:
                new_fields.append(field)
            else:
                has_changes = True
                new_fields.append(
                    NestedField(field_id=field.field_id, name=name, field_type=result_type, required=required, doc=doc)
                )

        if has_changes:
            return StructType(*new_fields)

        return struct

    def field(self, field: NestedField, field_result: Optional[IcebergType]) -> Optional[IcebergType]:
        # the API validates deletes, updates, and additions don't conflict handle deletes
        if field.field_id in self._deletes:
            return None

        # handle updates
        if (update := self._updates.get(field.field_id)) and field.field_type != update.field_type:
            return update.field_type

        if isinstance(field_result, StructType):
            # handle add & moves
            added = self._adds.get(field.field_id)
            moves = self._moves.get(field.field_id)
            if added is not None or moves is not None:
                if not isinstance(field.field_type, StructType):
                    raise ValueError(f"Cannot add fields to non-struct: {field}")

                if new_fields := _add_and_move_fields(field_result.fields, added or [], moves or []):
                    return StructType(*new_fields)

        return field_result

    def list(self, list_type: ListType, element_result: Optional[IcebergType]) -> Optional[IcebergType]:
        element_type = self.field(list_type.element_field, element_result)
        if element_type is None:
            raise ValueError(f"Cannot delete element type from list: {element_result}")

        return ListType(element_id=list_type.element_id, element=element_type, element_required=list_type.element_required)

    def map(
        self, map_type: MapType, key_result: Optional[IcebergType], value_result: Optional[IcebergType]
    ) -> Optional[IcebergType]:
        key_id: int = map_type.key_field.field_id

        if key_id in self._deletes:
            raise ValueError(f"Cannot delete map keys: {map_type}")

        if key_id in self._updates:
            raise ValueError(f"Cannot update map keys: {map_type}")

        if key_id in self._adds:
            raise ValueError(f"Cannot add fields to map keys: {map_type}")

        if map_type.key_type != key_result:
            raise ValueError(f"Cannot alter map keys: {map_type}")

        value_field: NestedField = map_type.value_field
        value_type = self.field(value_field, value_result)
        if value_type is None:
            raise ValueError(f"Cannot delete value type from map: {value_field}")

        return MapType(
            key_id=map_type.key_id,
            key_type=map_type.key_type,
            value_id=map_type.value_id,
            value_type=value_type,
            value_required=map_type.value_required,
        )

    def primitive(self, primitive: PrimitiveType) -> Optional[IcebergType]:
        return primitive


class UnionByNameVisitor(SchemaWithPartnerVisitor[int, bool]):
    update_schema: UpdateSchema
    existing_schema: Schema
    case_sensitive: bool

    def __init__(self, update_schema: UpdateSchema, existing_schema: Schema, case_sensitive: bool) -> None:
        self.update_schema = update_schema
        self.existing_schema = existing_schema
        self.case_sensitive = case_sensitive

    def schema(self, schema: Schema, partner_id: Optional[int], struct_result: bool) -> bool:
        return struct_result

    def struct(self, struct: StructType, partner_id: Optional[int], missing_positions: List[bool]) -> bool:
        if partner_id is None:
            return True

        fields = struct.fields
        partner_struct = self._find_field_type(partner_id)

        if not partner_struct.is_struct:
            raise ValueError(f"Expected a struct, got: {partner_struct}")

        for pos, missing in enumerate(missing_positions):
            if missing:
                self._add_column(partner_id, fields[pos])
            else:
                field = fields[pos]
                if nested_field := partner_struct.field_by_name(field.name, case_sensitive=self.case_sensitive):
                    self._update_column(field, nested_field)

        return False

    def _add_column(self, parent_id: int, field: NestedField) -> None:
        if parent_name := self.existing_schema.find_column_name(parent_id):
            path: Tuple[str, ...] = (parent_name, field.name)
        else:
            path = (field.name,)

        self.update_schema.add_column(path=path, field_type=field.field_type, required=field.required, doc=field.doc)

    def _update_column(self, field: NestedField, existing_field: NestedField) -> None:
        full_name = self.existing_schema.find_column_name(existing_field.field_id)

        if full_name is None:
            raise ValueError(f"Could not find field: {existing_field}")

        if field.optional and existing_field.required:
            self.update_schema.make_column_optional(full_name)

        if field.field_type.is_primitive and field.field_type != existing_field.field_type:
            self.update_schema.update_column(full_name, field_type=field.field_type)

        if field.doc is not None and not field.doc != existing_field.doc:
            self.update_schema.update_column(full_name, doc=field.doc)

    def _find_field_type(self, field_id: int) -> IcebergType:
        if field_id == -1:
            return self.existing_schema.as_struct()
        else:
            return self.existing_schema.find_field(field_id).field_type

    def field(self, field: NestedField, partner_id: Optional[int], field_result: bool) -> bool:
        return partner_id is None

    def list(self, list_type: ListType, list_partner_id: Optional[int], element_missing: bool) -> bool:
        if list_partner_id is None:
            return True

        if element_missing:
            raise ValueError("Error traversing schemas: element is missing, but list is present")

        partner_list_type = self._find_field_type(list_partner_id)
        if not isinstance(partner_list_type, ListType):
            raise ValueError(f"Expected list-type, got: {partner_list_type}")

        self._update_column(list_type.element_field, partner_list_type.element_field)

        return False

    def map(self, map_type: MapType, map_partner_id: Optional[int], key_missing: bool, value_missing: bool) -> bool:
        if map_partner_id is None:
            return True

        if key_missing:
            raise ValueError("Error traversing schemas: key is missing, but map is present")

        if value_missing:
            raise ValueError("Error traversing schemas: value is missing, but map is present")

        partner_map_type = self._find_field_type(map_partner_id)
        if not isinstance(partner_map_type, MapType):
            raise ValueError(f"Expected map-type, got: {partner_map_type}")

        self._update_column(map_type.key_field, partner_map_type.key_field)
        self._update_column(map_type.value_field, partner_map_type.value_field)

        return False

    def primitive(self, primitive: PrimitiveType, primitive_partner_id: Optional[int]) -> bool:
        return primitive_partner_id is None


class PartnerIdByNameAccessor(PartnerAccessor[int]):
    partner_schema: Schema
    case_sensitive: bool

    def __init__(self, partner_schema: Schema, case_sensitive: bool) -> None:
        self.partner_schema = partner_schema
        self.case_sensitive = case_sensitive

    def schema_partner(self, partner: Optional[int]) -> Optional[int]:
        return -1

    def field_partner(self, partner_field_id: Optional[int], field_id: int, field_name: str) -> Optional[int]:
        if partner_field_id is not None:
            if partner_field_id == -1:
                struct = self.partner_schema.as_struct()
            else:
                struct = self.partner_schema.find_field(partner_field_id).field_type
                if not struct.is_struct:
                    raise ValueError(f"Expected StructType: {struct}")

            if field := struct.field_by_name(name=field_name, case_sensitive=self.case_sensitive):
                return field.field_id

        return None

    def list_element_partner(self, partner_list_id: Optional[int]) -> Optional[int]:
        if partner_list_id is not None and (field := self.partner_schema.find_field(partner_list_id)):
            if not isinstance(field.field_type, ListType):
                raise ValueError(f"Expected ListType: {field}")
            return field.field_type.element_field.field_id
        else:
            return None

    def map_key_partner(self, partner_map_id: Optional[int]) -> Optional[int]:
        if partner_map_id is not None and (field := self.partner_schema.find_field(partner_map_id)):
            if not isinstance(field.field_type, MapType):
                raise ValueError(f"Expected MapType: {field}")
            return field.field_type.key_field.field_id
        else:
            return None

    def map_value_partner(self, partner_map_id: Optional[int]) -> Optional[int]:
        if partner_map_id is not None and (field := self.partner_schema.find_field(partner_map_id)):
            if not isinstance(field.field_type, MapType):
                raise ValueError(f"Expected MapType: {field}")
            return field.field_type.value_field.field_id
        else:
            return None


def _add_fields(fields: Tuple[NestedField, ...], adds: Optional[List[NestedField]]) -> Tuple[NestedField, ...]:
    adds = adds or []
    return fields + tuple(adds)


def _move_fields(fields: Tuple[NestedField, ...], moves: List[Move]) -> Tuple[NestedField, ...]:
    reordered = list(copy(fields))
    for move in moves:
        # Find the field that we're about to move
        field = next(field for field in reordered if field.field_id == move.field_id)
        # Remove the field that we're about to move from the list
        reordered = [field for field in reordered if field.field_id != move.field_id]

        if move.op == MoveOperation.First:
            reordered = [field] + reordered
        elif move.op == MoveOperation.Before or move.op == MoveOperation.After:
            other_field_id = move.other_field_id
            other_field_pos = next(i for i, field in enumerate(reordered) if field.field_id == other_field_id)
            if move.op == MoveOperation.Before:
                reordered.insert(other_field_pos, field)
            else:
                reordered.insert(other_field_pos + 1, field)
        else:
            raise ValueError(f"Unknown operation: {move.op}")

    return tuple(reordered)


def _add_and_move_fields(
    fields: Tuple[NestedField, ...], adds: List[NestedField], moves: List[Move]
) -> Optional[Tuple[NestedField, ...]]:
    if len(adds) > 0:
        # always apply adds first so that added fields can be moved
        added = _add_fields(fields, adds)
        if len(moves) > 0:
            return _move_fields(added, moves)
        else:
            return added
    elif len(moves) > 0:
        return _move_fields(fields, moves)
    return None if len(adds) == 0 else tuple(*fields, *adds)


def _generate_snapshot_id() -> int:
    """Generate a new Snapshot ID from a UUID.

    Returns: An 64 bit long
    """
    rnd_uuid = uuid.uuid4()
    snapshot_id = int.from_bytes(
        bytes(lhs ^ rhs for lhs, rhs in zip(rnd_uuid.bytes[0:8], rnd_uuid.bytes[8:16])), byteorder='little', signed=True
    )
    snapshot_id = snapshot_id if snapshot_id >= 0 else snapshot_id * -1

    return snapshot_id


@dataclass(frozen=True)
class WriteTask:
    write_uuid: uuid.UUID
    task_id: int
    df: pa.Table
    sort_order_id: Optional[int] = None

    # Later to be extended with partition information

    def generate_data_file_filename(self, extension: str) -> str:
        # Mimics the behavior in the Java API:
        # https://github.com/apache/iceberg/blob/a582968975dd30ff4917fbbe999f1be903efac02/core/src/main/java/org/apache/iceberg/io/OutputFileFactory.java#L92-L101
        return f"00000-{self.task_id}-{self.write_uuid}.{extension}"


def _new_manifest_path(location: str, num: int, commit_uuid: uuid.UUID) -> str:
    return f'{location}/metadata/{commit_uuid}-m{num}.avro'


def _generate_manifest_list_path(location: str, snapshot_id: int, attempt: int, commit_uuid: uuid.UUID) -> str:
    # Mimics the behavior in Java:
    # https://github.com/apache/iceberg/blob/c862b9177af8e2d83122220764a056f3b96fd00c/core/src/main/java/org/apache/iceberg/SnapshotProducer.java#L491
    return f'{location}/metadata/snap-{snapshot_id}-{attempt}-{commit_uuid}.avro'


def _dataframe_to_data_files(table: Table, df: pa.Table) -> Iterable[DataFile]:
    from pyiceberg.io.pyarrow import write_file

    if len(table.spec().fields) > 0:
        raise ValueError("Cannot write to partitioned tables")

    write_uuid = uuid.uuid4()
    counter = itertools.count(0)

    # This is an iter, so we don't have to materialize everything every time
    # This will be more relevant when we start doing partitioned writes
    yield from write_file(table, iter([WriteTask(write_uuid, next(counter), df)]))


class _MergingSnapshotProducer:
    _operation: Operation
    _table: Table
    _snapshot_id: int
    _parent_snapshot_id: Optional[int]
    _added_data_files: List[DataFile]
    _commit_uuid: uuid.UUID

    def __init__(self, operation: Operation, table: Table) -> None:
        self._operation = operation
        self._table = table
        self._snapshot_id = table.new_snapshot_id()
        # Since we only support the main branch for now
        self._parent_snapshot_id = snapshot.snapshot_id if (snapshot := self._table.current_snapshot()) else None
        self._added_data_files = []
        self._commit_uuid = uuid.uuid4()

    def append_data_file(self, data_file: DataFile) -> _MergingSnapshotProducer:
        self._added_data_files.append(data_file)
        return self

    def _deleted_entries(self) -> List[ManifestEntry]:
        """To determine if we need to record any deleted entries.

        With partial overwrites we have to use the predicate to evaluate
        which entries are affected.
        """
        if self._operation == Operation.OVERWRITE:
            if self._parent_snapshot_id is not None:
                previous_snapshot = self._table.snapshot_by_id(self._parent_snapshot_id)
                if previous_snapshot is None:
                    # This should never happen since you cannot overwrite an empty table
                    raise ValueError(f"Could not find the previous snapshot: {self._parent_snapshot_id}")

                executor = ExecutorFactory.get_or_create()

                def _get_entries(manifest: ManifestFile) -> List[ManifestEntry]:
                    return [
                        ManifestEntry(
                            status=ManifestEntryStatus.DELETED,
                            snapshot_id=entry.snapshot_id,
                            data_sequence_number=entry.data_sequence_number,
                            file_sequence_number=entry.file_sequence_number,
                            data_file=entry.data_file,
                        )
                        for entry in manifest.fetch_manifest_entry(self._table.io, discard_deleted=True)
                        if entry.data_file.content == DataFileContent.DATA
                    ]

                list_of_entries = executor.map(_get_entries, previous_snapshot.manifests(self._table.io))
                return list(chain(*list_of_entries))
            return []
        elif self._operation == Operation.APPEND:
            return []
        else:
            raise ValueError(f"Not implemented for: {self._operation}")

    def _manifests(self) -> List[ManifestFile]:
        def _write_added_manifest() -> List[ManifestFile]:
            if self._added_data_files:
                output_file_location = _new_manifest_path(location=self._table.location(), num=0, commit_uuid=self._commit_uuid)
                with write_manifest(
                    format_version=self._table.format_version,
                    spec=self._table.spec(),
                    schema=self._table.schema(),
                    output_file=self._table.io.new_output(output_file_location),
                    snapshot_id=self._snapshot_id,
                ) as writer:
                    for data_file in self._added_data_files:
                        writer.add_entry(
                            ManifestEntry(
                                status=ManifestEntryStatus.ADDED,
                                snapshot_id=self._snapshot_id,
                                data_sequence_number=None,
                                file_sequence_number=None,
                                data_file=data_file,
                            )
                        )
                return [writer.to_manifest_file()]
            else:
                return []

        def _write_delete_manifest() -> List[ManifestFile]:
            # Check if we need to mark the files as deleted
            deleted_entries = self._deleted_entries()
            if deleted_entries:
                output_file_location = _new_manifest_path(location=self._table.location(), num=1, commit_uuid=self._commit_uuid)
                with write_manifest(
                    format_version=self._table.format_version,
                    spec=self._table.spec(),
                    schema=self._table.schema(),
                    output_file=self._table.io.new_output(output_file_location),
                    snapshot_id=self._snapshot_id,
                ) as writer:
                    for delete_entry in deleted_entries:
                        writer.add_entry(delete_entry)
                return [writer.to_manifest_file()]
            else:
                return []

        def _fetch_existing_manifests() -> List[ManifestFile]:
            existing_manifests = []

            # Add existing manifests
            if self._operation == Operation.APPEND and self._parent_snapshot_id is not None:
                # In case we want to append, just add the existing manifests
                previous_snapshot = self._table.snapshot_by_id(self._parent_snapshot_id)

                if previous_snapshot is None:
                    raise ValueError(f"Snapshot could not be found: {self._parent_snapshot_id}")

                for manifest in previous_snapshot.manifests(io=self._table.io):
                    if (
                        manifest.has_added_files()
                        or manifest.has_existing_files()
                        or manifest.added_snapshot_id == self._snapshot_id
                    ):
                        existing_manifests.append(manifest)

            return existing_manifests

        executor = ExecutorFactory.get_or_create()

        added_manifests = executor.submit(_write_added_manifest)
        delete_manifests = executor.submit(_write_delete_manifest)
        existing_manifests = executor.submit(_fetch_existing_manifests)

        return added_manifests.result() + delete_manifests.result() + existing_manifests.result()

    def _summary(self) -> Summary:
        ssc = SnapshotSummaryCollector()

        for data_file in self._added_data_files:
            ssc.add_file(data_file=data_file)

        previous_snapshot = self._table.snapshot_by_id(self._parent_snapshot_id) if self._parent_snapshot_id is not None else None

        return update_snapshot_summaries(
            summary=Summary(operation=self._operation, **ssc.build()),
            previous_summary=previous_snapshot.summary if previous_snapshot is not None else None,
            truncate_full_table=self._operation == Operation.OVERWRITE,
        )

    def commit(self) -> Snapshot:
        new_manifests = self._manifests()
        next_sequence_number = self._table.next_sequence_number()

        summary = self._summary()

        manifest_list_file_path = _generate_manifest_list_path(
            location=self._table.location(), snapshot_id=self._snapshot_id, attempt=0, commit_uuid=self._commit_uuid
        )
        with write_manifest_list(
            format_version=self._table.metadata.format_version,
            output_file=self._table.io.new_output(manifest_list_file_path),
            snapshot_id=self._snapshot_id,
            parent_snapshot_id=self._parent_snapshot_id,
            sequence_number=next_sequence_number,
        ) as writer:
            writer.add_manifests(new_manifests)

        snapshot = Snapshot(
            snapshot_id=self._snapshot_id,
            parent_snapshot_id=self._parent_snapshot_id,
            manifest_list=manifest_list_file_path,
            sequence_number=next_sequence_number,
            summary=summary,
            schema_id=self._table.schema().schema_id,
        )

        with self._table.transaction() as tx:
            tx.add_snapshot(snapshot=snapshot)
            tx.set_ref_snapshot(
                snapshot_id=self._snapshot_id, parent_snapshot_id=self._parent_snapshot_id, ref_name="main", type="branch"
            )

        return snapshot<|MERGE_RESOLUTION|>--- conflicted
+++ resolved
@@ -979,14 +979,8 @@
         if len(self.spec().fields) > 0:
             raise ValueError("Cannot write to partitioned tables")
 
-<<<<<<< HEAD
-        if len(self.sort_order().fields) > 0:
-            raise ValueError("Cannot write to tables with a sort-order")
-
         _check_schema(self.schema(), other_schema=df.schema)
 
-=======
->>>>>>> 510915b3
         data_files = _dataframe_to_data_files(self, df=df)
         merge = _MergingSnapshotProducer(operation=Operation.APPEND, table=self)
         for data_file in data_files:
@@ -1017,14 +1011,8 @@
         if len(self.spec().fields) > 0:
             raise ValueError("Cannot write to partitioned tables")
 
-<<<<<<< HEAD
-        if len(self.sort_order().fields) > 0:
-            raise ValueError("Cannot write to tables with a sort-order")
-
         _check_schema(self.schema(), other_schema=df.schema)
 
-=======
->>>>>>> 510915b3
         data_files = _dataframe_to_data_files(self, df=df)
         merge = _MergingSnapshotProducer(
             operation=Operation.OVERWRITE if self.current_snapshot() is not None else Operation.APPEND,
