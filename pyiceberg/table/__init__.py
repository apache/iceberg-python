--- conflicted
+++ resolved
@@ -943,13 +943,6 @@
         if len(self.spec().fields) > 0:
             raise ValueError("Cannot write to partitioned tables")
 
-<<<<<<< HEAD
-        if len(self.sort_order().fields) > 0:
-            raise ValueError("Cannot write to tables with a sort-order")
-
-=======
-        data_files = _dataframe_to_data_files(self, df=df)
->>>>>>> 510915b3
         merge = _MergingSnapshotProducer(operation=Operation.APPEND, table=self)
 
         # skip writing data files if the dataframe is empty
@@ -983,17 +976,12 @@
         if len(self.spec().fields) > 0:
             raise ValueError("Cannot write to partitioned tables")
 
-<<<<<<< HEAD
-        if len(self.sort_order().fields) > 0:
-            raise ValueError("Cannot write to tables with a sort-order")
-
-=======
-        data_files = _dataframe_to_data_files(self, df=df)
->>>>>>> 510915b3
         merge = _MergingSnapshotProducer(
             operation=Operation.OVERWRITE if self.current_snapshot() is not None else Operation.APPEND,
             table=self,
         )
+
+        # skip writing data files if the dataframe is empty
         if df.shape[0] > 0:
             data_files = _dataframe_to_data_files(self, df=df)
             for data_file in data_files:
