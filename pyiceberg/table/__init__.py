# Licensed to the Apache Software Foundation (ASF) under one
# or more contributor license agreements.  See the NOTICE file
# distributed with this work for additional information
# regarding copyright ownership.  The ASF licenses this file
# to you under the Apache License, Version 2.0 (the
# "License"); you may not use this file except in compliance
# with the License.  You may obtain a copy of the License at
#
#   http://www.apache.org/licenses/LICENSE-2.0
#
# Unless required by applicable law or agreed to in writing,
# software distributed under the License is distributed on an
# "AS IS" BASIS, WITHOUT WARRANTIES OR CONDITIONS OF ANY
# KIND, either express or implied.  See the License for the
# specific language governing permissions and limitations
# under the License.
from __future__ import annotations

import datetime
import itertools
import uuid
import warnings
from abc import ABC, abstractmethod
from copy import copy
from dataclasses import dataclass
from enum import Enum
from functools import cached_property, singledispatch
from itertools import chain
from typing import (
    TYPE_CHECKING,
    Any,
    Callable,
    Dict,
    Generic,
    Iterable,
    Iterator,
    List,
    Literal,
    Optional,
    Set,
    Tuple,
    TypeVar,
    Union,
)

from pydantic import Field, SerializeAsAny, field_validator
from sortedcontainers import SortedList
from typing_extensions import Annotated

import pyiceberg.expressions.parser as parser
import pyiceberg.expressions.visitors as visitors
from pyiceberg.exceptions import CommitFailedException, ResolveError, ValidationError
from pyiceberg.expressions import (
    AlwaysTrue,
    And,
    BooleanExpression,
    EqualTo,
    Reference,
)
<<<<<<< HEAD
from pyiceberg.expressions.literals import StringLiteral
from pyiceberg.expressions.visitors import _InclusiveMetricsEvaluator, inclusive_projection
=======
>>>>>>> 70342ac8
from pyiceberg.io import FileIO, load_file_io
from pyiceberg.manifest import (
    POSITIONAL_DELETE_SCHEMA,
    DataFile,
    DataFileContent,
    ManifestContent,
    ManifestEntry,
    ManifestEntryStatus,
    ManifestFile,
    write_manifest,
    write_manifest_list,
)
from pyiceberg.partitioning import (
    INITIAL_PARTITION_SPEC_ID,
    PARTITION_FIELD_ID_START,
    PartitionField,
    PartitionSpec,
    _PartitionNameGenerator,
    _visit_partition_field,
)
from pyiceberg.schema import (
    PartnerAccessor,
    Schema,
    SchemaVisitor,
    SchemaWithPartnerVisitor,
    assign_fresh_schema_ids,
    promote,
    visit,
    visit_with_partner,
)
from pyiceberg.table.metadata import (
    INITIAL_SEQUENCE_NUMBER,
    SUPPORTED_TABLE_FORMAT_VERSION,
    TableMetadata,
    TableMetadataUtil,
)
from pyiceberg.table.name_mapping import (
    NameMapping,
    parse_mapping_from_json,
    update_mapping,
)
from pyiceberg.table.refs import MAIN_BRANCH, SnapshotRef
from pyiceberg.table.snapshots import (
    Operation,
    Snapshot,
    SnapshotLogEntry,
    SnapshotSummaryCollector,
    Summary,
    update_snapshot_summaries,
)
from pyiceberg.table.sorting import SortOrder
from pyiceberg.transforms import IdentityTransform, TimeTransform, Transform, VoidTransform
from pyiceberg.typedef import (
    EMPTY_DICT,
    IcebergBaseModel,
    IcebergRootModel,
    Identifier,
    KeyDefaultDict,
    Properties,
    Record,
)
from pyiceberg.types import (
    IcebergType,
    ListType,
    MapType,
    NestedField,
    PrimitiveType,
    StructType,
    transform_dict_value_to_str,
)
from pyiceberg.utils.concurrent import ExecutorFactory
from pyiceberg.utils.datetime import datetime_to_millis

if TYPE_CHECKING:
    import daft
    import pandas as pd
    import pyarrow as pa
    import ray
    from duckdb import DuckDBPyConnection

    from pyiceberg.catalog import Catalog


ALWAYS_TRUE = AlwaysTrue()
TABLE_ROOT_ID = -1

_JAVA_LONG_MAX = 9223372036854775807


def _check_schema(table_schema: Schema, other_schema: "pa.Schema") -> None:
    from pyiceberg.io.pyarrow import _pyarrow_to_schema_without_ids, pyarrow_to_schema

    name_mapping = table_schema.name_mapping
    try:
        task_schema = pyarrow_to_schema(other_schema, name_mapping=name_mapping)
    except ValueError as e:
        other_schema = _pyarrow_to_schema_without_ids(other_schema)
        additional_names = set(other_schema.column_names) - set(table_schema.column_names)
        raise ValueError(
            f"PyArrow table contains more columns: {', '.join(sorted(additional_names))}. Update the schema first (hint, use union_by_name)."
        ) from e

    if table_schema.as_struct() != task_schema.as_struct():
        from rich.console import Console
        from rich.table import Table as RichTable

        console = Console(record=True)

        rich_table = RichTable(show_header=True, header_style="bold")
        rich_table.add_column("")
        rich_table.add_column("Table field")
        rich_table.add_column("Dataframe field")

        for lhs in table_schema.fields:
            try:
                rhs = task_schema.find_field(lhs.field_id)
                rich_table.add_row("✅" if lhs == rhs else "❌", str(lhs), str(rhs))
            except ValueError:
                rich_table.add_row("❌", str(lhs), "Missing")

        console.print(rich_table)
        raise ValueError(f"Mismatch in fields:\n{console.export_text()}")


class TableProperties:
    PARQUET_ROW_GROUP_SIZE_BYTES = "write.parquet.row-group-size-bytes"
    PARQUET_ROW_GROUP_SIZE_BYTES_DEFAULT = 128 * 1024 * 1024  # 128 MB

    PARQUET_ROW_GROUP_LIMIT = "write.parquet.row-group-limit"
    PARQUET_ROW_GROUP_LIMIT_DEFAULT = 128 * 1024 * 1024  # 128 MB

    PARQUET_PAGE_SIZE_BYTES = "write.parquet.page-size-bytes"
    PARQUET_PAGE_SIZE_BYTES_DEFAULT = 1024 * 1024  # 1 MB

    PARQUET_PAGE_ROW_LIMIT = "write.parquet.page-row-limit"
    PARQUET_PAGE_ROW_LIMIT_DEFAULT = 20000

    PARQUET_DICT_SIZE_BYTES = "write.parquet.dict-size-bytes"
    PARQUET_DICT_SIZE_BYTES_DEFAULT = 2 * 1024 * 1024  # 2 MB

    PARQUET_COMPRESSION = "write.parquet.compression-codec"
    PARQUET_COMPRESSION_DEFAULT = "zstd"

    PARQUET_COMPRESSION_LEVEL = "write.parquet.compression-level"
    PARQUET_COMPRESSION_LEVEL_DEFAULT = None

    PARQUET_BLOOM_FILTER_MAX_BYTES = "write.parquet.bloom-filter-max-bytes"
    PARQUET_BLOOM_FILTER_MAX_BYTES_DEFAULT = 1024 * 1024

    PARQUET_BLOOM_FILTER_COLUMN_ENABLED_PREFIX = "write.parquet.bloom-filter-enabled.column"

    DEFAULT_WRITE_METRICS_MODE = "write.metadata.metrics.default"
    DEFAULT_WRITE_METRICS_MODE_DEFAULT = "truncate(16)"

    METRICS_MODE_COLUMN_CONF_PREFIX = "write.metadata.metrics.column"

    DEFAULT_NAME_MAPPING = "schema.name-mapping.default"
    FORMAT_VERSION = "format-version"
    DEFAULT_FORMAT_VERSION = 2


class PropertyUtil:
    @staticmethod
    def property_as_int(properties: Dict[str, str], property_name: str, default: Optional[int] = None) -> Optional[int]:
        if value := properties.get(property_name):
            try:
                return int(value)
            except ValueError as e:
                raise ValueError(f"Could not parse table property {property_name} to an integer: {value}") from e
        else:
            return default


class Transaction:
    _table: Table
    table_metadata: TableMetadata
    _autocommit: bool
    _updates: Tuple[TableUpdate, ...]
    _requirements: Tuple[TableRequirement, ...]

    def __init__(self, table: Table, autocommit: bool = False):
        """Open a transaction to stage and commit changes to a table.

        Args:
            table: The table that will be altered.
            autocommit: Option to automatically commit the changes when they are staged.
        """
        self.table_metadata = table.metadata
        self._table = table
        self._autocommit = autocommit
        self._updates = ()
        self._requirements = ()

    def __enter__(self) -> Transaction:
        """Start a transaction to update the table."""
        return self

    def __exit__(self, _: Any, value: Any, traceback: Any) -> None:
        """Close and commit the transaction."""
        self.commit_transaction()

    def _apply(self, updates: Tuple[TableUpdate, ...], requirements: Tuple[TableRequirement, ...] = ()) -> Transaction:
        """Check if the requirements are met, and applies the updates to the metadata."""
        for requirement in requirements:
            requirement.validate(self.table_metadata)

        self._updates += updates
        self._requirements += requirements

        self.table_metadata = update_table_metadata(self.table_metadata, updates)

        if self._autocommit:
            self.commit_transaction()
            self._updates = ()
            self._requirements = ()

        return self

    def upgrade_table_version(self, format_version: Literal[1, 2]) -> Transaction:
        """Set the table to a certain version.

        Args:
            format_version: The newly set version.

        Returns:
            The alter table builder.
        """
        if format_version not in {1, 2}:
            raise ValueError(f"Unsupported table format version: {format_version}")

        if format_version < self._table.metadata.format_version:
            raise ValueError(f"Cannot downgrade v{self._table.metadata.format_version} table to v{format_version}")

        if format_version > self._table.metadata.format_version:
            return self._apply((UpgradeFormatVersionUpdate(format_version=format_version),))

        return self

    def set_properties(self, properties: Properties = EMPTY_DICT, **kwargs: Any) -> Transaction:
        """Set properties.

        When a property is already set, it will be overwritten.

        Args:
            properties: The properties set on the table.
            kwargs: properties can also be pass as kwargs.

        Returns:
            The alter table builder.
        """
        if properties and kwargs:
            raise ValueError("Cannot pass both properties and kwargs")
        updates = properties or kwargs
        return self._apply((SetPropertiesUpdate(updates=updates),))

    def update_schema(self, allow_incompatible_changes: bool = False, case_sensitive: bool = True) -> UpdateSchema:
        """Create a new UpdateSchema to alter the columns of this table.

        Args:
            allow_incompatible_changes: If changes are allowed that might break downstream consumers.
            case_sensitive: If field names are case-sensitive.

        Returns:
            A new UpdateSchema.
        """
        return UpdateSchema(self, allow_incompatible_changes=allow_incompatible_changes, case_sensitive=case_sensitive)

    def update_snapshot(self) -> UpdateSnapshot:
        """Create a new UpdateSnapshot to produce a new snapshot for the table.

        Returns:
            A new UpdateSnapshot
        """
        return UpdateSnapshot(self, io=self._table.io)

    def update_spec(self) -> UpdateSpec:
        """Create a new UpdateSpec to update the partitioning of the table.

        Returns:
            A new UpdateSpec.
        """
        return UpdateSpec(self)

    def remove_properties(self, *removals: str) -> Transaction:
        """Remove properties.

        Args:
            removals: Properties to be removed.

        Returns:
            The alter table builder.
        """
        return self._apply((RemovePropertiesUpdate(removals=removals),))

    def update_location(self, location: str) -> Transaction:
        """Set the new table location.

        Args:
            location: The new location of the table.

        Returns:
            The alter table builder.
        """
        raise NotImplementedError("Not yet implemented")

    def commit_transaction(self) -> Table:
        """Commit the changes to the catalog.

        Returns:
            The table with the updates applied.
        """
        if len(self._updates) > 0:
            self._table._do_commit(  # pylint: disable=W0212
                updates=self._updates,
                requirements=self._requirements,
            )
            return self._table
        else:
            return self._table


class TableUpdateAction(Enum):
    upgrade_format_version = "upgrade-format-version"
    add_schema = "add-schema"
    set_current_schema = "set-current-schema"
    add_spec = "add-spec"
    set_default_spec = "set-default-spec"
    add_sort_order = "add-sort-order"
    set_default_sort_order = "set-default-sort-order"
    add_snapshot = "add-snapshot"
    set_snapshot_ref = "set-snapshot-ref"
    remove_snapshots = "remove-snapshots"
    remove_snapshot_ref = "remove-snapshot-ref"
    set_location = "set-location"
    set_properties = "set-properties"
    remove_properties = "remove-properties"


class TableUpdate(IcebergBaseModel):
    action: TableUpdateAction


class UpgradeFormatVersionUpdate(TableUpdate):
    action: TableUpdateAction = TableUpdateAction.upgrade_format_version
    format_version: int = Field(alias="format-version")


class AddSchemaUpdate(TableUpdate):
    action: TableUpdateAction = TableUpdateAction.add_schema
    schema_: Schema = Field(alias="schema")
    # This field is required: https://github.com/apache/iceberg/pull/7445
    last_column_id: int = Field(alias="last-column-id")


class SetCurrentSchemaUpdate(TableUpdate):
    action: TableUpdateAction = TableUpdateAction.set_current_schema
    schema_id: int = Field(
        alias="schema-id", description="Schema ID to set as current, or -1 to set last added schema", default=-1
    )


class AddPartitionSpecUpdate(TableUpdate):
    action: TableUpdateAction = TableUpdateAction.add_spec
    spec: PartitionSpec


class SetDefaultSpecUpdate(TableUpdate):
    action: TableUpdateAction = TableUpdateAction.set_default_spec
    spec_id: int = Field(
        alias="spec-id", description="Partition spec ID to set as the default, or -1 to set last added spec", default=-1
    )


class AddSortOrderUpdate(TableUpdate):
    action: TableUpdateAction = TableUpdateAction.add_sort_order
    sort_order: SortOrder = Field(alias="sort-order")


class SetDefaultSortOrderUpdate(TableUpdate):
    action: TableUpdateAction = TableUpdateAction.set_default_sort_order
    sort_order_id: int = Field(
        alias="sort-order-id", description="Sort order ID to set as the default, or -1 to set last added sort order", default=-1
    )


class AddSnapshotUpdate(TableUpdate):
    action: TableUpdateAction = TableUpdateAction.add_snapshot
    snapshot: Snapshot


class SetSnapshotRefUpdate(TableUpdate):
    action: TableUpdateAction = TableUpdateAction.set_snapshot_ref
    ref_name: str = Field(alias="ref-name")
    type: Literal["tag", "branch"]
    snapshot_id: int = Field(alias="snapshot-id")
    max_ref_age_ms: Annotated[Optional[int], Field(alias="max-ref-age-ms", default=None)]
    max_snapshot_age_ms: Annotated[Optional[int], Field(alias="max-snapshot-age-ms", default=None)]
    min_snapshots_to_keep: Annotated[Optional[int], Field(alias="min-snapshots-to-keep", default=None)]


class RemoveSnapshotsUpdate(TableUpdate):
    action: TableUpdateAction = TableUpdateAction.remove_snapshots
    snapshot_ids: List[int] = Field(alias="snapshot-ids")


class RemoveSnapshotRefUpdate(TableUpdate):
    action: TableUpdateAction = TableUpdateAction.remove_snapshot_ref
    ref_name: str = Field(alias="ref-name")


class SetLocationUpdate(TableUpdate):
    action: TableUpdateAction = TableUpdateAction.set_location
    location: str


class SetPropertiesUpdate(TableUpdate):
    action: TableUpdateAction = TableUpdateAction.set_properties
    updates: Dict[str, str]

    @field_validator('updates', mode='before')
    def transform_properties_dict_value_to_str(cls, properties: Properties) -> Dict[str, str]:
        return transform_dict_value_to_str(properties)


class RemovePropertiesUpdate(TableUpdate):
    action: TableUpdateAction = TableUpdateAction.remove_properties
    removals: List[str]


class _TableMetadataUpdateContext:
    _updates: List[TableUpdate]

    def __init__(self) -> None:
        self._updates = []

    def add_update(self, update: TableUpdate) -> None:
        self._updates.append(update)

    def is_added_snapshot(self, snapshot_id: int) -> bool:
        return any(
            update.snapshot.snapshot_id == snapshot_id
            for update in self._updates
            if update.action == TableUpdateAction.add_snapshot
        )

    def is_added_schema(self, schema_id: int) -> bool:
        return any(
            update.schema_.schema_id == schema_id for update in self._updates if update.action == TableUpdateAction.add_schema
        )

    def is_added_sort_order(self, sort_order_id: int) -> bool:
        return any(
            update.sort_order.order_id == sort_order_id
            for update in self._updates
            if update.action == TableUpdateAction.add_sort_order
        )


@singledispatch
def _apply_table_update(update: TableUpdate, base_metadata: TableMetadata, context: _TableMetadataUpdateContext) -> TableMetadata:
    """Apply a table update to the table metadata.

    Args:
        update: The update to be applied.
        base_metadata: The base metadata to be updated.
        context: Contains previous updates and other change tracking information in the current transaction.

    Returns:
        The updated metadata.

    """
    raise NotImplementedError(f"Unsupported table update: {update}")


@_apply_table_update.register(UpgradeFormatVersionUpdate)
def _(update: UpgradeFormatVersionUpdate, base_metadata: TableMetadata, context: _TableMetadataUpdateContext) -> TableMetadata:
    if update.format_version > SUPPORTED_TABLE_FORMAT_VERSION:
        raise ValueError(f"Unsupported table format version: {update.format_version}")
    elif update.format_version < base_metadata.format_version:
        raise ValueError(f"Cannot downgrade v{base_metadata.format_version} table to v{update.format_version}")
    elif update.format_version == base_metadata.format_version:
        return base_metadata

    updated_metadata_data = copy(base_metadata.model_dump())
    updated_metadata_data["format-version"] = update.format_version

    context.add_update(update)
    return TableMetadataUtil.parse_obj(updated_metadata_data)


@_apply_table_update.register(SetPropertiesUpdate)
def _(update: SetPropertiesUpdate, base_metadata: TableMetadata, context: _TableMetadataUpdateContext) -> TableMetadata:
    if len(update.updates) == 0:
        return base_metadata

    properties = dict(base_metadata.properties)
    properties.update(update.updates)

    context.add_update(update)
    return base_metadata.model_copy(update={"properties": properties})


@_apply_table_update.register(RemovePropertiesUpdate)
def _(update: RemovePropertiesUpdate, base_metadata: TableMetadata, context: _TableMetadataUpdateContext) -> TableMetadata:
    if len(update.removals) == 0:
        return base_metadata

    properties = dict(base_metadata.properties)
    for key in update.removals:
        properties.pop(key)

    context.add_update(update)
    return base_metadata.model_copy(update={"properties": properties})


@_apply_table_update.register(AddSchemaUpdate)
def _(update: AddSchemaUpdate, base_metadata: TableMetadata, context: _TableMetadataUpdateContext) -> TableMetadata:
    if update.last_column_id < base_metadata.last_column_id:
        raise ValueError(f"Invalid last column id {update.last_column_id}, must be >= {base_metadata.last_column_id}")

    context.add_update(update)
    return base_metadata.model_copy(
        update={
            "last_column_id": update.last_column_id,
            "schemas": base_metadata.schemas + [update.schema_],
        }
    )


@_apply_table_update.register(SetCurrentSchemaUpdate)
def _(update: SetCurrentSchemaUpdate, base_metadata: TableMetadata, context: _TableMetadataUpdateContext) -> TableMetadata:
    new_schema_id = update.schema_id
    if new_schema_id == -1:
        # The last added schema should be in base_metadata.schemas at this point
        new_schema_id = max(schema.schema_id for schema in base_metadata.schemas)
        if not context.is_added_schema(new_schema_id):
            raise ValueError("Cannot set current schema to last added schema when no schema has been added")

    if new_schema_id == base_metadata.current_schema_id:
        return base_metadata

    schema = base_metadata.schema_by_id(new_schema_id)
    if schema is None:
        raise ValueError(f"Schema with id {new_schema_id} does not exist")

    context.add_update(update)
    return base_metadata.model_copy(update={"current_schema_id": new_schema_id})


@_apply_table_update.register(AddPartitionSpecUpdate)
def _(update: AddPartitionSpecUpdate, base_metadata: TableMetadata, context: _TableMetadataUpdateContext) -> TableMetadata:
    for spec in base_metadata.partition_specs:
        if spec.spec_id == update.spec.spec_id:
            raise ValueError(f"Partition spec with id {spec.spec_id} already exists: {spec}")
    context.add_update(update)
    return base_metadata.model_copy(
        update={
            "partition_specs": base_metadata.partition_specs + [update.spec],
            "last_partition_id": max(
                max(field.field_id for field in update.spec.fields),
                base_metadata.last_partition_id or PARTITION_FIELD_ID_START - 1,
            ),
        }
    )


@_apply_table_update.register(SetDefaultSpecUpdate)
def _(update: SetDefaultSpecUpdate, base_metadata: TableMetadata, context: _TableMetadataUpdateContext) -> TableMetadata:
    new_spec_id = update.spec_id
    if new_spec_id == -1:
        new_spec_id = max(spec.spec_id for spec in base_metadata.partition_specs)
    if new_spec_id == base_metadata.default_spec_id:
        return base_metadata
    found_spec_id = False
    for spec in base_metadata.partition_specs:
        found_spec_id = spec.spec_id == new_spec_id
        if found_spec_id:
            break

    if not found_spec_id:
        raise ValueError(f"Failed to find spec with id {new_spec_id}")

    context.add_update(update)
    return base_metadata.model_copy(update={"default_spec_id": new_spec_id})


@_apply_table_update.register(AddSnapshotUpdate)
def _(update: AddSnapshotUpdate, base_metadata: TableMetadata, context: _TableMetadataUpdateContext) -> TableMetadata:
    if len(base_metadata.schemas) == 0:
        raise ValueError("Attempting to add a snapshot before a schema is added")
    elif len(base_metadata.partition_specs) == 0:
        raise ValueError("Attempting to add a snapshot before a partition spec is added")
    elif len(base_metadata.sort_orders) == 0:
        raise ValueError("Attempting to add a snapshot before a sort order is added")
    elif base_metadata.snapshot_by_id(update.snapshot.snapshot_id) is not None:
        raise ValueError(f"Snapshot with id {update.snapshot.snapshot_id} already exists")
    elif (
        base_metadata.format_version == 2
        and update.snapshot.sequence_number is not None
        and update.snapshot.sequence_number <= base_metadata.last_sequence_number
        and update.snapshot.parent_snapshot_id is not None
    ):
        raise ValueError(
            f"Cannot add snapshot with sequence number {update.snapshot.sequence_number} "
            f"older than last sequence number {base_metadata.last_sequence_number}"
        )

    context.add_update(update)
    return base_metadata.model_copy(
        update={
            "last_updated_ms": update.snapshot.timestamp_ms,
            "last_sequence_number": update.snapshot.sequence_number,
            "snapshots": base_metadata.snapshots + [update.snapshot],
        }
    )


@_apply_table_update.register(SetSnapshotRefUpdate)
def _(update: SetSnapshotRefUpdate, base_metadata: TableMetadata, context: _TableMetadataUpdateContext) -> TableMetadata:
    snapshot_ref = SnapshotRef(
        snapshot_id=update.snapshot_id,
        snapshot_ref_type=update.type,
        min_snapshots_to_keep=update.min_snapshots_to_keep,
        max_snapshot_age_ms=update.max_snapshot_age_ms,
        max_ref_age_ms=update.max_ref_age_ms,
    )

    existing_ref = base_metadata.refs.get(update.ref_name)
    if existing_ref is not None and existing_ref == snapshot_ref:
        return base_metadata

    snapshot = base_metadata.snapshot_by_id(snapshot_ref.snapshot_id)
    if snapshot is None:
        raise ValueError(f"Cannot set {update.ref_name} to unknown snapshot {snapshot_ref.snapshot_id}")

    metadata_updates: Dict[str, Any] = {}
    if context.is_added_snapshot(snapshot_ref.snapshot_id):
        metadata_updates["last_updated_ms"] = snapshot.timestamp_ms

    if update.ref_name == MAIN_BRANCH:
        metadata_updates["current_snapshot_id"] = snapshot_ref.snapshot_id
        if "last_updated_ms" not in metadata_updates:
            metadata_updates["last_updated_ms"] = datetime_to_millis(datetime.datetime.now().astimezone())

        metadata_updates["snapshot_log"] = base_metadata.snapshot_log + [
            SnapshotLogEntry(
                snapshot_id=snapshot_ref.snapshot_id,
                timestamp_ms=metadata_updates["last_updated_ms"],
            )
        ]

    metadata_updates["refs"] = {**base_metadata.refs, update.ref_name: snapshot_ref}
    context.add_update(update)
    return base_metadata.model_copy(update=metadata_updates)


@_apply_table_update.register(AddSortOrderUpdate)
def _(update: AddSortOrderUpdate, base_metadata: TableMetadata, context: _TableMetadataUpdateContext) -> TableMetadata:
    context.add_update(update)
    return base_metadata.model_copy(
        update={
            "sort_orders": base_metadata.sort_orders + [update.sort_order],
        }
    )


@_apply_table_update.register(SetDefaultSortOrderUpdate)
def _(update: SetDefaultSortOrderUpdate, base_metadata: TableMetadata, context: _TableMetadataUpdateContext) -> TableMetadata:
    new_sort_order_id = update.sort_order_id
    if new_sort_order_id == -1:
        # The last added sort order should be in base_metadata.sort_orders at this point
        new_sort_order_id = max(sort_order.order_id for sort_order in base_metadata.sort_orders)
        if not context.is_added_sort_order(new_sort_order_id):
            raise ValueError("Cannot set current sort order to the last added one when no sort order has been added")

    if new_sort_order_id == base_metadata.default_sort_order_id:
        return base_metadata

    sort_order = base_metadata.sort_order_by_id(new_sort_order_id)
    if sort_order is None:
        raise ValueError(f"Sort order with id {new_sort_order_id} does not exist")

    context.add_update(update)
    return base_metadata.model_copy(update={"default_sort_order_id": new_sort_order_id})


def update_table_metadata(base_metadata: TableMetadata, updates: Tuple[TableUpdate, ...]) -> TableMetadata:
    """Update the table metadata with the given updates in one transaction.

    Args:
        base_metadata: The base metadata to be updated.
        updates: The updates in one transaction.

    Returns:
        The metadata with the updates applied.
    """
    context = _TableMetadataUpdateContext()
    new_metadata = base_metadata

    for update in updates:
        new_metadata = _apply_table_update(update, new_metadata, context)

    return new_metadata.model_copy(deep=True)


class TableRequirement(IcebergBaseModel):
    type: str

    @abstractmethod
    def validate(self, base_metadata: Optional[TableMetadata]) -> None:
        """Validate the requirement against the base metadata.

        Args:
            base_metadata: The base metadata to be validated against.

        Raises:
            CommitFailedException: When the requirement is not met.
        """
        ...


class AssertCreate(TableRequirement):
    """The table must not already exist; used for create transactions."""

    type: Literal["assert-create"] = Field(default="assert-create")

    def validate(self, base_metadata: Optional[TableMetadata]) -> None:
        if base_metadata is not None:
            raise CommitFailedException("Table already exists")


class AssertTableUUID(TableRequirement):
    """The table UUID must match the requirement's `uuid`."""

    type: Literal["assert-table-uuid"] = Field(default="assert-table-uuid")
    uuid: uuid.UUID

    def validate(self, base_metadata: Optional[TableMetadata]) -> None:
        if base_metadata is None:
            raise CommitFailedException("Requirement failed: current table metadata is missing")
        elif self.uuid != base_metadata.table_uuid:
            raise CommitFailedException(f"Table UUID does not match: {self.uuid} != {base_metadata.table_uuid}")


class AssertRefSnapshotId(TableRequirement):
    """The table branch or tag identified by the requirement's `ref` must reference the requirement's `snapshot-id`.

    if `snapshot-id` is `null` or missing, the ref must not already exist.
    """

    type: Literal["assert-ref-snapshot-id"] = Field(default="assert-ref-snapshot-id")
    ref: str = Field(...)
    snapshot_id: Optional[int] = Field(default=None, alias="snapshot-id")

    def validate(self, base_metadata: Optional[TableMetadata]) -> None:
        if base_metadata is None:
            raise CommitFailedException("Requirement failed: current table metadata is missing")
        elif snapshot_ref := base_metadata.refs.get(self.ref):
            ref_type = snapshot_ref.snapshot_ref_type
            if self.snapshot_id is None:
                raise CommitFailedException(f"Requirement failed: {ref_type} {self.ref} was created concurrently")
            elif self.snapshot_id != snapshot_ref.snapshot_id:
                raise CommitFailedException(
                    f"Requirement failed: {ref_type} {self.ref} has changed: expected id {self.snapshot_id}, found {snapshot_ref.snapshot_id}"
                )
        elif self.snapshot_id is not None:
            raise CommitFailedException(f"Requirement failed: branch or tag {self.ref} is missing, expected {self.snapshot_id}")


class AssertLastAssignedFieldId(TableRequirement):
    """The table's last assigned column id must match the requirement's `last-assigned-field-id`."""

    type: Literal["assert-last-assigned-field-id"] = Field(default="assert-last-assigned-field-id")
    last_assigned_field_id: int = Field(..., alias="last-assigned-field-id")

    def validate(self, base_metadata: Optional[TableMetadata]) -> None:
        if base_metadata is None:
            raise CommitFailedException("Requirement failed: current table metadata is missing")
        elif base_metadata.last_column_id != self.last_assigned_field_id:
            raise CommitFailedException(
                f"Requirement failed: last assigned field id has changed: expected {self.last_assigned_field_id}, found {base_metadata.last_column_id}"
            )


class AssertCurrentSchemaId(TableRequirement):
    """The table's current schema id must match the requirement's `current-schema-id`."""

    type: Literal["assert-current-schema-id"] = Field(default="assert-current-schema-id")
    current_schema_id: int = Field(..., alias="current-schema-id")

    def validate(self, base_metadata: Optional[TableMetadata]) -> None:
        if base_metadata is None:
            raise CommitFailedException("Requirement failed: current table metadata is missing")
        elif self.current_schema_id != base_metadata.current_schema_id:
            raise CommitFailedException(
                f"Requirement failed: current schema id has changed: expected {self.current_schema_id}, found {base_metadata.current_schema_id}"
            )


class AssertLastAssignedPartitionId(TableRequirement):
    """The table's last assigned partition id must match the requirement's `last-assigned-partition-id`."""

    type: Literal["assert-last-assigned-partition-id"] = Field(default="assert-last-assigned-partition-id")
    last_assigned_partition_id: Optional[int] = Field(..., alias="last-assigned-partition-id")

    def validate(self, base_metadata: Optional[TableMetadata]) -> None:
        if base_metadata is None:
            raise CommitFailedException("Requirement failed: current table metadata is missing")
        elif base_metadata.last_partition_id != self.last_assigned_partition_id:
            raise CommitFailedException(
                f"Requirement failed: last assigned partition id has changed: expected {self.last_assigned_partition_id}, found {base_metadata.last_partition_id}"
            )


class AssertDefaultSpecId(TableRequirement):
    """The table's default spec id must match the requirement's `default-spec-id`."""

    type: Literal["assert-default-spec-id"] = Field(default="assert-default-spec-id")
    default_spec_id: int = Field(..., alias="default-spec-id")

    def validate(self, base_metadata: Optional[TableMetadata]) -> None:
        if base_metadata is None:
            raise CommitFailedException("Requirement failed: current table metadata is missing")
        elif self.default_spec_id != base_metadata.default_spec_id:
            raise CommitFailedException(
                f"Requirement failed: default spec id has changed: expected {self.default_spec_id}, found {base_metadata.default_spec_id}"
            )


class AssertDefaultSortOrderId(TableRequirement):
    """The table's default sort order id must match the requirement's `default-sort-order-id`."""

    type: Literal["assert-default-sort-order-id"] = Field(default="assert-default-sort-order-id")
    default_sort_order_id: int = Field(..., alias="default-sort-order-id")

    def validate(self, base_metadata: Optional[TableMetadata]) -> None:
        if base_metadata is None:
            raise CommitFailedException("Requirement failed: current table metadata is missing")
        elif self.default_sort_order_id != base_metadata.default_sort_order_id:
            raise CommitFailedException(
                f"Requirement failed: default sort order id has changed: expected {self.default_sort_order_id}, found {base_metadata.default_sort_order_id}"
            )


UpdatesAndRequirements = Tuple[Tuple[TableUpdate, ...], Tuple[TableRequirement, ...]]


class Namespace(IcebergRootModel[List[str]]):
    """Reference to one or more levels of a namespace."""

    root: List[str] = Field(
        ...,
        description='Reference to one or more levels of a namespace',
    )


class TableIdentifier(IcebergBaseModel):
    """Fully Qualified identifier to a table."""

    namespace: Namespace
    name: str


class CommitTableRequest(IcebergBaseModel):
    identifier: TableIdentifier = Field()
    requirements: Tuple[SerializeAsAny[TableRequirement], ...] = Field(default_factory=tuple)
    updates: Tuple[SerializeAsAny[TableUpdate], ...] = Field(default_factory=tuple)


class CommitTableResponse(IcebergBaseModel):
    metadata: TableMetadata
    metadata_location: str = Field(alias="metadata-location")


class Table:
    identifier: Identifier = Field()
    metadata: TableMetadata
    metadata_location: str = Field()
    io: FileIO
    catalog: Catalog

    def __init__(
        self, identifier: Identifier, metadata: TableMetadata, metadata_location: str, io: FileIO, catalog: Catalog
    ) -> None:
        self.identifier = identifier
        self.metadata = metadata
        self.metadata_location = metadata_location
        self.io = io
        self.catalog = catalog

    def transaction(self) -> Transaction:
        """Create a new transaction object to first stage the changes, and then commit them to the catalog.

        Returns:
            The transaction object
        """
        return Transaction(self)

    def refresh(self) -> Table:
        """Refresh the current table metadata."""
        fresh = self.catalog.load_table(self.identifier[1:])
        self.metadata = fresh.metadata
        self.io = fresh.io
        self.metadata_location = fresh.metadata_location
        return self

    def name(self) -> Identifier:
        """Return the identifier of this table."""
        return self.identifier

    def scan(
        self,
        row_filter: Union[str, BooleanExpression] = ALWAYS_TRUE,
        selected_fields: Tuple[str, ...] = ("*",),
        case_sensitive: bool = True,
        snapshot_id: Optional[int] = None,
        options: Properties = EMPTY_DICT,
        limit: Optional[int] = None,
    ) -> DataScan:
        return DataScan(
            table=self,
            row_filter=row_filter,
            selected_fields=selected_fields,
            case_sensitive=case_sensitive,
            snapshot_id=snapshot_id,
            options=options,
            limit=limit,
        )

    @property
    def format_version(self) -> Literal[1, 2]:
        return self.metadata.format_version

    def schema(self) -> Schema:
        """Return the schema for this table."""
        return next(schema for schema in self.metadata.schemas if schema.schema_id == self.metadata.current_schema_id)

    def schemas(self) -> Dict[int, Schema]:
        """Return a dict of the schema of this table."""
        return {schema.schema_id: schema for schema in self.metadata.schemas}

    def spec(self) -> PartitionSpec:
        """Return the partition spec of this table."""
        return next(spec for spec in self.metadata.partition_specs if spec.spec_id == self.metadata.default_spec_id)

    def specs(self) -> Dict[int, PartitionSpec]:
        """Return a dict the partition specs this table."""
        return {spec.spec_id: spec for spec in self.metadata.partition_specs}

    def sort_order(self) -> SortOrder:
        """Return the sort order of this table."""
        return next(
            sort_order for sort_order in self.metadata.sort_orders if sort_order.order_id == self.metadata.default_sort_order_id
        )

    def sort_orders(self) -> Dict[int, SortOrder]:
        """Return a dict of the sort orders of this table."""
        return {sort_order.order_id: sort_order for sort_order in self.metadata.sort_orders}

    def last_partition_id(self) -> int:
        """Return the highest assigned partition field ID across all specs or 999 if only the unpartitioned spec exists."""
        if self.metadata.last_partition_id:
            return self.metadata.last_partition_id
        return PARTITION_FIELD_ID_START - 1

    @property
    def properties(self) -> Dict[str, str]:
        """Properties of the table."""
        return self.metadata.properties

    def location(self) -> str:
        """Return the table's base location."""
        return self.metadata.location

    @property
    def last_sequence_number(self) -> int:
        return self.metadata.last_sequence_number

    def current_snapshot(self) -> Optional[Snapshot]:
        """Get the current snapshot for this table, or None if there is no current snapshot."""
        if self.metadata.current_snapshot_id is not None:
            return self.snapshot_by_id(self.metadata.current_snapshot_id)
        return None

    def snapshot_by_id(self, snapshot_id: int) -> Optional[Snapshot]:
        """Get the snapshot of this table with the given id, or None if there is no matching snapshot."""
        return self.metadata.snapshot_by_id(snapshot_id)

    def snapshot_by_name(self, name: str) -> Optional[Snapshot]:
        """Return the snapshot referenced by the given name or null if no such reference exists."""
        if ref := self.metadata.refs.get(name):
            return self.snapshot_by_id(ref.snapshot_id)
        return None

    def history(self) -> List[SnapshotLogEntry]:
        """Get the snapshot history of this table."""
        return self.metadata.snapshot_log

    def update_schema(self, allow_incompatible_changes: bool = False, case_sensitive: bool = True) -> UpdateSchema:
        """Create a new UpdateSchema to alter the columns of this table.

        Args:
            allow_incompatible_changes: If changes are allowed that might break downstream consumers.
            case_sensitive: If field names are case-sensitive.

        Returns:
            A new UpdateSchema.
        """
        return UpdateSchema(
            transaction=Transaction(self, autocommit=True),
            allow_incompatible_changes=allow_incompatible_changes,
            case_sensitive=case_sensitive,
            name_mapping=self.name_mapping(),
        )

    def name_mapping(self) -> Optional[NameMapping]:
        """Return the table's field-id NameMapping."""
        if name_mapping_json := self.properties.get(TableProperties.DEFAULT_NAME_MAPPING):
            return parse_mapping_from_json(name_mapping_json)
        else:
            return None

    def append(self, df: pa.Table) -> None:
        """
        Shorthand API for appending a PyArrow table to the table.

        Args:
            df: The Arrow dataframe that will be appended to overwrite the table
        """
        try:
            import pyarrow as pa
        except ModuleNotFoundError as e:
            raise ModuleNotFoundError("For writes PyArrow needs to be installed") from e

        if not isinstance(df, pa.Table):
            raise ValueError(f"Expected PyArrow table, got: {df}")

        if len(self.spec().fields) > 0:
            raise ValueError("Cannot write to partitioned tables")

        _check_schema(self.schema(), other_schema=df.schema)

        with self.transaction() as txn:
            with txn.update_snapshot().fast_append() as update_snapshot:
                # skip writing data files if the dataframe is empty
                if df.shape[0] > 0:
                    data_files = _dataframe_to_data_files(
                        table_metadata=self.metadata, write_uuid=update_snapshot.commit_uuid, df=df, io=self.io
                    )
                    for data_file in data_files:
                        update_snapshot.append_data_file(data_file)

    def overwrite(self, df: pa.Table, overwrite_filter: BooleanExpression = ALWAYS_TRUE) -> None:
        """
        Shorthand for overwriting the table with a PyArrow table.

        Args:
            df: The Arrow dataframe that will be used to overwrite the table
            overwrite_filter: ALWAYS_TRUE when you overwrite all the data,
                              or a boolean expression in case of a partial overwrite
        """
        try:
            import pyarrow as pa
        except ModuleNotFoundError as e:
            raise ModuleNotFoundError("For writes PyArrow needs to be installed") from e

        if not isinstance(df, pa.Table):
            raise ValueError(f"Expected PyArrow table, got: {df}")

        if overwrite_filter != AlwaysTrue():
            raise NotImplementedError("Cannot overwrite a subset of a table")

        if len(self.spec().fields) > 0:
            raise ValueError("Cannot write to partitioned tables")

        _check_schema(self.schema(), other_schema=df.schema)

        with self.transaction() as txn:
            with txn.update_snapshot().overwrite() as update_snapshot:
                # skip writing data files if the dataframe is empty
                if df.shape[0] > 0:
                    data_files = _dataframe_to_data_files(
                        table_metadata=self.metadata, write_uuid=update_snapshot.commit_uuid, df=df, io=self.io
                    )
                    for data_file in data_files:
                        update_snapshot.append_data_file(data_file)

    def add_files(self, file_paths: List[str]) -> None:
        """
        Shorthand API for adding files as data files to the table.

        Args:
            file_paths: The list of full file paths to be added as data files to the table
        """
        if any(not isinstance(field.transform, IdentityTransform) for field in self.metadata.spec().fields):
            raise NotImplementedError("Cannot add_files to a table with Transform Partitions")

        if self.name_mapping() is None:
            with self.transaction() as tx:
                tx.set_properties(**{TableProperties.DEFAULT_NAME_MAPPING: self.schema().name_mapping.model_dump_json()})

        with self.transaction() as txn:
            with txn.update_snapshot().fast_append() as update_snapshot:
                data_files = _parquet_files_to_data_files(table_metadata=self.metadata, file_paths=file_paths, io=self.io)
                for data_file in data_files:
                    update_snapshot.append_data_file(data_file)

    def update_spec(self, case_sensitive: bool = True) -> UpdateSpec:
        return UpdateSpec(Transaction(self, autocommit=True), case_sensitive=case_sensitive)

    def refs(self) -> Dict[str, SnapshotRef]:
        """Return the snapshot references in the table."""
        return self.metadata.refs

    def _do_commit(self, updates: Tuple[TableUpdate, ...], requirements: Tuple[TableRequirement, ...]) -> None:
        response = self.catalog._commit_table(  # pylint: disable=W0212
            CommitTableRequest(
                identifier=TableIdentifier(namespace=self.identifier[:-1], name=self.identifier[-1]),
                updates=updates,
                requirements=requirements,
            )
        )  # pylint: disable=W0212
        self.metadata = response.metadata
        self.metadata_location = response.metadata_location

    def __eq__(self, other: Any) -> bool:
        """Return the equality of two instances of the Table class."""
        return (
            self.identifier == other.identifier
            and self.metadata == other.metadata
            and self.metadata_location == other.metadata_location
            if isinstance(other, Table)
            else False
        )

    def __repr__(self) -> str:
        """Return the string representation of the Table class."""
        table_name = self.catalog.table_name_from(self.identifier)
        schema_str = ",\n  ".join(str(column) for column in self.schema().columns if self.schema())
        partition_str = f"partition by: [{', '.join(field.name for field in self.spec().fields if self.spec())}]"
        sort_order_str = f"sort order: [{', '.join(str(field) for field in self.sort_order().fields if self.sort_order())}]"
        snapshot_str = f"snapshot: {str(self.current_snapshot()) if self.current_snapshot() else 'null'}"
        result_str = f"{table_name}(\n  {schema_str}\n),\n{partition_str},\n{sort_order_str},\n{snapshot_str}"
        return result_str

    def to_daft(self) -> daft.DataFrame:
        """Read a Daft DataFrame lazily from this Iceberg table.

        Returns:
            daft.DataFrame: Unmaterialized Daft Dataframe created from the Iceberg table
        """
        import daft

        return daft.read_iceberg(self)


class StaticTable(Table):
    """Load a table directly from a metadata file (i.e., without using a catalog)."""

    def refresh(self) -> Table:
        """Refresh the current table metadata."""
        raise NotImplementedError("To be implemented")

    @classmethod
    def from_metadata(cls, metadata_location: str, properties: Properties = EMPTY_DICT) -> StaticTable:
        io = load_file_io(properties=properties, location=metadata_location)
        file = io.new_input(metadata_location)

        from pyiceberg.serializers import FromInputFile

        metadata = FromInputFile.table_metadata(file)

        from pyiceberg.catalog.noop import NoopCatalog

        return cls(
            identifier=("static-table", metadata_location),
            metadata_location=metadata_location,
            metadata=metadata,
            io=load_file_io({**properties, **metadata.properties}),
            catalog=NoopCatalog("static-table"),
        )


def _parse_row_filter(expr: Union[str, BooleanExpression]) -> BooleanExpression:
    """Accept an expression in the form of a BooleanExpression or a string.

    In the case of a string, it will be converted into a unbound BooleanExpression.

    Args:
        expr: Expression as a BooleanExpression or a string.

    Returns: An unbound BooleanExpression.
    """
    return parser.parse(expr) if isinstance(expr, str) else expr


S = TypeVar("S", bound="TableScan", covariant=True)


class TableScan(ABC):
    table: Table
    row_filter: BooleanExpression
    selected_fields: Tuple[str, ...]
    case_sensitive: bool
    snapshot_id: Optional[int]
    options: Properties
    limit: Optional[int]

    def __init__(
        self,
        table: Table,
        row_filter: Union[str, BooleanExpression] = ALWAYS_TRUE,
        selected_fields: Tuple[str, ...] = ("*",),
        case_sensitive: bool = True,
        snapshot_id: Optional[int] = None,
        options: Properties = EMPTY_DICT,
        limit: Optional[int] = None,
    ):
        self.table = table
        self.row_filter = _parse_row_filter(row_filter)
        self.selected_fields = selected_fields
        self.case_sensitive = case_sensitive
        self.snapshot_id = snapshot_id
        self.options = options
        self.limit = limit

    def snapshot(self) -> Optional[Snapshot]:
        if self.snapshot_id:
            return self.table.snapshot_by_id(self.snapshot_id)
        return self.table.current_snapshot()

    def projection(self) -> Schema:
        current_schema = self.table.schema()
        if self.snapshot_id is not None:
            snapshot = self.table.snapshot_by_id(self.snapshot_id)
            if snapshot is not None:
                if snapshot.schema_id is not None:
                    snapshot_schema = self.table.schemas().get(snapshot.schema_id)
                    if snapshot_schema is not None:
                        current_schema = snapshot_schema
                    else:
                        warnings.warn(f"Metadata does not contain schema with id: {snapshot.schema_id}")
            else:
                raise ValueError(f"Snapshot not found: {self.snapshot_id}")

        if "*" in self.selected_fields:
            return current_schema

        return current_schema.select(*self.selected_fields, case_sensitive=self.case_sensitive)

    @abstractmethod
    def plan_files(self) -> Iterable[ScanTask]: ...

    @abstractmethod
    def to_arrow(self) -> pa.Table: ...

    @abstractmethod
    def to_pandas(self, **kwargs: Any) -> pd.DataFrame: ...

    def update(self: S, **overrides: Any) -> S:
        """Create a copy of this table scan with updated fields."""
        return type(self)(**{**self.__dict__, **overrides})

    def use_ref(self: S, name: str) -> S:
        if self.snapshot_id:
            raise ValueError(f"Cannot override ref, already set snapshot id={self.snapshot_id}")
        if snapshot := self.table.snapshot_by_name(name):
            return self.update(snapshot_id=snapshot.snapshot_id)

        raise ValueError(f"Cannot scan unknown ref={name}")

    def select(self: S, *field_names: str) -> S:
        if "*" in self.selected_fields:
            return self.update(selected_fields=field_names)
        return self.update(selected_fields=tuple(set(self.selected_fields).intersection(set(field_names))))

    def filter(self: S, expr: Union[str, BooleanExpression]) -> S:
        return self.update(row_filter=And(self.row_filter, _parse_row_filter(expr)))

    def with_case_sensitive(self: S, case_sensitive: bool = True) -> S:
        return self.update(case_sensitive=case_sensitive)


class ScanTask(ABC):
    pass


@dataclass(init=False)
class FileScanTask(ScanTask):
    file: DataFile
    delete_files: Set[DataFile]
    start: int
    length: int

    def __init__(
        self,
        data_file: DataFile,
        delete_files: Optional[Set[DataFile]] = None,
        start: Optional[int] = None,
        length: Optional[int] = None,
    ) -> None:
        self.file = data_file
        self.delete_files = delete_files or set()
        self.start = start or 0
        self.length = length or data_file.file_size_in_bytes


def _open_manifest(
    io: FileIO,
    manifest: ManifestFile,
    partition_filter: Callable[[DataFile], bool],
    metrics_evaluator: Callable[[DataFile], bool],
) -> List[ManifestEntry]:
    return [
        manifest_entry
        for manifest_entry in manifest.fetch_manifest_entry(io, discard_deleted=True)
        if partition_filter(manifest_entry.data_file) and metrics_evaluator(manifest_entry.data_file)
    ]


def _min_data_file_sequence_number(manifests: List[ManifestFile]) -> int:
    try:
        return min(
            manifest.min_sequence_number or INITIAL_SEQUENCE_NUMBER
            for manifest in manifests
            if manifest.content == ManifestContent.DATA
        )
    except ValueError:
        # In case of an empty iterator
        return INITIAL_SEQUENCE_NUMBER


def _match_deletes_to_data_file(data_entry: ManifestEntry, positional_delete_entries: SortedList[ManifestEntry]) -> Set[DataFile]:
    """Check if the delete file is relevant for the data file.

    Using the column metrics to see if the filename is in the lower and upper bound.

    Args:
        data_entry (ManifestEntry): The manifest entry path of the datafile.
        positional_delete_entries (List[ManifestEntry]): All the candidate positional deletes manifest entries.

    Returns:
        A set of files that are relevant for the data file.
    """
    relevant_entries = positional_delete_entries[positional_delete_entries.bisect_right(data_entry) :]

    if len(relevant_entries) > 0:
        evaluator = visitors._InclusiveMetricsEvaluator(
            POSITIONAL_DELETE_SCHEMA, EqualTo("file_path", data_entry.data_file.file_path)
        )
        return {
            positional_delete_entry.data_file
            for positional_delete_entry in relevant_entries
            if evaluator.eval(positional_delete_entry.data_file)
        }
    else:
        return set()


class DataScan(TableScan):
    def __init__(
        self,
        table: Table,
        row_filter: Union[str, BooleanExpression] = ALWAYS_TRUE,
        selected_fields: Tuple[str, ...] = ("*",),
        case_sensitive: bool = True,
        snapshot_id: Optional[int] = None,
        options: Properties = EMPTY_DICT,
        limit: Optional[int] = None,
    ):
        super().__init__(table, row_filter, selected_fields, case_sensitive, snapshot_id, options, limit)

    def _build_partition_projection(self, spec_id: int) -> BooleanExpression:
        project = visitors.inclusive_projection(self.table.schema(), self.table.specs()[spec_id])
        return project(self.row_filter)

    @cached_property
    def partition_filters(self) -> KeyDefaultDict[int, BooleanExpression]:
        return KeyDefaultDict(self._build_partition_projection)

    def _build_manifest_evaluator(self, spec_id: int) -> Callable[[ManifestFile], bool]:
        spec = self.table.specs()[spec_id]
        return visitors.manifest_evaluator(spec, self.table.schema(), self.partition_filters[spec_id], self.case_sensitive)

    def _build_partition_evaluator(self, spec_id: int) -> Callable[[DataFile], bool]:
        spec = self.table.specs()[spec_id]
        partition_type = spec.partition_type(self.table.schema())
        partition_schema = Schema(*partition_type.fields)
        partition_expr = self.partition_filters[spec_id]

        # The lambda created here is run in multiple threads.
        # So we avoid creating _EvaluatorExpression methods bound to a single
        # shared instance across multiple threads.
        return lambda data_file: visitors.expression_evaluator(partition_schema, partition_expr, self.case_sensitive)(
            data_file.partition
        )

    def _check_sequence_number(self, min_data_sequence_number: int, manifest: ManifestFile) -> bool:
        """Ensure that no manifests are loaded that contain deletes that are older than the data.

        Args:
            min_data_sequence_number (int): The minimal sequence number.
            manifest (ManifestFile): A ManifestFile that can be either data or deletes.

        Returns:
            Boolean indicating if it is either a data file, or a relevant delete file.
        """
        return manifest.content == ManifestContent.DATA or (
            # Not interested in deletes that are older than the data
            manifest.content == ManifestContent.DELETES
            and (manifest.sequence_number or INITIAL_SEQUENCE_NUMBER) >= min_data_sequence_number
        )

    def plan_files(self) -> Iterable[FileScanTask]:
        """Plans the relevant files by filtering on the PartitionSpecs.

        Returns:
            List of FileScanTasks that contain both data and delete files.
        """
        snapshot = self.snapshot()
        if not snapshot:
            return iter([])

        io = self.table.io

        # step 1: filter manifests using partition summaries
        # the filter depends on the partition spec used to write the manifest file, so create a cache of filters for each spec id

        manifest_evaluators: Dict[int, Callable[[ManifestFile], bool]] = KeyDefaultDict(self._build_manifest_evaluator)

        manifests = [
            manifest_file
            for manifest_file in snapshot.manifests(io)
            if manifest_evaluators[manifest_file.partition_spec_id](manifest_file)
        ]

        # step 2: filter the data files in each manifest
        # this filter depends on the partition spec used to write the manifest file

        partition_evaluators: Dict[int, Callable[[DataFile], bool]] = KeyDefaultDict(self._build_partition_evaluator)
        metrics_evaluator = visitors._InclusiveMetricsEvaluator(
            self.table.schema(), self.row_filter, self.case_sensitive, self.options.get("include_empty_files") == "true"
        ).eval

        min_data_sequence_number = _min_data_file_sequence_number(manifests)

        data_entries: List[ManifestEntry] = []
        positional_delete_entries = SortedList(key=lambda entry: entry.data_sequence_number or INITIAL_SEQUENCE_NUMBER)

        executor = ExecutorFactory.get_or_create()
        for manifest_entry in chain(
            *executor.map(
                lambda args: _open_manifest(*args),
                [
                    (
                        io,
                        manifest,
                        partition_evaluators[manifest.partition_spec_id],
                        metrics_evaluator,
                    )
                    for manifest in manifests
                    if self._check_sequence_number(min_data_sequence_number, manifest)
                ],
            )
        ):
            data_file = manifest_entry.data_file
            if data_file.content == DataFileContent.DATA:
                data_entries.append(manifest_entry)
            elif data_file.content == DataFileContent.POSITION_DELETES:
                positional_delete_entries.add(manifest_entry)
            elif data_file.content == DataFileContent.EQUALITY_DELETES:
                raise ValueError("PyIceberg does not yet support equality deletes: https://github.com/apache/iceberg/issues/6568")
            else:
                raise ValueError(f"Unknown DataFileContent ({data_file.content}): {manifest_entry}")

        return [
            FileScanTask(
                data_entry.data_file,
                delete_files=_match_deletes_to_data_file(
                    data_entry,
                    positional_delete_entries,
                ),
            )
            for data_entry in data_entries
        ]

    def to_arrow(self) -> pa.Table:
        from pyiceberg.io.pyarrow import project_table

        return project_table(
            self.plan_files(),
            self.table,
            self.row_filter,
            self.projection(),
            case_sensitive=self.case_sensitive,
            limit=self.limit,
        )

    def to_pandas(self, **kwargs: Any) -> pd.DataFrame:
        return self.to_arrow().to_pandas(**kwargs)

    def to_duckdb(self, table_name: str, connection: Optional[DuckDBPyConnection] = None) -> DuckDBPyConnection:
        import duckdb

        con = connection or duckdb.connect(database=":memory:")
        con.register(table_name, self.to_arrow())

        return con

    def to_ray(self) -> ray.data.dataset.Dataset:
        import ray

        return ray.data.from_arrow(self.to_arrow())


class MoveOperation(Enum):
    First = 1
    Before = 2
    After = 3


@dataclass
class Move:
    field_id: int
    full_name: str
    op: MoveOperation
    other_field_id: Optional[int] = None


U = TypeVar('U')


class UpdateTableMetadata(ABC, Generic[U]):
    _transaction: Transaction

    def __init__(self, transaction: Transaction) -> None:
        self._transaction = transaction

    @abstractmethod
    def _commit(self) -> UpdatesAndRequirements: ...

    def commit(self) -> None:
        self._transaction._apply(*self._commit())

    def __exit__(self, _: Any, value: Any, traceback: Any) -> None:
        """Close and commit the change."""
        self.commit()

    def __enter__(self) -> U:
        """Update the table."""
        return self  # type: ignore


class UpdateSchema(UpdateTableMetadata["UpdateSchema"]):
    _schema: Schema
    _last_column_id: itertools.count[int]
    _identifier_field_names: Set[str]

    _adds: Dict[int, List[NestedField]] = {}
    _updates: Dict[int, NestedField] = {}
    _deletes: Set[int] = set()
    _moves: Dict[int, List[Move]] = {}

    _added_name_to_id: Dict[str, int] = {}
    # Part of https://github.com/apache/iceberg/pull/8393
    _id_to_parent: Dict[int, str] = {}
    _allow_incompatible_changes: bool
    _case_sensitive: bool

    def __init__(
        self,
        transaction: Transaction,
        allow_incompatible_changes: bool = False,
        case_sensitive: bool = True,
        schema: Optional[Schema] = None,
        name_mapping: Optional[NameMapping] = None,
    ) -> None:
        super().__init__(transaction)

        if isinstance(schema, Schema):
            self._schema = schema
            self._last_column_id = itertools.count(1 + schema.highest_field_id)
        else:
            self._schema = self._transaction.table_metadata.schema()
            self._last_column_id = itertools.count(1 + self._transaction.table_metadata.last_column_id)

        self._name_mapping = name_mapping
        self._identifier_field_names = self._schema.identifier_field_names()

        self._adds = {}
        self._updates = {}
        self._deletes = set()
        self._moves = {}

        self._added_name_to_id = {}

        def get_column_name(field_id: int) -> str:
            column_name = self._schema.find_column_name(column_id=field_id)
            if column_name is None:
                raise ValueError(f"Could not find field-id: {field_id}")
            return column_name

        self._id_to_parent = {
            field_id: get_column_name(parent_field_id) for field_id, parent_field_id in self._schema._lazy_id_to_parent.items()
        }

        self._allow_incompatible_changes = allow_incompatible_changes
        self._case_sensitive = case_sensitive
        self._transaction = transaction

    def case_sensitive(self, case_sensitive: bool) -> UpdateSchema:
        """Determine if the case of schema needs to be considered when comparing column names.

        Args:
            case_sensitive: When false case is not considered in column name comparisons.

        Returns:
            This for method chaining
        """
        self._case_sensitive = case_sensitive
        return self

    def union_by_name(self, new_schema: Union[Schema, "pa.Schema"]) -> UpdateSchema:
        from pyiceberg.catalog import Catalog

        visit_with_partner(
            Catalog._convert_schema_if_needed(new_schema),
            -1,
            UnionByNameVisitor(update_schema=self, existing_schema=self._schema, case_sensitive=self._case_sensitive),  # type: ignore
            PartnerIdByNameAccessor(partner_schema=self._schema, case_sensitive=self._case_sensitive),
        )
        return self

    def add_column(
        self, path: Union[str, Tuple[str, ...]], field_type: IcebergType, doc: Optional[str] = None, required: bool = False
    ) -> UpdateSchema:
        """Add a new column to a nested struct or Add a new top-level column.

        Because "." may be interpreted as a column path separator or may be used in field names, it
        is not allowed to add nested column by passing in a string. To add to nested structures or
        to add fields with names that contain "." use a tuple instead to indicate the path.

        If type is a nested type, its field IDs are reassigned when added to the existing schema.

        Args:
            path: Name for the new column.
            field_type: Type for the new column.
            doc: Documentation string for the new column.
            required: Whether the new column is required.

        Returns:
            This for method chaining.
        """
        if isinstance(path, str):
            if "." in path:
                raise ValueError(f"Cannot add column with ambiguous name: {path}, provide a tuple instead")
            path = (path,)

        if required and not self._allow_incompatible_changes:
            # Table format version 1 and 2 cannot add required column because there is no initial value
            raise ValueError(f'Incompatible change: cannot add required column: {".".join(path)}')

        name = path[-1]
        parent = path[:-1]

        full_name = ".".join(path)
        parent_full_path = ".".join(parent)
        parent_id: int = TABLE_ROOT_ID

        if len(parent) > 0:
            parent_field = self._schema.find_field(parent_full_path, self._case_sensitive)
            parent_type = parent_field.field_type
            if isinstance(parent_type, MapType):
                parent_field = parent_type.value_field
            elif isinstance(parent_type, ListType):
                parent_field = parent_type.element_field

            if not parent_field.field_type.is_struct:
                raise ValueError(f"Cannot add column '{name}' to non-struct type: {parent_full_path}")

            parent_id = parent_field.field_id

        existing_field = None
        try:
            existing_field = self._schema.find_field(full_name, self._case_sensitive)
        except ValueError:
            pass

        if existing_field is not None and existing_field.field_id not in self._deletes:
            raise ValueError(f"Cannot add column, name already exists: {full_name}")

        # assign new IDs in order
        new_id = self.assign_new_column_id()

        # update tracking for moves
        self._added_name_to_id[full_name] = new_id
        self._id_to_parent[new_id] = parent_full_path

        new_type = assign_fresh_schema_ids(field_type, self.assign_new_column_id)
        field = NestedField(field_id=new_id, name=name, field_type=new_type, required=required, doc=doc)

        if parent_id in self._adds:
            self._adds[parent_id].append(field)
        else:
            self._adds[parent_id] = [field]

        return self

    def delete_column(self, path: Union[str, Tuple[str, ...]]) -> UpdateSchema:
        """Delete a column from a table.

        Args:
            path: The path to the column.

        Returns:
            The UpdateSchema with the delete operation staged.
        """
        name = (path,) if isinstance(path, str) else path
        full_name = ".".join(name)

        field = self._schema.find_field(full_name, case_sensitive=self._case_sensitive)

        if field.field_id in self._adds:
            raise ValueError(f"Cannot delete a column that has additions: {full_name}")
        if field.field_id in self._updates:
            raise ValueError(f"Cannot delete a column that has updates: {full_name}")

        self._deletes.add(field.field_id)

        return self

    def rename_column(self, path_from: Union[str, Tuple[str, ...]], new_name: str) -> UpdateSchema:
        """Update the name of a column.

        Args:
            path_from: The path to the column to be renamed.
            new_name: The new path of the column.

        Returns:
            The UpdateSchema with the rename operation staged.
        """
        path_from = ".".join(path_from) if isinstance(path_from, tuple) else path_from
        field_from = self._schema.find_field(path_from, self._case_sensitive)

        if field_from.field_id in self._deletes:
            raise ValueError(f"Cannot rename a column that will be deleted: {path_from}")

        if updated := self._updates.get(field_from.field_id):
            self._updates[field_from.field_id] = NestedField(
                field_id=updated.field_id,
                name=new_name,
                field_type=updated.field_type,
                doc=updated.doc,
                required=updated.required,
            )
        else:
            self._updates[field_from.field_id] = NestedField(
                field_id=field_from.field_id,
                name=new_name,
                field_type=field_from.field_type,
                doc=field_from.doc,
                required=field_from.required,
            )

        # Lookup the field because of casing
        from_field_correct_casing = self._schema.find_column_name(field_from.field_id)
        if from_field_correct_casing in self._identifier_field_names:
            self._identifier_field_names.remove(from_field_correct_casing)
            new_identifier_path = f"{from_field_correct_casing[: -len(field_from.name)]}{new_name}"
            self._identifier_field_names.add(new_identifier_path)

        return self

    def make_column_optional(self, path: Union[str, Tuple[str, ...]]) -> UpdateSchema:
        """Make a column optional.

        Args:
            path: The path to the field.

        Returns:
            The UpdateSchema with the requirement change staged.
        """
        self._set_column_requirement(path, required=False)
        return self

    def set_identifier_fields(self, *fields: str) -> None:
        self._identifier_field_names = set(fields)

    def _set_column_requirement(self, path: Union[str, Tuple[str, ...]], required: bool) -> None:
        path = (path,) if isinstance(path, str) else path
        name = ".".join(path)

        field = self._schema.find_field(name, self._case_sensitive)

        if (field.required and required) or (field.optional and not required):
            # if the change is a noop, allow it even if allowIncompatibleChanges is false
            return

        if not self._allow_incompatible_changes and required:
            raise ValueError(f"Cannot change column nullability: {name}: optional -> required")

        if field.field_id in self._deletes:
            raise ValueError(f"Cannot update a column that will be deleted: {name}")

        if updated := self._updates.get(field.field_id):
            self._updates[field.field_id] = NestedField(
                field_id=updated.field_id,
                name=updated.name,
                field_type=updated.field_type,
                doc=updated.doc,
                required=required,
            )
        else:
            self._updates[field.field_id] = NestedField(
                field_id=field.field_id,
                name=field.name,
                field_type=field.field_type,
                doc=field.doc,
                required=required,
            )

    def update_column(
        self,
        path: Union[str, Tuple[str, ...]],
        field_type: Optional[IcebergType] = None,
        required: Optional[bool] = None,
        doc: Optional[str] = None,
    ) -> UpdateSchema:
        """Update the type of column.

        Args:
            path: The path to the field.
            field_type: The new type
            required: If the field should be required
            doc: Documentation describing the column

        Returns:
            The UpdateSchema with the type update staged.
        """
        path = (path,) if isinstance(path, str) else path
        full_name = ".".join(path)

        if field_type is None and required is None and doc is None:
            return self

        field = self._schema.find_field(full_name, self._case_sensitive)

        if field.field_id in self._deletes:
            raise ValueError(f"Cannot update a column that will be deleted: {full_name}")

        if field_type is not None:
            if not field.field_type.is_primitive:
                raise ValidationError(f"Cannot change column type: {field.field_type} is not a primitive")

            if not self._allow_incompatible_changes and field.field_type != field_type:
                try:
                    promote(field.field_type, field_type)
                except ResolveError as e:
                    raise ValidationError(f"Cannot change column type: {full_name}: {field.field_type} -> {field_type}") from e

        if updated := self._updates.get(field.field_id):
            self._updates[field.field_id] = NestedField(
                field_id=updated.field_id,
                name=updated.name,
                field_type=field_type or updated.field_type,
                doc=doc or updated.doc,
                required=updated.required,
            )
        else:
            self._updates[field.field_id] = NestedField(
                field_id=field.field_id,
                name=field.name,
                field_type=field_type or field.field_type,
                doc=doc or field.doc,
                required=field.required,
            )

        if required is not None:
            self._set_column_requirement(path, required=required)

        return self

    def _find_for_move(self, name: str) -> Optional[int]:
        try:
            return self._schema.find_field(name, self._case_sensitive).field_id
        except ValueError:
            pass

        return self._added_name_to_id.get(name)

    def _move(self, move: Move) -> None:
        if parent_name := self._id_to_parent.get(move.field_id):
            parent_field = self._schema.find_field(parent_name, case_sensitive=self._case_sensitive)
            if not parent_field.field_type.is_struct:
                raise ValueError(f"Cannot move fields in non-struct type: {parent_field.field_type}")

            if move.op == MoveOperation.After or move.op == MoveOperation.Before:
                if move.other_field_id is None:
                    raise ValueError("Expected other field when performing before/after move")

                if self._id_to_parent.get(move.field_id) != self._id_to_parent.get(move.other_field_id):
                    raise ValueError(f"Cannot move field {move.full_name} to a different struct")

            self._moves[parent_field.field_id] = self._moves.get(parent_field.field_id, []) + [move]
        else:
            # In the top level field
            if move.op == MoveOperation.After or move.op == MoveOperation.Before:
                if move.other_field_id is None:
                    raise ValueError("Expected other field when performing before/after move")

                if other_struct := self._id_to_parent.get(move.other_field_id):
                    raise ValueError(f"Cannot move field {move.full_name} to a different struct: {other_struct}")

            self._moves[TABLE_ROOT_ID] = self._moves.get(TABLE_ROOT_ID, []) + [move]

    def move_first(self, path: Union[str, Tuple[str, ...]]) -> UpdateSchema:
        """Move the field to the first position of the parent struct.

        Args:
            path: The path to the field.

        Returns:
            The UpdateSchema with the move operation staged.
        """
        full_name = ".".join(path) if isinstance(path, tuple) else path

        field_id = self._find_for_move(full_name)

        if field_id is None:
            raise ValueError(f"Cannot move missing column: {full_name}")

        self._move(Move(field_id=field_id, full_name=full_name, op=MoveOperation.First))

        return self

    def move_before(self, path: Union[str, Tuple[str, ...]], before_path: Union[str, Tuple[str, ...]]) -> UpdateSchema:
        """Move the field to before another field.

        Args:
            path: The path to the field.

        Returns:
            The UpdateSchema with the move operation staged.
        """
        full_name = ".".join(path) if isinstance(path, tuple) else path
        field_id = self._find_for_move(full_name)

        if field_id is None:
            raise ValueError(f"Cannot move missing column: {full_name}")

        before_full_name = (
            ".".join(
                before_path,
            )
            if isinstance(before_path, tuple)
            else before_path
        )
        before_field_id = self._find_for_move(before_full_name)

        if before_field_id is None:
            raise ValueError(f"Cannot move {full_name} before missing column: {before_full_name}")

        if field_id == before_field_id:
            raise ValueError(f"Cannot move {full_name} before itself")

        self._move(Move(field_id=field_id, full_name=full_name, other_field_id=before_field_id, op=MoveOperation.Before))

        return self

    def move_after(self, path: Union[str, Tuple[str, ...]], after_name: Union[str, Tuple[str, ...]]) -> UpdateSchema:
        """Move the field to after another field.

        Args:
            path: The path to the field.

        Returns:
            The UpdateSchema with the move operation staged.
        """
        full_name = ".".join(path) if isinstance(path, tuple) else path

        field_id = self._find_for_move(full_name)

        if field_id is None:
            raise ValueError(f"Cannot move missing column: {full_name}")

        after_path = ".".join(after_name) if isinstance(after_name, tuple) else after_name
        after_field_id = self._find_for_move(after_path)

        if after_field_id is None:
            raise ValueError(f"Cannot move {full_name} after missing column: {after_path}")

        if field_id == after_field_id:
            raise ValueError(f"Cannot move {full_name} after itself")

        self._move(Move(field_id=field_id, full_name=full_name, other_field_id=after_field_id, op=MoveOperation.After))

        return self

    def _commit(self) -> UpdatesAndRequirements:
        """Apply the pending changes and commit."""
        new_schema = self._apply()

        existing_schema_id = next(
            (schema.schema_id for schema in self._transaction.table_metadata.schemas if schema == new_schema), None
        )

        requirements: Tuple[TableRequirement, ...] = ()
        updates: Tuple[TableUpdate, ...] = ()

        # Check if it is different current schema ID
        if existing_schema_id != self._schema.schema_id:
            requirements += (AssertCurrentSchemaId(current_schema_id=self._schema.schema_id),)
            if existing_schema_id is None:
                last_column_id = max(self._transaction.table_metadata.last_column_id, new_schema.highest_field_id)
                updates += (
                    AddSchemaUpdate(schema=new_schema, last_column_id=last_column_id),
                    SetCurrentSchemaUpdate(schema_id=-1),
                )
            else:
                updates += (SetCurrentSchemaUpdate(schema_id=existing_schema_id),)

            if name_mapping := self._name_mapping:
                updated_name_mapping = update_mapping(name_mapping, self._updates, self._adds)
                updates += (
                    SetPropertiesUpdate(updates={TableProperties.DEFAULT_NAME_MAPPING: updated_name_mapping.model_dump_json()}),
                )

        return updates, requirements

    def _apply(self) -> Schema:
        """Apply the pending changes to the original schema and returns the result.

        Returns:
            the result Schema when all pending updates are applied
        """
        struct = visit(self._schema, _ApplyChanges(self._adds, self._updates, self._deletes, self._moves))
        if struct is None:
            # Should never happen
            raise ValueError("Could not apply changes")

        # Check the field-ids
        new_schema = Schema(*struct.fields)
        field_ids = set()
        for name in self._identifier_field_names:
            try:
                field = new_schema.find_field(name, case_sensitive=self._case_sensitive)
            except ValueError as e:
                raise ValueError(
                    f"Cannot find identifier field {name}. In case of deletion, update the identifier fields first."
                ) from e

            field_ids.add(field.field_id)

        if txn := self._transaction:
            next_schema_id = 1 + (
                max(schema.schema_id for schema in txn.table_metadata.schemas) if txn.table_metadata is not None else 0
            )
        else:
            next_schema_id = 0

        return Schema(*struct.fields, schema_id=next_schema_id, identifier_field_ids=field_ids)

    def assign_new_column_id(self) -> int:
        return next(self._last_column_id)


class _ApplyChanges(SchemaVisitor[Optional[IcebergType]]):
    _adds: Dict[int, List[NestedField]]
    _updates: Dict[int, NestedField]
    _deletes: Set[int]
    _moves: Dict[int, List[Move]]

    def __init__(
        self, adds: Dict[int, List[NestedField]], updates: Dict[int, NestedField], deletes: Set[int], moves: Dict[int, List[Move]]
    ) -> None:
        self._adds = adds
        self._updates = updates
        self._deletes = deletes
        self._moves = moves

    def schema(self, schema: Schema, struct_result: Optional[IcebergType]) -> Optional[IcebergType]:
        added = self._adds.get(TABLE_ROOT_ID)
        moves = self._moves.get(TABLE_ROOT_ID)

        if added is not None or moves is not None:
            if not isinstance(struct_result, StructType):
                raise ValueError(f"Cannot add fields to non-struct: {struct_result}")

            if new_fields := _add_and_move_fields(struct_result.fields, added or [], moves or []):
                return StructType(*new_fields)

        return struct_result

    def struct(self, struct: StructType, field_results: List[Optional[IcebergType]]) -> Optional[IcebergType]:
        has_changes = False
        new_fields = []

        for idx, result_type in enumerate(field_results):
            result_type = field_results[idx]

            # Has been deleted
            if result_type is None:
                has_changes = True
                continue

            field = struct.fields[idx]

            name = field.name
            doc = field.doc
            required = field.required

            # There is an update
            if update := self._updates.get(field.field_id):
                name = update.name
                doc = update.doc
                required = update.required

            if field.name == name and field.field_type == result_type and field.required == required and field.doc == doc:
                new_fields.append(field)
            else:
                has_changes = True
                new_fields.append(
                    NestedField(field_id=field.field_id, name=name, field_type=result_type, required=required, doc=doc)
                )

        if has_changes:
            return StructType(*new_fields)

        return struct

    def field(self, field: NestedField, field_result: Optional[IcebergType]) -> Optional[IcebergType]:
        # the API validates deletes, updates, and additions don't conflict handle deletes
        if field.field_id in self._deletes:
            return None

        # handle updates
        if (update := self._updates.get(field.field_id)) and field.field_type != update.field_type:
            return update.field_type

        if isinstance(field_result, StructType):
            # handle add & moves
            added = self._adds.get(field.field_id)
            moves = self._moves.get(field.field_id)
            if added is not None or moves is not None:
                if not isinstance(field.field_type, StructType):
                    raise ValueError(f"Cannot add fields to non-struct: {field}")

                if new_fields := _add_and_move_fields(field_result.fields, added or [], moves or []):
                    return StructType(*new_fields)

        return field_result

    def list(self, list_type: ListType, element_result: Optional[IcebergType]) -> Optional[IcebergType]:
        element_type = self.field(list_type.element_field, element_result)
        if element_type is None:
            raise ValueError(f"Cannot delete element type from list: {element_result}")

        return ListType(element_id=list_type.element_id, element=element_type, element_required=list_type.element_required)

    def map(
        self, map_type: MapType, key_result: Optional[IcebergType], value_result: Optional[IcebergType]
    ) -> Optional[IcebergType]:
        key_id: int = map_type.key_field.field_id

        if key_id in self._deletes:
            raise ValueError(f"Cannot delete map keys: {map_type}")

        if key_id in self._updates:
            raise ValueError(f"Cannot update map keys: {map_type}")

        if key_id in self._adds:
            raise ValueError(f"Cannot add fields to map keys: {map_type}")

        if map_type.key_type != key_result:
            raise ValueError(f"Cannot alter map keys: {map_type}")

        value_field: NestedField = map_type.value_field
        value_type = self.field(value_field, value_result)
        if value_type is None:
            raise ValueError(f"Cannot delete value type from map: {value_field}")

        return MapType(
            key_id=map_type.key_id,
            key_type=map_type.key_type,
            value_id=map_type.value_id,
            value_type=value_type,
            value_required=map_type.value_required,
        )

    def primitive(self, primitive: PrimitiveType) -> Optional[IcebergType]:
        return primitive


class UnionByNameVisitor(SchemaWithPartnerVisitor[int, bool]):
    update_schema: UpdateSchema
    existing_schema: Schema
    case_sensitive: bool

    def __init__(self, update_schema: UpdateSchema, existing_schema: Schema, case_sensitive: bool) -> None:
        self.update_schema = update_schema
        self.existing_schema = existing_schema
        self.case_sensitive = case_sensitive

    def schema(self, schema: Schema, partner_id: Optional[int], struct_result: bool) -> bool:
        return struct_result

    def struct(self, struct: StructType, partner_id: Optional[int], missing_positions: List[bool]) -> bool:
        if partner_id is None:
            return True

        fields = struct.fields
        partner_struct = self._find_field_type(partner_id)

        if not partner_struct.is_struct:
            raise ValueError(f"Expected a struct, got: {partner_struct}")

        for pos, missing in enumerate(missing_positions):
            if missing:
                self._add_column(partner_id, fields[pos])
            else:
                field = fields[pos]
                if nested_field := partner_struct.field_by_name(field.name, case_sensitive=self.case_sensitive):
                    self._update_column(field, nested_field)

        return False

    def _add_column(self, parent_id: int, field: NestedField) -> None:
        if parent_name := self.existing_schema.find_column_name(parent_id):
            path: Tuple[str, ...] = (parent_name, field.name)
        else:
            path = (field.name,)

        self.update_schema.add_column(path=path, field_type=field.field_type, required=field.required, doc=field.doc)

    def _update_column(self, field: NestedField, existing_field: NestedField) -> None:
        full_name = self.existing_schema.find_column_name(existing_field.field_id)

        if full_name is None:
            raise ValueError(f"Could not find field: {existing_field}")

        if field.optional and existing_field.required:
            self.update_schema.make_column_optional(full_name)

        if field.field_type.is_primitive and field.field_type != existing_field.field_type:
            self.update_schema.update_column(full_name, field_type=field.field_type)

        if field.doc is not None and not field.doc != existing_field.doc:
            self.update_schema.update_column(full_name, doc=field.doc)

    def _find_field_type(self, field_id: int) -> IcebergType:
        if field_id == -1:
            return self.existing_schema.as_struct()
        else:
            return self.existing_schema.find_field(field_id).field_type

    def field(self, field: NestedField, partner_id: Optional[int], field_result: bool) -> bool:
        return partner_id is None

    def list(self, list_type: ListType, list_partner_id: Optional[int], element_missing: bool) -> bool:
        if list_partner_id is None:
            return True

        if element_missing:
            raise ValueError("Error traversing schemas: element is missing, but list is present")

        partner_list_type = self._find_field_type(list_partner_id)
        if not isinstance(partner_list_type, ListType):
            raise ValueError(f"Expected list-type, got: {partner_list_type}")

        self._update_column(list_type.element_field, partner_list_type.element_field)

        return False

    def map(self, map_type: MapType, map_partner_id: Optional[int], key_missing: bool, value_missing: bool) -> bool:
        if map_partner_id is None:
            return True

        if key_missing:
            raise ValueError("Error traversing schemas: key is missing, but map is present")

        if value_missing:
            raise ValueError("Error traversing schemas: value is missing, but map is present")

        partner_map_type = self._find_field_type(map_partner_id)
        if not isinstance(partner_map_type, MapType):
            raise ValueError(f"Expected map-type, got: {partner_map_type}")

        self._update_column(map_type.key_field, partner_map_type.key_field)
        self._update_column(map_type.value_field, partner_map_type.value_field)

        return False

    def primitive(self, primitive: PrimitiveType, primitive_partner_id: Optional[int]) -> bool:
        return primitive_partner_id is None


class PartnerIdByNameAccessor(PartnerAccessor[int]):
    partner_schema: Schema
    case_sensitive: bool

    def __init__(self, partner_schema: Schema, case_sensitive: bool) -> None:
        self.partner_schema = partner_schema
        self.case_sensitive = case_sensitive

    def schema_partner(self, partner: Optional[int]) -> Optional[int]:
        return -1

    def field_partner(self, partner_field_id: Optional[int], field_id: int, field_name: str) -> Optional[int]:
        if partner_field_id is not None:
            if partner_field_id == -1:
                struct = self.partner_schema.as_struct()
            else:
                struct = self.partner_schema.find_field(partner_field_id).field_type
                if not struct.is_struct:
                    raise ValueError(f"Expected StructType: {struct}")

            if field := struct.field_by_name(name=field_name, case_sensitive=self.case_sensitive):
                return field.field_id

        return None

    def list_element_partner(self, partner_list_id: Optional[int]) -> Optional[int]:
        if partner_list_id is not None and (field := self.partner_schema.find_field(partner_list_id)):
            if not isinstance(field.field_type, ListType):
                raise ValueError(f"Expected ListType: {field}")
            return field.field_type.element_field.field_id
        else:
            return None

    def map_key_partner(self, partner_map_id: Optional[int]) -> Optional[int]:
        if partner_map_id is not None and (field := self.partner_schema.find_field(partner_map_id)):
            if not isinstance(field.field_type, MapType):
                raise ValueError(f"Expected MapType: {field}")
            return field.field_type.key_field.field_id
        else:
            return None

    def map_value_partner(self, partner_map_id: Optional[int]) -> Optional[int]:
        if partner_map_id is not None and (field := self.partner_schema.find_field(partner_map_id)):
            if not isinstance(field.field_type, MapType):
                raise ValueError(f"Expected MapType: {field}")
            return field.field_type.value_field.field_id
        else:
            return None


def _add_fields(fields: Tuple[NestedField, ...], adds: Optional[List[NestedField]]) -> Tuple[NestedField, ...]:
    adds = adds or []
    return fields + tuple(adds)


def _move_fields(fields: Tuple[NestedField, ...], moves: List[Move]) -> Tuple[NestedField, ...]:
    reordered = list(copy(fields))
    for move in moves:
        # Find the field that we're about to move
        field = next(field for field in reordered if field.field_id == move.field_id)
        # Remove the field that we're about to move from the list
        reordered = [field for field in reordered if field.field_id != move.field_id]

        if move.op == MoveOperation.First:
            reordered = [field] + reordered
        elif move.op == MoveOperation.Before or move.op == MoveOperation.After:
            other_field_id = move.other_field_id
            other_field_pos = next(i for i, field in enumerate(reordered) if field.field_id == other_field_id)
            if move.op == MoveOperation.Before:
                reordered.insert(other_field_pos, field)
            else:
                reordered.insert(other_field_pos + 1, field)
        else:
            raise ValueError(f"Unknown operation: {move.op}")

    return tuple(reordered)


def _add_and_move_fields(
    fields: Tuple[NestedField, ...], adds: List[NestedField], moves: List[Move]
) -> Optional[Tuple[NestedField, ...]]:
    if len(adds) > 0:
        # always apply adds first so that added fields can be moved
        added = _add_fields(fields, adds)
        if len(moves) > 0:
            return _move_fields(added, moves)
        else:
            return added
    elif len(moves) > 0:
        return _move_fields(fields, moves)
    return None if len(adds) == 0 else tuple(*fields, *adds)


@dataclass(frozen=True)
class WriteTask:
    write_uuid: uuid.UUID
    task_id: int
    df: pa.Table
    sort_order_id: Optional[int] = None

    # Later to be extended with partition information

    def generate_data_file_filename(self, extension: str) -> str:
        # Mimics the behavior in the Java API:
        # https://github.com/apache/iceberg/blob/a582968975dd30ff4917fbbe999f1be903efac02/core/src/main/java/org/apache/iceberg/io/OutputFileFactory.java#L92-L101
        return f"00000-{self.task_id}-{self.write_uuid}.{extension}"


@dataclass(frozen=True)
class AddFileTask:
    file_path: str
    partition_field_value: Record


def _new_manifest_path(location: str, num: int, commit_uuid: uuid.UUID) -> str:
    return f'{location}/metadata/{commit_uuid}-m{num}.avro'


def _generate_manifest_list_path(location: str, snapshot_id: int, attempt: int, commit_uuid: uuid.UUID) -> str:
    # Mimics the behavior in Java:
    # https://github.com/apache/iceberg/blob/c862b9177af8e2d83122220764a056f3b96fd00c/core/src/main/java/org/apache/iceberg/SnapshotProducer.java#L491
    return f'{location}/metadata/snap-{snapshot_id}-{attempt}-{commit_uuid}.avro'


def _dataframe_to_data_files(
    table_metadata: TableMetadata, df: pa.Table, io: FileIO, write_uuid: Optional[uuid.UUID] = None
) -> Iterable[DataFile]:
    """Convert a PyArrow table into a DataFile.

    Returns:
        An iterable that supplies datafiles that represent the table.
    """
    from pyiceberg.io.pyarrow import write_file

    if len([spec for spec in table_metadata.partition_specs if spec.spec_id != 0]) > 0:
        raise ValueError("Cannot write to partitioned tables")

    counter = itertools.count(0)
    write_uuid = write_uuid or uuid.uuid4()

    # This is an iter, so we don't have to materialize everything every time
    # This will be more relevant when we start doing partitioned writes
    yield from write_file(io=io, table_metadata=table_metadata, tasks=iter([WriteTask(write_uuid, next(counter), df)]))


def add_file_tasks_from_file_paths(file_paths: List[str], table_metadata: TableMetadata) -> Iterator[AddFileTask]:
    partition_spec = table_metadata.spec()
    partition_struct = partition_spec.partition_type(table_metadata.schema())

    for file_path in file_paths:
        # file_path = 's3://warehouse/default/part1=2024-03-04/part2=ABCD'
        # ['part1=2024-03-04', 'part2=ABCD']
        parts = [part for part in file_path.split("/") if "=" in part]

        partition_field_values = {}
        for part in parts:
            partition_name, string_value = part.split("=")
            if partition_field := partition_struct.field_by_name(partition_name):
                partition_field_values[partition_name] = StringLiteral(string_value).to(partition_field.field_type).value

        yield AddFileTask(
            file_path=file_path,
            partition_field_value=Record(**{
                field.name: partition_field_values.get(field.name) for field in partition_struct.fields
            }),
        )


def _parquet_files_to_data_files(table_metadata: TableMetadata, file_paths: List[str], io: FileIO) -> Iterable[DataFile]:
    """Convert a list files into DataFiles.

    Returns:
        An iterable that supplies DataFiles that describe the parquet files.
    """
    from pyiceberg.io.pyarrow import parquet_files_to_data_files

    tasks = add_file_tasks_from_file_paths(file_paths, table_metadata)
    yield from parquet_files_to_data_files(io=io, table_metadata=table_metadata, tasks=tasks)


class _MergingSnapshotProducer(UpdateTableMetadata["_MergingSnapshotProducer"]):
    commit_uuid: uuid.UUID
    _operation: Operation
    _snapshot_id: int
    _parent_snapshot_id: Optional[int]
    _added_data_files: List[DataFile]

    def __init__(
        self,
        operation: Operation,
        transaction: Transaction,
        io: FileIO,
        commit_uuid: Optional[uuid.UUID] = None,
    ) -> None:
        super().__init__(transaction)
        self.commit_uuid = commit_uuid or uuid.uuid4()
        self._io = io
        self._operation = operation
        self._snapshot_id = self._transaction.table_metadata.new_snapshot_id()
        # Since we only support the main branch for now
        self._parent_snapshot_id = (
            snapshot.snapshot_id if (snapshot := self._transaction.table_metadata.current_snapshot()) else None
        )
        self._added_data_files = []

    def append_data_file(self, data_file: DataFile) -> _MergingSnapshotProducer:
        self._added_data_files.append(data_file)
        return self

    @abstractmethod
    def _deleted_entries(self) -> List[ManifestEntry]: ...

    @abstractmethod
    def _existing_manifests(self) -> List[ManifestFile]: ...

    def _manifests(self) -> List[ManifestFile]:
        def _write_added_manifest() -> List[ManifestFile]:
            if self._added_data_files:
                output_file_location = _new_manifest_path(
                    location=self._transaction.table_metadata.location, num=0, commit_uuid=self.commit_uuid
                )
                with write_manifest(
                    format_version=self._transaction.table_metadata.format_version,
                    spec=self._transaction.table_metadata.spec(),
                    schema=self._transaction.table_metadata.schema(),
                    output_file=self._io.new_output(output_file_location),
                    snapshot_id=self._snapshot_id,
                ) as writer:
                    for data_file in self._added_data_files:
                        writer.add_entry(
                            ManifestEntry(
                                status=ManifestEntryStatus.ADDED,
                                snapshot_id=self._snapshot_id,
                                data_sequence_number=None,
                                file_sequence_number=None,
                                data_file=data_file,
                            )
                        )
                return [writer.to_manifest_file()]
            else:
                return []

        def _write_delete_manifest() -> List[ManifestFile]:
            # Check if we need to mark the files as deleted
            deleted_entries = self._deleted_entries()
            if len(deleted_entries) > 0:
                output_file_location = _new_manifest_path(
                    location=self._transaction.table_metadata.location, num=1, commit_uuid=self.commit_uuid
                )

                with write_manifest(
                    format_version=self._transaction.table_metadata.format_version,
                    spec=self._transaction.table_metadata.spec(),
                    schema=self._transaction.table_metadata.schema(),
                    output_file=self._io.new_output(output_file_location),
                    snapshot_id=self._snapshot_id,
                ) as writer:
                    for delete_entry in deleted_entries:
                        writer.add_entry(delete_entry)
                return [writer.to_manifest_file()]
            else:
                return []

        executor = ExecutorFactory.get_or_create()

        added_manifests = executor.submit(_write_added_manifest)
        delete_manifests = executor.submit(_write_delete_manifest)
        existing_manifests = executor.submit(self._existing_manifests)

        return added_manifests.result() + delete_manifests.result() + existing_manifests.result()

    def _summary(self) -> Summary:
        ssc = SnapshotSummaryCollector()

        for data_file in self._added_data_files:
            ssc.add_file(data_file=data_file)

        previous_snapshot = (
            self._transaction.table_metadata.snapshot_by_id(self._parent_snapshot_id)
            if self._parent_snapshot_id is not None
            else None
        )

        return update_snapshot_summaries(
            summary=Summary(operation=self._operation, **ssc.build()),
            previous_summary=previous_snapshot.summary if previous_snapshot is not None else None,
            truncate_full_table=self._operation == Operation.OVERWRITE,
        )

    def _commit(self) -> UpdatesAndRequirements:
        new_manifests = self._manifests()
        next_sequence_number = self._transaction.table_metadata.next_sequence_number()

        summary = self._summary()

        manifest_list_file_path = _generate_manifest_list_path(
            location=self._transaction.table_metadata.location,
            snapshot_id=self._snapshot_id,
            attempt=0,
            commit_uuid=self.commit_uuid,
        )
        with write_manifest_list(
            format_version=self._transaction.table_metadata.format_version,
            output_file=self._io.new_output(manifest_list_file_path),
            snapshot_id=self._snapshot_id,
            parent_snapshot_id=self._parent_snapshot_id,
            sequence_number=next_sequence_number,
        ) as writer:
            writer.add_manifests(new_manifests)

        snapshot = Snapshot(
            snapshot_id=self._snapshot_id,
            parent_snapshot_id=self._parent_snapshot_id,
            manifest_list=manifest_list_file_path,
            sequence_number=next_sequence_number,
            summary=summary,
            schema_id=self._transaction.table_metadata.current_schema_id,
        )

        return (
            (
                AddSnapshotUpdate(snapshot=snapshot),
                SetSnapshotRefUpdate(
                    snapshot_id=self._snapshot_id, parent_snapshot_id=self._parent_snapshot_id, ref_name="main", type="branch"
                ),
            ),
            (
                AssertTableUUID(uuid=self._transaction.table_metadata.table_uuid),
                AssertRefSnapshotId(snapshot_id=self._parent_snapshot_id, ref="main"),
            ),
        )


class FastAppendFiles(_MergingSnapshotProducer):
    def _existing_manifests(self) -> List[ManifestFile]:
        """To determine if there are any existing manifest files.

        A fast append will add another ManifestFile to the ManifestList.
        All the existing manifest files are considered existing.
        """
        existing_manifests = []

        if self._parent_snapshot_id is not None:
            previous_snapshot = self._transaction.table_metadata.snapshot_by_id(self._parent_snapshot_id)

            if previous_snapshot is None:
                raise ValueError(f"Snapshot could not be found: {self._parent_snapshot_id}")

            for manifest in previous_snapshot.manifests(io=self._io):
                if manifest.has_added_files() or manifest.has_existing_files() or manifest.added_snapshot_id == self._snapshot_id:
                    existing_manifests.append(manifest)

        return existing_manifests

    def _deleted_entries(self) -> List[ManifestEntry]:
        """To determine if we need to record any deleted manifest entries.

        In case of an append, nothing is deleted.
        """
        return []


class OverwriteFiles(_MergingSnapshotProducer):
    def _existing_manifests(self) -> List[ManifestFile]:
        """To determine if there are any existing manifest files.

        In the of a full overwrite, all the previous manifests are
        considered deleted.
        """
        return []

    def _deleted_entries(self) -> List[ManifestEntry]:
        """To determine if we need to record any deleted entries.

        With a full overwrite all the entries are considered deleted.
        With partial overwrites we have to use the predicate to evaluate
        which entries are affected.
        """
        if self._parent_snapshot_id is not None:
            previous_snapshot = self._transaction.table_metadata.snapshot_by_id(self._parent_snapshot_id)
            if previous_snapshot is None:
                # This should never happen since you cannot overwrite an empty table
                raise ValueError(f"Could not find the previous snapshot: {self._parent_snapshot_id}")

            executor = ExecutorFactory.get_or_create()

            def _get_entries(manifest: ManifestFile) -> List[ManifestEntry]:
                return [
                    ManifestEntry(
                        status=ManifestEntryStatus.DELETED,
                        snapshot_id=entry.snapshot_id,
                        data_sequence_number=entry.data_sequence_number,
                        file_sequence_number=entry.file_sequence_number,
                        data_file=entry.data_file,
                    )
                    for entry in manifest.fetch_manifest_entry(self._io, discard_deleted=True)
                    if entry.data_file.content == DataFileContent.DATA
                ]

            list_of_entries = executor.map(_get_entries, previous_snapshot.manifests(self._io))
            return list(chain(*list_of_entries))
        else:
            return []


class UpdateSnapshot:
    _transaction: Transaction
    _io: FileIO

    def __init__(self, transaction: Transaction, io: FileIO) -> None:
        self._transaction = transaction
        self._io = io

    def fast_append(self) -> FastAppendFiles:
        return FastAppendFiles(operation=Operation.APPEND, transaction=self._transaction, io=self._io)

    def overwrite(self) -> OverwriteFiles:
        return OverwriteFiles(
            operation=Operation.OVERWRITE
            if self._transaction.table_metadata.current_snapshot() is not None
            else Operation.APPEND,
            transaction=self._transaction,
            io=self._io,
        )


class UpdateSpec(UpdateTableMetadata["UpdateSpec"]):
    _transaction: Transaction
    _name_to_field: Dict[str, PartitionField] = {}
    _name_to_added_field: Dict[str, PartitionField] = {}
    _transform_to_field: Dict[Tuple[int, str], PartitionField] = {}
    _transform_to_added_field: Dict[Tuple[int, str], PartitionField] = {}
    _renames: Dict[str, str] = {}
    _added_time_fields: Dict[int, PartitionField] = {}
    _case_sensitive: bool
    _adds: List[PartitionField]
    _deletes: Set[int]
    _last_assigned_partition_id: int

    def __init__(self, transaction: Transaction, case_sensitive: bool = True) -> None:
        super().__init__(transaction)
        self._name_to_field = {field.name: field for field in transaction.table_metadata.spec().fields}
        self._name_to_added_field = {}
        self._transform_to_field = {
            (field.source_id, repr(field.transform)): field for field in transaction.table_metadata.spec().fields
        }
        self._transform_to_added_field = {}
        self._adds = []
        self._deletes = set()
        self._last_assigned_partition_id = transaction.table_metadata.last_partition_id or PARTITION_FIELD_ID_START - 1
        self._renames = {}
        self._transaction = transaction
        self._case_sensitive = case_sensitive
        self._added_time_fields = {}

    def add_field(
        self,
        source_column_name: str,
        transform: Transform[Any, Any],
        partition_field_name: Optional[str] = None,
    ) -> UpdateSpec:
        ref = Reference(source_column_name)
        bound_ref = ref.bind(self._transaction.table_metadata.schema(), self._case_sensitive)
        # verify transform can actually bind it
        output_type = bound_ref.field.field_type
        if not transform.can_transform(output_type):
            raise ValueError(f"{transform} cannot transform {output_type} values from {bound_ref.field.name}")

        transform_key = (bound_ref.field.field_id, repr(transform))
        existing_partition_field = self._transform_to_field.get(transform_key)
        if existing_partition_field and self._is_duplicate_partition(transform, existing_partition_field):
            raise ValueError(f"Duplicate partition field for ${ref.name}=${ref}, ${existing_partition_field} already exists")

        added = self._transform_to_added_field.get(transform_key)
        if added:
            raise ValueError(f"Already added partition: {added.name}")

        new_field = self._partition_field((bound_ref.field.field_id, transform), partition_field_name)
        if new_field.name in self._name_to_added_field:
            raise ValueError(f"Already added partition field with name: {new_field.name}")

        if isinstance(new_field.transform, TimeTransform):
            existing_time_field = self._added_time_fields.get(new_field.source_id)
            if existing_time_field:
                raise ValueError(f"Cannot add time partition field: {new_field.name} conflicts with {existing_time_field.name}")
            self._added_time_fields[new_field.source_id] = new_field
        self._transform_to_added_field[transform_key] = new_field

        existing_partition_field = self._name_to_field.get(new_field.name)
        if existing_partition_field and new_field.field_id not in self._deletes:
            if isinstance(existing_partition_field.transform, VoidTransform):
                self.rename_field(
                    existing_partition_field.name, existing_partition_field.name + "_" + str(existing_partition_field.field_id)
                )
            else:
                raise ValueError(f"Cannot add duplicate partition field name: {existing_partition_field.name}")

        self._name_to_added_field[new_field.name] = new_field
        self._adds.append(new_field)
        return self

    def add_identity(self, source_column_name: str) -> UpdateSpec:
        return self.add_field(source_column_name, IdentityTransform(), None)

    def remove_field(self, name: str) -> UpdateSpec:
        added = self._name_to_added_field.get(name)
        if added:
            raise ValueError(f"Cannot delete newly added field {name}")
        renamed = self._renames.get(name)
        if renamed:
            raise ValueError(f"Cannot rename and delete field {name}")
        field = self._name_to_field.get(name)
        if not field:
            raise ValueError(f"No such partition field: {name}")

        self._deletes.add(field.field_id)
        return self

    def rename_field(self, name: str, new_name: str) -> UpdateSpec:
        existing_field = self._name_to_field.get(new_name)
        if existing_field and isinstance(existing_field.transform, VoidTransform):
            return self.rename_field(name, name + "_" + str(existing_field.field_id))
        added = self._name_to_added_field.get(name)
        if added:
            raise ValueError("Cannot rename recently added partitions")
        field = self._name_to_field.get(name)
        if not field:
            raise ValueError(f"Cannot find partition field {name}")
        if field.field_id in self._deletes:
            raise ValueError(f"Cannot delete and rename partition field {name}")
        self._renames[name] = new_name
        return self

    def _commit(self) -> UpdatesAndRequirements:
        new_spec = self._apply()
        updates: Tuple[TableUpdate, ...] = ()
        requirements: Tuple[TableRequirement, ...] = ()

        if self._transaction.table_metadata.default_spec_id != new_spec.spec_id:
            if new_spec.spec_id not in self._transaction.table_metadata.specs():
                updates = (
                    AddPartitionSpecUpdate(spec=new_spec),
                    SetDefaultSpecUpdate(spec_id=-1),
                )
            else:
                updates = (SetDefaultSpecUpdate(spec_id=new_spec.spec_id),)

            required_last_assigned_partitioned_id = self._transaction.table_metadata.last_partition_id
            requirements = (AssertLastAssignedPartitionId(last_assigned_partition_id=required_last_assigned_partitioned_id),)

        return updates, requirements

    def _apply(self) -> PartitionSpec:
        def _check_and_add_partition_name(schema: Schema, name: str, source_id: int, partition_names: Set[str]) -> None:
            try:
                field = schema.find_field(name)
            except ValueError:
                field = None

            if source_id is not None and field is not None and field.field_id != source_id:
                raise ValueError(f"Cannot create identity partition from a different field in the schema {name}")
            elif field is not None and source_id != field.field_id:
                raise ValueError(f"Cannot create partition from name that exists in schema {name}")
            if not name:
                raise ValueError("Undefined name")
            if name in partition_names:
                raise ValueError(f"Partition name has to be unique: {name}")
            partition_names.add(name)

        def _add_new_field(
            schema: Schema, source_id: int, field_id: int, name: str, transform: Transform[Any, Any], partition_names: Set[str]
        ) -> PartitionField:
            _check_and_add_partition_name(schema, name, source_id, partition_names)
            return PartitionField(source_id, field_id, transform, name)

        partition_fields = []
        partition_names: Set[str] = set()
        for field in self._transaction.table_metadata.spec().fields:
            if field.field_id not in self._deletes:
                renamed = self._renames.get(field.name)
                if renamed:
                    new_field = _add_new_field(
                        self._transaction.table_metadata.schema(),
                        field.source_id,
                        field.field_id,
                        renamed,
                        field.transform,
                        partition_names,
                    )
                else:
                    new_field = _add_new_field(
                        self._transaction.table_metadata.schema(),
                        field.source_id,
                        field.field_id,
                        field.name,
                        field.transform,
                        partition_names,
                    )
                partition_fields.append(new_field)
            elif self._transaction.table_metadata.format_version == 1:
                renamed = self._renames.get(field.name)
                if renamed:
                    new_field = _add_new_field(
                        self._transaction.table_metadata.schema(),
                        field.source_id,
                        field.field_id,
                        renamed,
                        VoidTransform(),
                        partition_names,
                    )
                else:
                    new_field = _add_new_field(
                        self._transaction.table_metadata.schema(),
                        field.source_id,
                        field.field_id,
                        field.name,
                        VoidTransform(),
                        partition_names,
                    )

                partition_fields.append(new_field)

        for added_field in self._adds:
            new_field = PartitionField(
                source_id=added_field.source_id,
                field_id=added_field.field_id,
                transform=added_field.transform,
                name=added_field.name,
            )
            partition_fields.append(new_field)

        # Reuse spec id or create a new one.
        new_spec = PartitionSpec(*partition_fields)
        new_spec_id = INITIAL_PARTITION_SPEC_ID
        for spec in self._transaction.table_metadata.specs().values():
            if new_spec.compatible_with(spec):
                new_spec_id = spec.spec_id
                break
            elif new_spec_id <= spec.spec_id:
                new_spec_id = spec.spec_id + 1
        return PartitionSpec(*partition_fields, spec_id=new_spec_id)

    def _partition_field(self, transform_key: Tuple[int, Transform[Any, Any]], name: Optional[str]) -> PartitionField:
        if self._transaction.table_metadata.format_version == 2:
            source_id, transform = transform_key
            historical_fields = []
            for spec in self._transaction.table_metadata.specs().values():
                for field in spec.fields:
                    historical_fields.append((field.source_id, field.field_id, repr(field.transform), field.name))

            for field_key in historical_fields:
                if field_key[0] == source_id and field_key[2] == repr(transform):
                    if name is None or field_key[3] == name:
                        return PartitionField(source_id, field_key[1], transform, name)

        new_field_id = self._new_field_id()
        if name is None:
            tmp_field = PartitionField(transform_key[0], new_field_id, transform_key[1], 'unassigned_field_name')
            name = _visit_partition_field(self._transaction.table_metadata.schema(), tmp_field, _PartitionNameGenerator())
        return PartitionField(transform_key[0], new_field_id, transform_key[1], name)

    def _new_field_id(self) -> int:
        self._last_assigned_partition_id += 1
        return self._last_assigned_partition_id

    def _is_duplicate_partition(self, transform: Transform[Any, Any], partition_field: PartitionField) -> bool:
        return partition_field.field_id not in self._deletes and partition_field.transform == transform<|MERGE_RESOLUTION|>--- conflicted
+++ resolved
@@ -57,11 +57,7 @@
     EqualTo,
     Reference,
 )
-<<<<<<< HEAD
 from pyiceberg.expressions.literals import StringLiteral
-from pyiceberg.expressions.visitors import _InclusiveMetricsEvaluator, inclusive_projection
-=======
->>>>>>> 70342ac8
 from pyiceberg.io import FileIO, load_file_io
 from pyiceberg.manifest import (
     POSITIONAL_DELETE_SCHEMA,
