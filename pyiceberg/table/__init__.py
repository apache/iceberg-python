--- conflicted
+++ resolved
@@ -21,13 +21,7 @@
 import warnings
 from abc import ABC, abstractmethod
 from dataclasses import dataclass
-<<<<<<< HEAD
-from datetime import datetime, timezone
-from enum import Enum
-from functools import cached_property, singledispatch
-=======
 from functools import cached_property
->>>>>>> 0eaadb9e
 from itertools import chain
 from types import TracebackType
 from typing import (
@@ -1543,1345 +1537,6 @@
     yield from parquet_files_to_data_files(io=io, table_metadata=table_metadata, file_paths=iter(file_paths))
 
 
-<<<<<<< HEAD
-class _SnapshotProducer(UpdateTableMetadata[U], Generic[U]):
-    commit_uuid: uuid.UUID
-    _io: FileIO
-    _operation: Operation
-    _snapshot_id: int
-    _parent_snapshot_id: Optional[int]
-    _added_data_files: List[DataFile]
-    _manifest_num_counter: itertools.count[int]
-    _deleted_data_files: Set[DataFile]
-
-    def __init__(
-        self,
-        operation: Operation,
-        transaction: Transaction,
-        io: FileIO,
-        commit_uuid: Optional[uuid.UUID] = None,
-        snapshot_properties: Dict[str, str] = EMPTY_DICT,
-    ) -> None:
-        super().__init__(transaction)
-        self.commit_uuid = commit_uuid or uuid.uuid4()
-        self._io = io
-        self._operation = operation
-        self._snapshot_id = self._transaction.table_metadata.new_snapshot_id()
-        # Since we only support the main branch for now
-        self._parent_snapshot_id = (
-            snapshot.snapshot_id if (snapshot := self._transaction.table_metadata.current_snapshot()) else None
-        )
-        self._added_data_files = []
-        self._deleted_data_files = set()
-        self.snapshot_properties = snapshot_properties
-        self._manifest_num_counter = itertools.count(0)
-
-    def append_data_file(self, data_file: DataFile) -> _SnapshotProducer[U]:
-        self._added_data_files.append(data_file)
-        return self
-
-    def delete_data_file(self, data_file: DataFile) -> _SnapshotProducer[U]:
-        self._deleted_data_files.add(data_file)
-        return self
-
-    @abstractmethod
-    def _deleted_entries(self) -> List[ManifestEntry]: ...
-
-    @abstractmethod
-    def _existing_manifests(self) -> List[ManifestFile]: ...
-
-    def _process_manifests(self, manifests: List[ManifestFile]) -> List[ManifestFile]:
-        """To perform any post-processing on the manifests before writing them to the new snapshot."""
-        return manifests
-
-    def _manifests(self) -> List[ManifestFile]:
-        def _write_added_manifest() -> List[ManifestFile]:
-            if self._added_data_files:
-                with write_manifest(
-                    format_version=self._transaction.table_metadata.format_version,
-                    spec=self._transaction.table_metadata.spec(),
-                    schema=self._transaction.table_metadata.schema(),
-                    output_file=self.new_manifest_output(),
-                    snapshot_id=self._snapshot_id,
-                ) as writer:
-                    for data_file in self._added_data_files:
-                        writer.add(
-                            ManifestEntry(
-                                status=ManifestEntryStatus.ADDED,
-                                snapshot_id=self._snapshot_id,
-                                sequence_number=None,
-                                file_sequence_number=None,
-                                data_file=data_file,
-                            )
-                        )
-                return [writer.to_manifest_file()]
-            else:
-                return []
-
-        def _write_delete_manifest() -> List[ManifestFile]:
-            # Check if we need to mark the files as deleted
-            deleted_entries = self._deleted_entries()
-            if len(deleted_entries) > 0:
-                deleted_manifests = []
-                partition_groups: Dict[int, List[ManifestEntry]] = defaultdict(list)
-                for deleted_entry in deleted_entries:
-                    partition_groups[deleted_entry.data_file.spec_id].append(deleted_entry)
-                for spec_id, entries in partition_groups.items():
-                    with write_manifest(
-                        format_version=self._transaction.table_metadata.format_version,
-                        spec=self._transaction.table_metadata.specs()[spec_id],
-                        schema=self._transaction.table_metadata.schema(),
-                        output_file=self.new_manifest_output(),
-                        snapshot_id=self._snapshot_id,
-                    ) as writer:
-                        for entry in entries:
-                            writer.add_entry(entry)
-                    deleted_manifests.append(writer.to_manifest_file())
-                return deleted_manifests
-            else:
-                return []
-
-        executor = ExecutorFactory.get_or_create()
-
-        added_manifests = executor.submit(_write_added_manifest)
-        delete_manifests = executor.submit(_write_delete_manifest)
-        existing_manifests = executor.submit(self._existing_manifests)
-
-        return self._process_manifests(added_manifests.result() + delete_manifests.result() + existing_manifests.result())
-
-    def _summary(self, snapshot_properties: Dict[str, str] = EMPTY_DICT) -> Summary:
-        ssc = SnapshotSummaryCollector()
-        partition_summary_limit = int(
-            self._transaction.table_metadata.properties.get(
-                TableProperties.WRITE_PARTITION_SUMMARY_LIMIT, TableProperties.WRITE_PARTITION_SUMMARY_LIMIT_DEFAULT
-            )
-        )
-        ssc.set_partition_summary_limit(partition_summary_limit)
-
-        for data_file in self._added_data_files:
-            ssc.add_file(
-                data_file=data_file,
-                partition_spec=self._transaction.table_metadata.spec(),
-                schema=self._transaction.table_metadata.schema(),
-            )
-
-        if len(self._deleted_data_files) > 0:
-            specs = self._transaction.table_metadata.specs()
-            for data_file in self._deleted_data_files:
-                ssc.remove_file(
-                    data_file=data_file,
-                    partition_spec=specs[data_file.spec_id],
-                    schema=self._transaction.table_metadata.schema(),
-                )
-
-        previous_snapshot = (
-            self._transaction.table_metadata.snapshot_by_id(self._parent_snapshot_id)
-            if self._parent_snapshot_id is not None
-            else None
-        )
-
-        return update_snapshot_summaries(
-            summary=Summary(operation=self._operation, **ssc.build(), **snapshot_properties),
-            previous_summary=previous_snapshot.summary if previous_snapshot is not None else None,
-            truncate_full_table=self._operation == Operation.OVERWRITE,
-        )
-
-    def _commit(self) -> UpdatesAndRequirements:
-        new_manifests = self._manifests()
-        next_sequence_number = self._transaction.table_metadata.next_sequence_number()
-
-        summary = self._summary(self.snapshot_properties)
-
-        manifest_list_file_path = _generate_manifest_list_path(
-            location=self._transaction.table_metadata.location,
-            snapshot_id=self._snapshot_id,
-            attempt=0,
-            commit_uuid=self.commit_uuid,
-        )
-        with write_manifest_list(
-            format_version=self._transaction.table_metadata.format_version,
-            output_file=self._io.new_output(manifest_list_file_path),
-            snapshot_id=self._snapshot_id,
-            parent_snapshot_id=self._parent_snapshot_id,
-            sequence_number=next_sequence_number,
-        ) as writer:
-            writer.add_manifests(new_manifests)
-
-        snapshot = Snapshot(
-            snapshot_id=self._snapshot_id,
-            parent_snapshot_id=self._parent_snapshot_id,
-            manifest_list=manifest_list_file_path,
-            sequence_number=next_sequence_number,
-            summary=summary,
-            schema_id=self._transaction.table_metadata.current_schema_id,
-        )
-
-        return (
-            (
-                AddSnapshotUpdate(snapshot=snapshot),
-                SetSnapshotRefUpdate(
-                    snapshot_id=self._snapshot_id, parent_snapshot_id=self._parent_snapshot_id, ref_name="main", type="branch"
-                ),
-            ),
-            (AssertRefSnapshotId(snapshot_id=self._transaction.table_metadata.current_snapshot_id, ref="main"),),
-        )
-
-    @property
-    def snapshot_id(self) -> int:
-        return self._snapshot_id
-
-    def spec(self, spec_id: int) -> PartitionSpec:
-        return self._transaction.table_metadata.specs()[spec_id]
-
-    def new_manifest_writer(self, spec: PartitionSpec) -> ManifestWriter:
-        return write_manifest(
-            format_version=self._transaction.table_metadata.format_version,
-            spec=spec,
-            schema=self._transaction.table_metadata.schema(),
-            output_file=self.new_manifest_output(),
-            snapshot_id=self._snapshot_id,
-        )
-
-    def new_manifest_output(self) -> OutputFile:
-        return self._io.new_output(
-            _new_manifest_path(
-                location=self._transaction.table_metadata.location,
-                num=next(self._manifest_num_counter),
-                commit_uuid=self.commit_uuid,
-            )
-        )
-
-    def fetch_manifest_entry(self, manifest: ManifestFile, discard_deleted: bool = True) -> List[ManifestEntry]:
-        return manifest.fetch_manifest_entry(io=self._io, discard_deleted=discard_deleted)
-
-
-class DeleteFiles(_SnapshotProducer["DeleteFiles"]):
-    """Will delete manifest entries from the current snapshot based on the predicate.
-
-    This will produce a DELETE snapshot:
-        Data files were removed and their contents logically deleted and/or delete
-        files were added to delete rows.
-
-    From the specification
-    """
-
-    _predicate: BooleanExpression
-
-    def __init__(
-        self,
-        operation: Operation,
-        transaction: Transaction,
-        io: FileIO,
-        commit_uuid: Optional[uuid.UUID] = None,
-        snapshot_properties: Dict[str, str] = EMPTY_DICT,
-    ):
-        super().__init__(operation, transaction, io, commit_uuid, snapshot_properties)
-        self._predicate = AlwaysFalse()
-
-    def _commit(self) -> UpdatesAndRequirements:
-        # Only produce a commit when there is something to delete
-        if self.files_affected:
-            return super()._commit()
-        else:
-            return (), ()
-
-    def _build_partition_projection(self, spec_id: int) -> BooleanExpression:
-        schema = self._transaction.table_metadata.schema()
-        spec = self._transaction.table_metadata.specs()[spec_id]
-        project = inclusive_projection(schema, spec)
-        return project(self._predicate)
-
-    @cached_property
-    def partition_filters(self) -> KeyDefaultDict[int, BooleanExpression]:
-        return KeyDefaultDict(self._build_partition_projection)
-
-    def _build_manifest_evaluator(self, spec_id: int) -> Callable[[ManifestFile], bool]:
-        schema = self._transaction.table_metadata.schema()
-        spec = self._transaction.table_metadata.specs()[spec_id]
-        return manifest_evaluator(spec, schema, self.partition_filters[spec_id], case_sensitive=True)
-
-    def delete_by_predicate(self, predicate: BooleanExpression) -> None:
-        self._predicate = Or(self._predicate, predicate)
-
-    @cached_property
-    def _compute_deletes(self) -> Tuple[List[ManifestFile], List[ManifestEntry], bool]:
-        """Computes all the delete operation and cache it when nothing changes.
-
-        Returns:
-            - List of existing manifests that are not affected by the delete operation.
-            - The manifest-entries that are deleted based on the metadata.
-            - Flag indicating that rewrites of data-files are needed.
-        """
-        schema = self._transaction.table_metadata.schema()
-
-        def _copy_with_new_status(entry: ManifestEntry, status: ManifestEntryStatus) -> ManifestEntry:
-            return ManifestEntry(
-                status=status,
-                snapshot_id=entry.snapshot_id,
-                sequence_number=entry.sequence_number,
-                file_sequence_number=entry.file_sequence_number,
-                data_file=entry.data_file,
-            )
-
-        manifest_evaluators: Dict[int, Callable[[ManifestFile], bool]] = KeyDefaultDict(self._build_manifest_evaluator)
-        strict_metrics_evaluator = _StrictMetricsEvaluator(schema, self._predicate, case_sensitive=True).eval
-        inclusive_metrics_evaluator = _InclusiveMetricsEvaluator(schema, self._predicate, case_sensitive=True).eval
-
-        existing_manifests = []
-        total_deleted_entries = []
-        partial_rewrites_needed = False
-        self._deleted_data_files = set()
-        if snapshot := self._transaction.table_metadata.current_snapshot():
-            for manifest_file in snapshot.manifests(io=self._io):
-                if manifest_file.content == ManifestContent.DATA:
-                    if not manifest_evaluators[manifest_file.partition_spec_id](manifest_file):
-                        # If the manifest isn't relevant, we can just keep it in the manifest-list
-                        existing_manifests.append(manifest_file)
-                    else:
-                        # It is relevant, let's check out the content
-                        deleted_entries = []
-                        existing_entries = []
-                        for entry in manifest_file.fetch_manifest_entry(io=self._io, discard_deleted=True):
-                            if strict_metrics_evaluator(entry.data_file) == ROWS_MUST_MATCH:
-                                # Based on the metadata, it can be dropped right away
-                                deleted_entries.append(_copy_with_new_status(entry, ManifestEntryStatus.DELETED))
-                                self._deleted_data_files.add(entry.data_file)
-                            else:
-                                # Based on the metadata, we cannot determine if it can be deleted
-                                existing_entries.append(_copy_with_new_status(entry, ManifestEntryStatus.EXISTING))
-                                if inclusive_metrics_evaluator(entry.data_file) != ROWS_MIGHT_NOT_MATCH:
-                                    partial_rewrites_needed = True
-
-                        if len(deleted_entries) > 0:
-                            total_deleted_entries += deleted_entries
-
-                            # Rewrite the manifest
-                            if len(existing_entries) > 0:
-                                with write_manifest(
-                                    format_version=self._transaction.table_metadata.format_version,
-                                    spec=self._transaction.table_metadata.specs()[manifest_file.partition_spec_id],
-                                    schema=self._transaction.table_metadata.schema(),
-                                    output_file=self.new_manifest_output(),
-                                    snapshot_id=self._snapshot_id,
-                                ) as writer:
-                                    for existing_entry in existing_entries:
-                                        writer.add_entry(existing_entry)
-                                existing_manifests.append(writer.to_manifest_file())
-                        else:
-                            existing_manifests.append(manifest_file)
-                else:
-                    existing_manifests.append(manifest_file)
-
-        return existing_manifests, total_deleted_entries, partial_rewrites_needed
-
-    def _existing_manifests(self) -> List[ManifestFile]:
-        return self._compute_deletes[0]
-
-    def _deleted_entries(self) -> List[ManifestEntry]:
-        return self._compute_deletes[1]
-
-    @property
-    def rewrites_needed(self) -> bool:
-        """Indicate if data files need to be rewritten."""
-        return self._compute_deletes[2]
-
-    @property
-    def files_affected(self) -> bool:
-        """Indicate if any manifest-entries can be dropped."""
-        return len(self._deleted_entries()) > 0
-
-
-class FastAppendFiles(_SnapshotProducer["FastAppendFiles"]):
-    def _existing_manifests(self) -> List[ManifestFile]:
-        """To determine if there are any existing manifest files.
-
-        A fast append will add another ManifestFile to the ManifestList.
-        All the existing manifest files are considered existing.
-        """
-        existing_manifests = []
-
-        if self._parent_snapshot_id is not None:
-            previous_snapshot = self._transaction.table_metadata.snapshot_by_id(self._parent_snapshot_id)
-
-            if previous_snapshot is None:
-                raise ValueError(f"Snapshot could not be found: {self._parent_snapshot_id}")
-
-            for manifest in previous_snapshot.manifests(io=self._io):
-                if manifest.has_added_files() or manifest.has_existing_files() or manifest.added_snapshot_id == self._snapshot_id:
-                    existing_manifests.append(manifest)
-
-        return existing_manifests
-
-    def _deleted_entries(self) -> List[ManifestEntry]:
-        """To determine if we need to record any deleted manifest entries.
-
-        In case of an append, nothing is deleted.
-        """
-        return []
-
-
-class MergeAppendFiles(FastAppendFiles):
-    _target_size_bytes: int
-    _min_count_to_merge: int
-    _merge_enabled: bool
-
-    def __init__(
-        self,
-        operation: Operation,
-        transaction: Transaction,
-        io: FileIO,
-        commit_uuid: Optional[uuid.UUID] = None,
-        snapshot_properties: Dict[str, str] = EMPTY_DICT,
-    ) -> None:
-        super().__init__(operation, transaction, io, commit_uuid, snapshot_properties)
-        self._target_size_bytes = property_as_int(
-            self._transaction.table_metadata.properties,
-            TableProperties.MANIFEST_TARGET_SIZE_BYTES,
-            TableProperties.MANIFEST_TARGET_SIZE_BYTES_DEFAULT,
-        )  # type: ignore
-        self._min_count_to_merge = property_as_int(
-            self._transaction.table_metadata.properties,
-            TableProperties.MANIFEST_MIN_MERGE_COUNT,
-            TableProperties.MANIFEST_MIN_MERGE_COUNT_DEFAULT,
-        )  # type: ignore
-        self._merge_enabled = property_as_bool(
-            self._transaction.table_metadata.properties,
-            TableProperties.MANIFEST_MERGE_ENABLED,
-            TableProperties.MANIFEST_MERGE_ENABLED_DEFAULT,
-        )
-
-    def _process_manifests(self, manifests: List[ManifestFile]) -> List[ManifestFile]:
-        """To perform any post-processing on the manifests before writing them to the new snapshot.
-
-        In MergeAppendFiles, we merge manifests based on the target size and the minimum count to merge
-        if automatic merge is enabled.
-        """
-        unmerged_data_manifests = [manifest for manifest in manifests if manifest.content == ManifestContent.DATA]
-        unmerged_deletes_manifests = [manifest for manifest in manifests if manifest.content == ManifestContent.DELETES]
-
-        data_manifest_merge_manager = _ManifestMergeManager(
-            target_size_bytes=self._target_size_bytes,
-            min_count_to_merge=self._min_count_to_merge,
-            merge_enabled=self._merge_enabled,
-            snapshot_producer=self,
-        )
-
-        return data_manifest_merge_manager.merge_manifests(unmerged_data_manifests) + unmerged_deletes_manifests
-
-
-class OverwriteFiles(_SnapshotProducer["OverwriteFiles"]):
-    """Overwrites data from the table. This will produce an OVERWRITE snapshot.
-
-    Data and delete files were added and removed in a logical overwrite operation.
-    """
-
-    def _existing_manifests(self) -> List[ManifestFile]:
-        """Determine if there are any existing manifest files."""
-        existing_files = []
-
-        if snapshot := self._transaction.table_metadata.current_snapshot():
-            for manifest_file in snapshot.manifests(io=self._io):
-                entries = manifest_file.fetch_manifest_entry(io=self._io, discard_deleted=True)
-                found_deleted_data_files = [entry.data_file for entry in entries if entry.data_file in self._deleted_data_files]
-
-                if len(found_deleted_data_files) == 0:
-                    existing_files.append(manifest_file)
-                else:
-                    # We have to rewrite the manifest file without the deleted data files
-                    if any(entry.data_file not in found_deleted_data_files for entry in entries):
-                        with write_manifest(
-                            format_version=self._transaction.table_metadata.format_version,
-                            spec=self._transaction.table_metadata.spec(),
-                            schema=self._transaction.table_metadata.schema(),
-                            output_file=self.new_manifest_output(),
-                            snapshot_id=self._snapshot_id,
-                        ) as writer:
-                            [
-                                writer.add_entry(
-                                    ManifestEntry(
-                                        status=ManifestEntryStatus.EXISTING,
-                                        snapshot_id=entry.snapshot_id,
-                                        sequence_number=entry.sequence_number,
-                                        file_sequence_number=entry.file_sequence_number,
-                                        data_file=entry.data_file,
-                                    )
-                                )
-                                for entry in entries
-                                if entry.data_file not in found_deleted_data_files
-                            ]
-                        existing_files.append(writer.to_manifest_file())
-        return existing_files
-
-    def _deleted_entries(self) -> List[ManifestEntry]:
-        """To determine if we need to record any deleted entries.
-
-        With a full overwrite all the entries are considered deleted.
-        With partial overwrites we have to use the predicate to evaluate
-        which entries are affected.
-        """
-        if self._parent_snapshot_id is not None:
-            previous_snapshot = self._transaction.table_metadata.snapshot_by_id(self._parent_snapshot_id)
-            if previous_snapshot is None:
-                # This should never happen since you cannot overwrite an empty table
-                raise ValueError(f"Could not find the previous snapshot: {self._parent_snapshot_id}")
-
-            executor = ExecutorFactory.get_or_create()
-
-            def _get_entries(manifest: ManifestFile) -> List[ManifestEntry]:
-                return [
-                    ManifestEntry(
-                        status=ManifestEntryStatus.DELETED,
-                        snapshot_id=entry.snapshot_id,
-                        sequence_number=entry.sequence_number,
-                        file_sequence_number=entry.file_sequence_number,
-                        data_file=entry.data_file,
-                    )
-                    for entry in manifest.fetch_manifest_entry(self._io, discard_deleted=True)
-                    if entry.data_file.content == DataFileContent.DATA and entry.data_file in self._deleted_data_files
-                ]
-
-            list_of_entries = executor.map(_get_entries, previous_snapshot.manifests(self._io))
-            return list(chain(*list_of_entries))
-        else:
-            return []
-
-
-class UpdateSnapshot:
-    _transaction: Transaction
-    _io: FileIO
-    _snapshot_properties: Dict[str, str]
-
-    def __init__(self, transaction: Transaction, io: FileIO, snapshot_properties: Dict[str, str] = EMPTY_DICT) -> None:
-        self._transaction = transaction
-        self._io = io
-        self._snapshot_properties = snapshot_properties
-
-    def fast_append(self) -> FastAppendFiles:
-        return FastAppendFiles(
-            operation=Operation.APPEND, transaction=self._transaction, io=self._io, snapshot_properties=self._snapshot_properties
-        )
-
-    def merge_append(self) -> MergeAppendFiles:
-        return MergeAppendFiles(
-            operation=Operation.APPEND, transaction=self._transaction, io=self._io, snapshot_properties=self._snapshot_properties
-        )
-
-    def overwrite(self, commit_uuid: Optional[uuid.UUID] = None) -> OverwriteFiles:
-        return OverwriteFiles(
-            commit_uuid=commit_uuid,
-            operation=Operation.OVERWRITE
-            if self._transaction.table_metadata.current_snapshot() is not None
-            else Operation.APPEND,
-            transaction=self._transaction,
-            io=self._io,
-            snapshot_properties=self._snapshot_properties,
-        )
-
-    def delete(self) -> DeleteFiles:
-        return DeleteFiles(
-            operation=Operation.DELETE,
-            transaction=self._transaction,
-            io=self._io,
-            snapshot_properties=self._snapshot_properties,
-        )
-
-
-class UpdateSpec(UpdateTableMetadata["UpdateSpec"]):
-    _transaction: Transaction
-    _name_to_field: Dict[str, PartitionField] = {}
-    _name_to_added_field: Dict[str, PartitionField] = {}
-    _transform_to_field: Dict[Tuple[int, str], PartitionField] = {}
-    _transform_to_added_field: Dict[Tuple[int, str], PartitionField] = {}
-    _renames: Dict[str, str] = {}
-    _added_time_fields: Dict[int, PartitionField] = {}
-    _case_sensitive: bool
-    _adds: List[PartitionField]
-    _deletes: Set[int]
-    _last_assigned_partition_id: int
-
-    def __init__(self, transaction: Transaction, case_sensitive: bool = True) -> None:
-        super().__init__(transaction)
-        self._name_to_field = {field.name: field for field in transaction.table_metadata.spec().fields}
-        self._name_to_added_field = {}
-        self._transform_to_field = {
-            (field.source_id, repr(field.transform)): field for field in transaction.table_metadata.spec().fields
-        }
-        self._transform_to_added_field = {}
-        self._adds = []
-        self._deletes = set()
-        self._last_assigned_partition_id = transaction.table_metadata.last_partition_id or PARTITION_FIELD_ID_START - 1
-        self._renames = {}
-        self._transaction = transaction
-        self._case_sensitive = case_sensitive
-        self._added_time_fields = {}
-
-    def add_field(
-        self,
-        source_column_name: str,
-        transform: Transform[Any, Any],
-        partition_field_name: Optional[str] = None,
-    ) -> UpdateSpec:
-        ref = Reference(source_column_name)
-        bound_ref = ref.bind(self._transaction.table_metadata.schema(), self._case_sensitive)
-        # verify transform can actually bind it
-        output_type = bound_ref.field.field_type
-        if not transform.can_transform(output_type):
-            raise ValueError(f"{transform} cannot transform {output_type} values from {bound_ref.field.name}")
-
-        transform_key = (bound_ref.field.field_id, repr(transform))
-        existing_partition_field = self._transform_to_field.get(transform_key)
-        if existing_partition_field and self._is_duplicate_partition(transform, existing_partition_field):
-            raise ValueError(f"Duplicate partition field for ${ref.name}=${ref}, ${existing_partition_field} already exists")
-
-        added = self._transform_to_added_field.get(transform_key)
-        if added:
-            raise ValueError(f"Already added partition: {added.name}")
-
-        new_field = self._partition_field((bound_ref.field.field_id, transform), partition_field_name)
-        if new_field.name in self._name_to_added_field:
-            raise ValueError(f"Already added partition field with name: {new_field.name}")
-
-        if isinstance(new_field.transform, TimeTransform):
-            existing_time_field = self._added_time_fields.get(new_field.source_id)
-            if existing_time_field:
-                raise ValueError(f"Cannot add time partition field: {new_field.name} conflicts with {existing_time_field.name}")
-            self._added_time_fields[new_field.source_id] = new_field
-        self._transform_to_added_field[transform_key] = new_field
-
-        existing_partition_field = self._name_to_field.get(new_field.name)
-        if existing_partition_field and new_field.field_id not in self._deletes:
-            if isinstance(existing_partition_field.transform, VoidTransform):
-                self.rename_field(
-                    existing_partition_field.name, existing_partition_field.name + "_" + str(existing_partition_field.field_id)
-                )
-            else:
-                raise ValueError(f"Cannot add duplicate partition field name: {existing_partition_field.name}")
-
-        self._name_to_added_field[new_field.name] = new_field
-        self._adds.append(new_field)
-        return self
-
-    def add_identity(self, source_column_name: str) -> UpdateSpec:
-        return self.add_field(source_column_name, IdentityTransform(), None)
-
-    def remove_field(self, name: str) -> UpdateSpec:
-        added = self._name_to_added_field.get(name)
-        if added:
-            raise ValueError(f"Cannot delete newly added field {name}")
-        renamed = self._renames.get(name)
-        if renamed:
-            raise ValueError(f"Cannot rename and delete field {name}")
-        field = self._name_to_field.get(name)
-        if not field:
-            raise ValueError(f"No such partition field: {name}")
-
-        self._deletes.add(field.field_id)
-        return self
-
-    def rename_field(self, name: str, new_name: str) -> UpdateSpec:
-        existing_field = self._name_to_field.get(new_name)
-        if existing_field and isinstance(existing_field.transform, VoidTransform):
-            return self.rename_field(name, name + "_" + str(existing_field.field_id))
-        added = self._name_to_added_field.get(name)
-        if added:
-            raise ValueError("Cannot rename recently added partitions")
-        field = self._name_to_field.get(name)
-        if not field:
-            raise ValueError(f"Cannot find partition field {name}")
-        if field.field_id in self._deletes:
-            raise ValueError(f"Cannot delete and rename partition field {name}")
-        self._renames[name] = new_name
-        return self
-
-    def _commit(self) -> UpdatesAndRequirements:
-        new_spec = self._apply()
-        updates: Tuple[TableUpdate, ...] = ()
-        requirements: Tuple[TableRequirement, ...] = ()
-
-        if self._transaction.table_metadata.default_spec_id != new_spec.spec_id:
-            if new_spec.spec_id not in self._transaction.table_metadata.specs():
-                updates = (
-                    AddPartitionSpecUpdate(spec=new_spec),
-                    SetDefaultSpecUpdate(spec_id=-1),
-                )
-            else:
-                updates = (SetDefaultSpecUpdate(spec_id=new_spec.spec_id),)
-
-            required_last_assigned_partitioned_id = self._transaction.table_metadata.last_partition_id
-            requirements = (AssertLastAssignedPartitionId(last_assigned_partition_id=required_last_assigned_partitioned_id),)
-
-        return updates, requirements
-
-    def _apply(self) -> PartitionSpec:
-        def _check_and_add_partition_name(schema: Schema, name: str, source_id: int, partition_names: Set[str]) -> None:
-            try:
-                field = schema.find_field(name)
-            except ValueError:
-                field = None
-
-            if source_id is not None and field is not None and field.field_id != source_id:
-                raise ValueError(f"Cannot create identity partition from a different field in the schema {name}")
-            elif field is not None and source_id != field.field_id:
-                raise ValueError(f"Cannot create partition from name that exists in schema {name}")
-            if not name:
-                raise ValueError("Undefined name")
-            if name in partition_names:
-                raise ValueError(f"Partition name has to be unique: {name}")
-            partition_names.add(name)
-
-        def _add_new_field(
-            schema: Schema, source_id: int, field_id: int, name: str, transform: Transform[Any, Any], partition_names: Set[str]
-        ) -> PartitionField:
-            _check_and_add_partition_name(schema, name, source_id, partition_names)
-            return PartitionField(source_id, field_id, transform, name)
-
-        partition_fields = []
-        partition_names: Set[str] = set()
-        for field in self._transaction.table_metadata.spec().fields:
-            if field.field_id not in self._deletes:
-                renamed = self._renames.get(field.name)
-                if renamed:
-                    new_field = _add_new_field(
-                        self._transaction.table_metadata.schema(),
-                        field.source_id,
-                        field.field_id,
-                        renamed,
-                        field.transform,
-                        partition_names,
-                    )
-                else:
-                    new_field = _add_new_field(
-                        self._transaction.table_metadata.schema(),
-                        field.source_id,
-                        field.field_id,
-                        field.name,
-                        field.transform,
-                        partition_names,
-                    )
-                partition_fields.append(new_field)
-            elif self._transaction.table_metadata.format_version == 1:
-                renamed = self._renames.get(field.name)
-                if renamed:
-                    new_field = _add_new_field(
-                        self._transaction.table_metadata.schema(),
-                        field.source_id,
-                        field.field_id,
-                        renamed,
-                        VoidTransform(),
-                        partition_names,
-                    )
-                else:
-                    new_field = _add_new_field(
-                        self._transaction.table_metadata.schema(),
-                        field.source_id,
-                        field.field_id,
-                        field.name,
-                        VoidTransform(),
-                        partition_names,
-                    )
-
-                partition_fields.append(new_field)
-
-        for added_field in self._adds:
-            new_field = PartitionField(
-                source_id=added_field.source_id,
-                field_id=added_field.field_id,
-                transform=added_field.transform,
-                name=added_field.name,
-            )
-            partition_fields.append(new_field)
-
-        # Reuse spec id or create a new one.
-        new_spec = PartitionSpec(*partition_fields)
-        new_spec_id = INITIAL_PARTITION_SPEC_ID
-        for spec in self._transaction.table_metadata.specs().values():
-            if new_spec.compatible_with(spec):
-                new_spec_id = spec.spec_id
-                break
-            elif new_spec_id <= spec.spec_id:
-                new_spec_id = spec.spec_id + 1
-        return PartitionSpec(*partition_fields, spec_id=new_spec_id)
-
-    def _partition_field(self, transform_key: Tuple[int, Transform[Any, Any]], name: Optional[str]) -> PartitionField:
-        if self._transaction.table_metadata.format_version == 2:
-            source_id, transform = transform_key
-            historical_fields = []
-            for spec in self._transaction.table_metadata.specs().values():
-                for field in spec.fields:
-                    historical_fields.append((field.source_id, field.field_id, repr(field.transform), field.name))
-
-            for field_key in historical_fields:
-                if field_key[0] == source_id and field_key[2] == repr(transform):
-                    if name is None or field_key[3] == name:
-                        return PartitionField(source_id, field_key[1], transform, name)
-
-        new_field_id = self._new_field_id()
-        if name is None:
-            tmp_field = PartitionField(transform_key[0], new_field_id, transform_key[1], "unassigned_field_name")
-            name = _visit_partition_field(self._transaction.table_metadata.schema(), tmp_field, _PartitionNameGenerator())
-        return PartitionField(transform_key[0], new_field_id, transform_key[1], name)
-
-    def _new_field_id(self) -> int:
-        self._last_assigned_partition_id += 1
-        return self._last_assigned_partition_id
-
-    def _is_duplicate_partition(self, transform: Transform[Any, Any], partition_field: PartitionField) -> bool:
-        return partition_field.field_id not in self._deletes and partition_field.transform == transform
-
-
-class InspectTable:
-    tbl: Table
-
-    def __init__(self, tbl: Table) -> None:
-        self.tbl = tbl
-
-        try:
-            import pyarrow as pa  # noqa
-        except ModuleNotFoundError as e:
-            raise ModuleNotFoundError("For metadata operations PyArrow needs to be installed") from e
-
-    def _get_snapshot(self, snapshot_id: Optional[int] = None) -> Snapshot:
-        if snapshot_id is not None:
-            if snapshot := self.tbl.metadata.snapshot_by_id(snapshot_id):
-                return snapshot
-            else:
-                raise ValueError(f"Cannot find snapshot with ID {snapshot_id}")
-
-        if snapshot := self.tbl.metadata.current_snapshot():
-            return snapshot
-        else:
-            raise ValueError("Cannot get a snapshot as the table does not have any.")
-
-    def snapshots(self) -> "pa.Table":
-        import pyarrow as pa
-
-        snapshots_schema = pa.schema([
-            pa.field("committed_at", pa.timestamp(unit="ms"), nullable=False),
-            pa.field("snapshot_id", pa.int64(), nullable=False),
-            pa.field("parent_id", pa.int64(), nullable=True),
-            pa.field("operation", pa.string(), nullable=True),
-            pa.field("manifest_list", pa.string(), nullable=False),
-            pa.field("summary", pa.map_(pa.string(), pa.string()), nullable=True),
-        ])
-        snapshots = []
-        for snapshot in self.tbl.metadata.snapshots:
-            if summary := snapshot.summary:
-                operation = summary.operation.value
-                additional_properties = snapshot.summary.additional_properties
-            else:
-                operation = None
-                additional_properties = None
-
-            snapshots.append({
-                "committed_at": datetime.fromtimestamp(snapshot.timestamp_ms / 1000.0, tz=timezone.utc),
-                "snapshot_id": snapshot.snapshot_id,
-                "parent_id": snapshot.parent_snapshot_id,
-                "operation": str(operation),
-                "manifest_list": snapshot.manifest_list,
-                "summary": additional_properties,
-            })
-
-        return pa.Table.from_pylist(
-            snapshots,
-            schema=snapshots_schema,
-        )
-
-    def entries(self, snapshot_id: Optional[int] = None) -> "pa.Table":
-        import pyarrow as pa
-
-        from pyiceberg.io.pyarrow import schema_to_pyarrow
-
-        schema = self.tbl.metadata.schema()
-
-        readable_metrics_struct = []
-
-        def _readable_metrics_struct(bound_type: PrimitiveType) -> pa.StructType:
-            pa_bound_type = schema_to_pyarrow(bound_type)
-            return pa.struct([
-                pa.field("column_size", pa.int64(), nullable=True),
-                pa.field("value_count", pa.int64(), nullable=True),
-                pa.field("null_value_count", pa.int64(), nullable=True),
-                pa.field("nan_value_count", pa.int64(), nullable=True),
-                pa.field("lower_bound", pa_bound_type, nullable=True),
-                pa.field("upper_bound", pa_bound_type, nullable=True),
-            ])
-
-        for field in self.tbl.metadata.schema().fields:
-            readable_metrics_struct.append(
-                pa.field(schema.find_column_name(field.field_id), _readable_metrics_struct(field.field_type), nullable=False)
-            )
-
-        partition_record = self.tbl.metadata.specs_struct()
-        pa_record_struct = schema_to_pyarrow(partition_record)
-
-        entries_schema = pa.schema([
-            pa.field("status", pa.int8(), nullable=False),
-            pa.field("snapshot_id", pa.int64(), nullable=False),
-            pa.field("sequence_number", pa.int64(), nullable=False),
-            pa.field("file_sequence_number", pa.int64(), nullable=False),
-            pa.field(
-                "data_file",
-                pa.struct([
-                    pa.field("content", pa.int8(), nullable=False),
-                    pa.field("file_path", pa.string(), nullable=False),
-                    pa.field("file_format", pa.string(), nullable=False),
-                    pa.field("partition", pa_record_struct, nullable=False),
-                    pa.field("record_count", pa.int64(), nullable=False),
-                    pa.field("file_size_in_bytes", pa.int64(), nullable=False),
-                    pa.field("column_sizes", pa.map_(pa.int32(), pa.int64()), nullable=True),
-                    pa.field("value_counts", pa.map_(pa.int32(), pa.int64()), nullable=True),
-                    pa.field("null_value_counts", pa.map_(pa.int32(), pa.int64()), nullable=True),
-                    pa.field("nan_value_counts", pa.map_(pa.int32(), pa.int64()), nullable=True),
-                    pa.field("lower_bounds", pa.map_(pa.int32(), pa.binary()), nullable=True),
-                    pa.field("upper_bounds", pa.map_(pa.int32(), pa.binary()), nullable=True),
-                    pa.field("key_metadata", pa.binary(), nullable=True),
-                    pa.field("split_offsets", pa.list_(pa.int64()), nullable=True),
-                    pa.field("equality_ids", pa.list_(pa.int32()), nullable=True),
-                    pa.field("sort_order_id", pa.int32(), nullable=True),
-                ]),
-                nullable=False,
-            ),
-            pa.field("readable_metrics", pa.struct(readable_metrics_struct), nullable=True),
-        ])
-
-        entries = []
-        snapshot = self._get_snapshot(snapshot_id)
-        for manifest in snapshot.manifests(self.tbl.io):
-            for entry in manifest.fetch_manifest_entry(io=self.tbl.io):
-                column_sizes = entry.data_file.column_sizes or {}
-                value_counts = entry.data_file.value_counts or {}
-                null_value_counts = entry.data_file.null_value_counts or {}
-                nan_value_counts = entry.data_file.nan_value_counts or {}
-                lower_bounds = entry.data_file.lower_bounds or {}
-                upper_bounds = entry.data_file.upper_bounds or {}
-                readable_metrics = {
-                    schema.find_column_name(field.field_id): {
-                        "column_size": column_sizes.get(field.field_id),
-                        "value_count": value_counts.get(field.field_id),
-                        "null_value_count": null_value_counts.get(field.field_id),
-                        "nan_value_count": nan_value_counts.get(field.field_id),
-                        # Makes them readable
-                        "lower_bound": from_bytes(field.field_type, lower_bound)
-                        if (lower_bound := lower_bounds.get(field.field_id))
-                        else None,
-                        "upper_bound": from_bytes(field.field_type, upper_bound)
-                        if (upper_bound := upper_bounds.get(field.field_id))
-                        else None,
-                    }
-                    for field in self.tbl.metadata.schema().fields
-                }
-
-                partition = entry.data_file.partition
-                partition_record_dict = {
-                    field.name: partition[pos]
-                    for pos, field in enumerate(self.tbl.metadata.specs()[manifest.partition_spec_id].fields)
-                }
-
-                entries.append({
-                    "status": entry.status.value,
-                    "snapshot_id": entry.snapshot_id,
-                    "sequence_number": entry.sequence_number,
-                    "file_sequence_number": entry.file_sequence_number,
-                    "data_file": {
-                        "content": entry.data_file.content,
-                        "file_path": entry.data_file.file_path,
-                        "file_format": entry.data_file.file_format,
-                        "partition": partition_record_dict,
-                        "record_count": entry.data_file.record_count,
-                        "file_size_in_bytes": entry.data_file.file_size_in_bytes,
-                        "column_sizes": dict(entry.data_file.column_sizes),
-                        "value_counts": dict(entry.data_file.value_counts),
-                        "null_value_counts": dict(entry.data_file.null_value_counts),
-                        "nan_value_counts": entry.data_file.nan_value_counts,
-                        "lower_bounds": entry.data_file.lower_bounds,
-                        "upper_bounds": entry.data_file.upper_bounds,
-                        "key_metadata": entry.data_file.key_metadata,
-                        "split_offsets": entry.data_file.split_offsets,
-                        "equality_ids": entry.data_file.equality_ids,
-                        "sort_order_id": entry.data_file.sort_order_id,
-                        "spec_id": entry.data_file.spec_id,
-                    },
-                    "readable_metrics": readable_metrics,
-                })
-
-        return pa.Table.from_pylist(
-            entries,
-            schema=entries_schema,
-        )
-
-    def refs(self) -> "pa.Table":
-        import pyarrow as pa
-
-        ref_schema = pa.schema([
-            pa.field("name", pa.string(), nullable=False),
-            pa.field("type", pa.dictionary(pa.int32(), pa.string()), nullable=False),
-            pa.field("snapshot_id", pa.int64(), nullable=False),
-            pa.field("max_reference_age_in_ms", pa.int64(), nullable=True),
-            pa.field("min_snapshots_to_keep", pa.int32(), nullable=True),
-            pa.field("max_snapshot_age_in_ms", pa.int64(), nullable=True),
-        ])
-
-        ref_results = []
-        for ref in self.tbl.metadata.refs:
-            if snapshot_ref := self.tbl.metadata.refs.get(ref):
-                ref_results.append({
-                    "name": ref,
-                    "type": snapshot_ref.snapshot_ref_type.upper(),
-                    "snapshot_id": snapshot_ref.snapshot_id,
-                    "max_reference_age_in_ms": snapshot_ref.max_ref_age_ms,
-                    "min_snapshots_to_keep": snapshot_ref.min_snapshots_to_keep,
-                    "max_snapshot_age_in_ms": snapshot_ref.max_snapshot_age_ms,
-                })
-
-        return pa.Table.from_pylist(ref_results, schema=ref_schema)
-
-    def partitions(self, snapshot_id: Optional[int] = None) -> "pa.Table":
-        import pyarrow as pa
-
-        from pyiceberg.io.pyarrow import schema_to_pyarrow
-
-        table_schema = pa.schema([
-            pa.field("record_count", pa.int64(), nullable=False),
-            pa.field("file_count", pa.int32(), nullable=False),
-            pa.field("total_data_file_size_in_bytes", pa.int64(), nullable=False),
-            pa.field("position_delete_record_count", pa.int64(), nullable=False),
-            pa.field("position_delete_file_count", pa.int32(), nullable=False),
-            pa.field("equality_delete_record_count", pa.int64(), nullable=False),
-            pa.field("equality_delete_file_count", pa.int32(), nullable=False),
-            pa.field("last_updated_at", pa.timestamp(unit="ms"), nullable=True),
-            pa.field("last_updated_snapshot_id", pa.int64(), nullable=True),
-        ])
-
-        partition_record = self.tbl.metadata.specs_struct()
-        has_partitions = len(partition_record.fields) > 0
-
-        if has_partitions:
-            pa_record_struct = schema_to_pyarrow(partition_record)
-            partitions_schema = pa.schema([
-                pa.field("partition", pa_record_struct, nullable=False),
-                pa.field("spec_id", pa.int32(), nullable=False),
-            ])
-
-            table_schema = pa.unify_schemas([partitions_schema, table_schema])
-
-        def update_partitions_map(
-            partitions_map: Dict[Tuple[str, Any], Any],
-            file: DataFile,
-            partition_record_dict: Dict[str, Any],
-            snapshot: Optional[Snapshot],
-        ) -> None:
-            partition_record_key = _convert_to_hashable_type(partition_record_dict)
-            if partition_record_key not in partitions_map:
-                partitions_map[partition_record_key] = {
-                    "partition": partition_record_dict,
-                    "spec_id": file.spec_id,
-                    "record_count": 0,
-                    "file_count": 0,
-                    "total_data_file_size_in_bytes": 0,
-                    "position_delete_record_count": 0,
-                    "position_delete_file_count": 0,
-                    "equality_delete_record_count": 0,
-                    "equality_delete_file_count": 0,
-                    "last_updated_at": snapshot.timestamp_ms if snapshot else None,
-                    "last_updated_snapshot_id": snapshot.snapshot_id if snapshot else None,
-                }
-
-            partition_row = partitions_map[partition_record_key]
-
-            if snapshot is not None:
-                if partition_row["last_updated_at"] is None or partition_row["last_updated_snapshot_id"] < snapshot.timestamp_ms:
-                    partition_row["last_updated_at"] = snapshot.timestamp_ms
-                    partition_row["last_updated_snapshot_id"] = snapshot.snapshot_id
-
-            if file.content == DataFileContent.DATA:
-                partition_row["record_count"] += file.record_count
-                partition_row["file_count"] += 1
-                partition_row["total_data_file_size_in_bytes"] += file.file_size_in_bytes
-            elif file.content == DataFileContent.POSITION_DELETES:
-                partition_row["position_delete_record_count"] += file.record_count
-                partition_row["position_delete_file_count"] += 1
-            elif file.content == DataFileContent.EQUALITY_DELETES:
-                partition_row["equality_delete_record_count"] += file.record_count
-                partition_row["equality_delete_file_count"] += 1
-            else:
-                raise ValueError(f"Unknown DataFileContent ({file.content})")
-
-        partitions_map: Dict[Tuple[str, Any], Any] = {}
-        snapshot = self._get_snapshot(snapshot_id)
-        for manifest in snapshot.manifests(self.tbl.io):
-            for entry in manifest.fetch_manifest_entry(io=self.tbl.io):
-                partition = entry.data_file.partition
-                partition_record_dict = {
-                    field.name: partition[pos]
-                    for pos, field in enumerate(self.tbl.metadata.specs()[manifest.partition_spec_id].fields)
-                }
-                entry_snapshot = self.tbl.snapshot_by_id(entry.snapshot_id) if entry.snapshot_id is not None else None
-                update_partitions_map(partitions_map, entry.data_file, partition_record_dict, entry_snapshot)
-
-        return pa.Table.from_pylist(
-            partitions_map.values(),
-            schema=table_schema,
-        )
-
-    def manifests(self) -> "pa.Table":
-        import pyarrow as pa
-
-        from pyiceberg.conversions import from_bytes
-
-        partition_summary_schema = pa.struct([
-            pa.field("contains_null", pa.bool_(), nullable=False),
-            pa.field("contains_nan", pa.bool_(), nullable=True),
-            pa.field("lower_bound", pa.string(), nullable=True),
-            pa.field("upper_bound", pa.string(), nullable=True),
-        ])
-
-        manifest_schema = pa.schema([
-            pa.field("content", pa.int8(), nullable=False),
-            pa.field("path", pa.string(), nullable=False),
-            pa.field("length", pa.int64(), nullable=False),
-            pa.field("partition_spec_id", pa.int32(), nullable=False),
-            pa.field("added_snapshot_id", pa.int64(), nullable=False),
-            pa.field("added_data_files_count", pa.int32(), nullable=False),
-            pa.field("existing_data_files_count", pa.int32(), nullable=False),
-            pa.field("deleted_data_files_count", pa.int32(), nullable=False),
-            pa.field("added_delete_files_count", pa.int32(), nullable=False),
-            pa.field("existing_delete_files_count", pa.int32(), nullable=False),
-            pa.field("deleted_delete_files_count", pa.int32(), nullable=False),
-            pa.field("partition_summaries", pa.list_(partition_summary_schema), nullable=False),
-        ])
-
-        def _partition_summaries_to_rows(
-            spec: PartitionSpec, partition_summaries: List[PartitionFieldSummary]
-        ) -> List[Dict[str, Any]]:
-            rows = []
-            for i, field_summary in enumerate(partition_summaries):
-                field = spec.fields[i]
-                partition_field_type = spec.partition_type(self.tbl.schema()).fields[i].field_type
-                lower_bound = (
-                    (
-                        field.transform.to_human_string(
-                            partition_field_type, from_bytes(partition_field_type, field_summary.lower_bound)
-                        )
-                    )
-                    if field_summary.lower_bound
-                    else None
-                )
-                upper_bound = (
-                    (
-                        field.transform.to_human_string(
-                            partition_field_type, from_bytes(partition_field_type, field_summary.upper_bound)
-                        )
-                    )
-                    if field_summary.upper_bound
-                    else None
-                )
-                rows.append({
-                    "contains_null": field_summary.contains_null,
-                    "contains_nan": field_summary.contains_nan,
-                    "lower_bound": lower_bound,
-                    "upper_bound": upper_bound,
-                })
-            return rows
-
-        specs = self.tbl.metadata.specs()
-        manifests = []
-        if snapshot := self.tbl.metadata.current_snapshot():
-            for manifest in snapshot.manifests(self.tbl.io):
-                is_data_file = manifest.content == ManifestContent.DATA
-                is_delete_file = manifest.content == ManifestContent.DELETES
-                manifests.append({
-                    "content": manifest.content,
-                    "path": manifest.manifest_path,
-                    "length": manifest.manifest_length,
-                    "partition_spec_id": manifest.partition_spec_id,
-                    "added_snapshot_id": manifest.added_snapshot_id,
-                    "added_data_files_count": manifest.added_files_count if is_data_file else 0,
-                    "existing_data_files_count": manifest.existing_files_count if is_data_file else 0,
-                    "deleted_data_files_count": manifest.deleted_files_count if is_data_file else 0,
-                    "added_delete_files_count": manifest.added_files_count if is_delete_file else 0,
-                    "existing_delete_files_count": manifest.existing_files_count if is_delete_file else 0,
-                    "deleted_delete_files_count": manifest.deleted_files_count if is_delete_file else 0,
-                    "partition_summaries": _partition_summaries_to_rows(specs[manifest.partition_spec_id], manifest.partitions)
-                    if manifest.partitions
-                    else [],
-                })
-
-        return pa.Table.from_pylist(
-            manifests,
-            schema=manifest_schema,
-        )
-
-    def metadata_log_entries(self) -> "pa.Table":
-        import pyarrow as pa
-
-        from pyiceberg.table.snapshots import MetadataLogEntry
-
-        table_schema = pa.schema([
-            pa.field("timestamp", pa.timestamp(unit="ms"), nullable=False),
-            pa.field("file", pa.string(), nullable=False),
-            pa.field("latest_snapshot_id", pa.int64(), nullable=True),
-            pa.field("latest_schema_id", pa.int32(), nullable=True),
-            pa.field("latest_sequence_number", pa.int64(), nullable=True),
-        ])
-
-        def metadata_log_entry_to_row(metadata_entry: MetadataLogEntry) -> Dict[str, Any]:
-            latest_snapshot = self.tbl.snapshot_as_of_timestamp(metadata_entry.timestamp_ms)
-            return {
-                "timestamp": metadata_entry.timestamp_ms,
-                "file": metadata_entry.metadata_file,
-                "latest_snapshot_id": latest_snapshot.snapshot_id if latest_snapshot else None,
-                "latest_schema_id": latest_snapshot.schema_id if latest_snapshot else None,
-                "latest_sequence_number": latest_snapshot.sequence_number if latest_snapshot else None,
-            }
-
-        # similar to MetadataLogEntriesTable in Java
-        # https://github.com/apache/iceberg/blob/8a70fe0ff5f241aec8856f8091c77fdce35ad256/core/src/main/java/org/apache/iceberg/MetadataLogEntriesTable.java#L62-L66
-        metadata_log_entries = self.tbl.metadata.metadata_log + [
-            MetadataLogEntry(metadata_file=self.tbl.metadata_location, timestamp_ms=self.tbl.metadata.last_updated_ms)
-        ]
-
-        return pa.Table.from_pylist(
-            [metadata_log_entry_to_row(entry) for entry in metadata_log_entries],
-            schema=table_schema,
-        )
-
-    def history(self) -> "pa.Table":
-        import pyarrow as pa
-
-        history_schema = pa.schema([
-            pa.field("made_current_at", pa.timestamp(unit="ms"), nullable=False),
-            pa.field("snapshot_id", pa.int64(), nullable=False),
-            pa.field("parent_id", pa.int64(), nullable=True),
-            pa.field("is_current_ancestor", pa.bool_(), nullable=False),
-        ])
-
-        ancestors_ids = {snapshot.snapshot_id for snapshot in ancestors_of(self.tbl.current_snapshot(), self.tbl.metadata)}
-
-        history = []
-        metadata = self.tbl.metadata
-
-        for snapshot_entry in metadata.snapshot_log:
-            snapshot = metadata.snapshot_by_id(snapshot_entry.snapshot_id)
-
-            history.append({
-                "made_current_at": datetime.fromtimestamp(snapshot_entry.timestamp_ms / 1000.0, tz=timezone.utc),
-                "snapshot_id": snapshot_entry.snapshot_id,
-                "parent_id": snapshot.parent_snapshot_id if snapshot else None,
-                "is_current_ancestor": snapshot_entry.snapshot_id in ancestors_ids,
-            })
-
-        return pa.Table.from_pylist(history, schema=history_schema)
-
-    def files(self, snapshot_id: Optional[int] = None) -> "pa.Table":
-        import pyarrow as pa
-
-        from pyiceberg.io.pyarrow import schema_to_pyarrow
-
-        schema = self.tbl.metadata.schema()
-        readable_metrics_struct = []
-
-        def _readable_metrics_struct(bound_type: PrimitiveType) -> pa.StructType:
-            pa_bound_type = schema_to_pyarrow(bound_type)
-            return pa.struct([
-                pa.field("column_size", pa.int64(), nullable=True),
-                pa.field("value_count", pa.int64(), nullable=True),
-                pa.field("null_value_count", pa.int64(), nullable=True),
-                pa.field("nan_value_count", pa.int64(), nullable=True),
-                pa.field("lower_bound", pa_bound_type, nullable=True),
-                pa.field("upper_bound", pa_bound_type, nullable=True),
-            ])
-
-        for field in self.tbl.metadata.schema().fields:
-            readable_metrics_struct.append(
-                pa.field(schema.find_column_name(field.field_id), _readable_metrics_struct(field.field_type), nullable=False)
-            )
-
-        files_schema = pa.schema([
-            pa.field("content", pa.int8(), nullable=False),
-            pa.field("file_path", pa.string(), nullable=False),
-            pa.field("file_format", pa.dictionary(pa.int32(), pa.string()), nullable=False),
-            pa.field("spec_id", pa.int32(), nullable=False),
-            pa.field("record_count", pa.int64(), nullable=False),
-            pa.field("file_size_in_bytes", pa.int64(), nullable=False),
-            pa.field("column_sizes", pa.map_(pa.int32(), pa.int64()), nullable=True),
-            pa.field("value_counts", pa.map_(pa.int32(), pa.int64()), nullable=True),
-            pa.field("null_value_counts", pa.map_(pa.int32(), pa.int64()), nullable=True),
-            pa.field("nan_value_counts", pa.map_(pa.int32(), pa.int64()), nullable=True),
-            pa.field("lower_bounds", pa.map_(pa.int32(), pa.binary()), nullable=True),
-            pa.field("upper_bounds", pa.map_(pa.int32(), pa.binary()), nullable=True),
-            pa.field("key_metadata", pa.binary(), nullable=True),
-            pa.field("split_offsets", pa.list_(pa.int64()), nullable=True),
-            pa.field("equality_ids", pa.list_(pa.int32()), nullable=True),
-            pa.field("sort_order_id", pa.int32(), nullable=True),
-            pa.field("readable_metrics", pa.struct(readable_metrics_struct), nullable=True),
-        ])
-
-        files: list[dict[str, Any]] = []
-
-        if not snapshot_id and not self.tbl.metadata.current_snapshot():
-            return pa.Table.from_pylist(
-                files,
-                schema=files_schema,
-            )
-        snapshot = self._get_snapshot(snapshot_id)
-
-        io = self.tbl.io
-        for manifest_list in snapshot.manifests(io):
-            for manifest_entry in manifest_list.fetch_manifest_entry(io):
-                data_file = manifest_entry.data_file
-                column_sizes = data_file.column_sizes or {}
-                value_counts = data_file.value_counts or {}
-                null_value_counts = data_file.null_value_counts or {}
-                nan_value_counts = data_file.nan_value_counts or {}
-                lower_bounds = data_file.lower_bounds or {}
-                upper_bounds = data_file.upper_bounds or {}
-                readable_metrics = {
-                    schema.find_column_name(field.field_id): {
-                        "column_size": column_sizes.get(field.field_id),
-                        "value_count": value_counts.get(field.field_id),
-                        "null_value_count": null_value_counts.get(field.field_id),
-                        "nan_value_count": nan_value_counts.get(field.field_id),
-                        "lower_bound": from_bytes(field.field_type, lower_bound)
-                        if (lower_bound := lower_bounds.get(field.field_id))
-                        else None,
-                        "upper_bound": from_bytes(field.field_type, upper_bound)
-                        if (upper_bound := upper_bounds.get(field.field_id))
-                        else None,
-                    }
-                    for field in self.tbl.metadata.schema().fields
-                }
-                files.append({
-                    "content": data_file.content,
-                    "file_path": data_file.file_path,
-                    "file_format": data_file.file_format,
-                    "spec_id": data_file.spec_id,
-                    "record_count": data_file.record_count,
-                    "file_size_in_bytes": data_file.file_size_in_bytes,
-                    "column_sizes": dict(data_file.column_sizes),
-                    "value_counts": dict(data_file.value_counts),
-                    "null_value_counts": dict(data_file.null_value_counts),
-                    "nan_value_counts": dict(data_file.nan_value_counts),
-                    "lower_bounds": dict(data_file.lower_bounds),
-                    "upper_bounds": dict(data_file.upper_bounds),
-                    "key_metadata": data_file.key_metadata,
-                    "split_offsets": data_file.split_offsets,
-                    "equality_ids": data_file.equality_ids,
-                    "sort_order_id": data_file.sort_order_id,
-                    "readable_metrics": readable_metrics,
-                })
-
-        return pa.Table.from_pylist(
-            files,
-            schema=files_schema,
-        )
-
-
-class _ManifestMergeManager(Generic[U]):
-    _target_size_bytes: int
-    _min_count_to_merge: int
-    _merge_enabled: bool
-    _snapshot_producer: _SnapshotProducer[U]
-=======
 @deprecated(
     deprecated_in="0.8.0",
     removed_in="0.9.0",
@@ -2889,7 +1544,6 @@
 )
 def Move(*args: Any, **kwargs: Any) -> _Move:
     return _Move(*args, **kwargs)
->>>>>>> 0eaadb9e
 
 
 @deprecated(
