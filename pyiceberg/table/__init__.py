--- conflicted
+++ resolved
@@ -3739,44 +3739,8 @@
             schema=table_schema,
         )
 
-<<<<<<< HEAD
-    def metadata_log_entries(self) -> "pa.Table":
-        import pyarrow as pa
-
-        from pyiceberg.table.snapshots import MetadataLogEntry
-
-        table_schema = pa.schema([
-            pa.field("timestamp", pa.timestamp(unit='ms'), nullable=False),
-            pa.field("file", pa.string(), nullable=False),
-            pa.field("latest_snapshot_id", pa.int64(), nullable=True),
-            pa.field("latest_schema_id", pa.int32(), nullable=True),
-            pa.field("latest_sequence_number", pa.int64(), nullable=True),
-        ])
-
-        def metadata_log_entry_to_row(metadata_entry: MetadataLogEntry) -> Dict[str, Any]:
-            latest_snapshot = self.tbl.metadata._snapshot_as_of_timestamp_ms(metadata_entry.timestamp_ms)
-            return {
-                "timestamp": metadata_entry.timestamp_ms,
-                "file": metadata_entry.metadata_file,
-                "latest_snapshot_id": latest_snapshot.snapshot_id if latest_snapshot else None,
-                "latest_schema_id": latest_snapshot.schema_id if latest_snapshot else None,
-                "latest_sequence_number": latest_snapshot.sequence_number if latest_snapshot else None,
-            }
-
-        # imitates `addPreviousFile` from Java, might could move this to `metadata_log` constructor
-        metadata_log_entries = self.tbl.metadata.metadata_log + [
-            MetadataLogEntry(metadata_file=self.tbl.metadata_location, timestamp_ms=self.tbl.metadata.last_updated_ms)
-        ]
-
-        return pa.Table.from_pylist(
-            [metadata_log_entry_to_row(entry) for entry in metadata_log_entries],
-            schema=table_schema,
-        )
-
-=======
     def manifests(self) -> "pa.Table":
         import pyarrow as pa
->>>>>>> a29491af
 
         from pyiceberg.conversions import from_bytes
 
@@ -3863,6 +3827,39 @@
             schema=manifest_schema,
         )
 
+    def metadata_log_entries(self) -> "pa.Table":
+        import pyarrow as pa
+
+        from pyiceberg.table.snapshots import MetadataLogEntry
+
+        table_schema = pa.schema([
+            pa.field("timestamp", pa.timestamp(unit="ms"), nullable=False),
+            pa.field("file", pa.string(), nullable=False),
+            pa.field("latest_snapshot_id", pa.int64(), nullable=True),
+            pa.field("latest_schema_id", pa.int32(), nullable=True),
+            pa.field("latest_sequence_number", pa.int64(), nullable=True),
+        ])
+
+        def metadata_log_entry_to_row(metadata_entry: MetadataLogEntry) -> Dict[str, Any]:
+            latest_snapshot = self.tbl.metadata._snapshot_as_of_timestamp_ms(metadata_entry.timestamp_ms)
+            return {
+                "timestamp": metadata_entry.timestamp_ms,
+                "file": metadata_entry.metadata_file,
+                "latest_snapshot_id": latest_snapshot.snapshot_id if latest_snapshot else None,
+                "latest_schema_id": latest_snapshot.schema_id if latest_snapshot else None,
+                "latest_sequence_number": latest_snapshot.sequence_number if latest_snapshot else None,
+            }
+
+        # imitates `addPreviousFile` from Java, might could move this to `metadata_log` constructor
+        metadata_log_entries = self.tbl.metadata.metadata_log + [
+            MetadataLogEntry(metadata_file=self.tbl.metadata_location, timestamp_ms=self.tbl.metadata.last_updated_ms)
+        ]
+
+        return pa.Table.from_pylist(
+            [metadata_log_entry_to_row(entry) for entry in metadata_log_entries],
+            schema=table_schema,
+        )
+
 
 @dataclass(frozen=True)
 class TablePartition:
