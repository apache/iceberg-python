# Licensed to the Apache Software Foundation (ASF) under one
# or more contributor license agreements.  See the NOTICE file
# distributed with this work for additional information
# regarding copyright ownership.  The ASF licenses this file
# to you under the Apache License, Version 2.0 (the
# "License"); you may not use this file except in compliance
# with the License.  You may obtain a copy of the License at
#
#   http://www.apache.org/licenses/LICENSE-2.0
#
# Unless required by applicable law or agreed to in writing,
# software distributed under the License is distributed on an
# "AS IS" BASIS, WITHOUT WARRANTIES OR CONDITIONS OF ANY
# KIND, either express or implied.  See the License for the
# specific language governing permissions and limitations
# under the License.
from __future__ import annotations

import itertools
import uuid
import warnings
from abc import ABC, abstractmethod
from copy import copy
from dataclasses import dataclass
from datetime import datetime
from enum import Enum
from functools import cached_property, singledispatch
from itertools import chain
from typing import (
    TYPE_CHECKING,
    Any,
    Callable,
    Dict,
    Generic,
    Iterable,
    List,
    Literal,
    Optional,
    Set,
    Tuple,
    TypeVar,
    Union,
)

from pydantic import Field, field_validator
from sortedcontainers import SortedList
from typing_extensions import Annotated

import pyiceberg.expressions.parser as parser
from pyiceberg.conversions import from_bytes
from pyiceberg.exceptions import CommitFailedException, ResolveError, ValidationError
from pyiceberg.expressions import (
    AlwaysTrue,
    And,
    BooleanExpression,
    EqualTo,
    Reference,
)
from pyiceberg.expressions.visitors import (
    _InclusiveMetricsEvaluator,
    expression_evaluator,
    inclusive_projection,
    manifest_evaluator,
)
from pyiceberg.io import FileIO, load_file_io
from pyiceberg.manifest import (
    POSITIONAL_DELETE_SCHEMA,
    DataFile,
    DataFileContent,
    ManifestContent,
    ManifestEntry,
    ManifestEntryStatus,
    ManifestFile,
    write_manifest,
    write_manifest_list,
)
from pyiceberg.partitioning import (
    INITIAL_PARTITION_SPEC_ID,
    PARTITION_FIELD_ID_START,
    UNPARTITIONED_PARTITION_SPEC,
    PartitionField,
    PartitionFieldValue,
    PartitionKey,
    PartitionSpec,
    _PartitionNameGenerator,
    _visit_partition_field,
)
from pyiceberg.schema import (
    PartnerAccessor,
    Schema,
    SchemaVisitor,
    SchemaWithPartnerVisitor,
    assign_fresh_schema_ids,
    promote,
    visit,
    visit_with_partner,
)
from pyiceberg.table.metadata import (
    INITIAL_SEQUENCE_NUMBER,
    SUPPORTED_TABLE_FORMAT_VERSION,
    TableMetadata,
    TableMetadataUtil,
)
from pyiceberg.table.name_mapping import (
    NameMapping,
    parse_mapping_from_json,
    update_mapping,
)
from pyiceberg.table.refs import MAIN_BRANCH, SnapshotRef
from pyiceberg.table.snapshots import (
    Operation,
    Snapshot,
    SnapshotLogEntry,
    SnapshotSummaryCollector,
    Summary,
    update_snapshot_summaries,
)
from pyiceberg.table.sorting import UNSORTED_SORT_ORDER, SortOrder
from pyiceberg.transforms import IdentityTransform, TimeTransform, Transform, VoidTransform
from pyiceberg.typedef import (
    EMPTY_DICT,
    IcebergBaseModel,
    IcebergRootModel,
    Identifier,
    KeyDefaultDict,
    Properties,
    Record,
    TableVersion,
)
from pyiceberg.types import (
    IcebergType,
    ListType,
    MapType,
    NestedField,
    PrimitiveType,
    StructType,
    transform_dict_value_to_str,
)
from pyiceberg.utils.concurrent import ExecutorFactory
from pyiceberg.utils.datetime import datetime_to_millis

if TYPE_CHECKING:
    import daft
    import pandas as pd
    import pyarrow as pa
    import ray
    from duckdb import DuckDBPyConnection

    from pyiceberg.catalog import Catalog

ALWAYS_TRUE = AlwaysTrue()
TABLE_ROOT_ID = -1

_JAVA_LONG_MAX = 9223372036854775807


def _check_schema_compatible(table_schema: Schema, other_schema: "pa.Schema") -> None:
    """
    Check if the `table_schema` is compatible with `other_schema`.

    Two schemas are considered compatible when they are equal in terms of the Iceberg Schema type.

    Raises:
        ValueError: If the schemas are not compatible.
    """
    from pyiceberg.io.pyarrow import _pyarrow_to_schema_without_ids, pyarrow_to_schema

    name_mapping = table_schema.name_mapping
    try:
        task_schema = pyarrow_to_schema(other_schema, name_mapping=name_mapping)
    except ValueError as e:
        other_schema = _pyarrow_to_schema_without_ids(other_schema)
        additional_names = set(other_schema.column_names) - set(table_schema.column_names)
        raise ValueError(
            f"PyArrow table contains more columns: {', '.join(sorted(additional_names))}. Update the schema first (hint, use union_by_name)."
        ) from e

    if table_schema.as_struct() != task_schema.as_struct():
        from rich.console import Console
        from rich.table import Table as RichTable

        console = Console(record=True)

        rich_table = RichTable(show_header=True, header_style="bold")
        rich_table.add_column("")
        rich_table.add_column("Table field")
        rich_table.add_column("Dataframe field")

        for lhs in table_schema.fields:
            try:
                rhs = task_schema.find_field(lhs.field_id)
                rich_table.add_row("✅" if lhs == rhs else "❌", str(lhs), str(rhs))
            except ValueError:
                rich_table.add_row("❌", str(lhs), "Missing")

        console.print(rich_table)
        raise ValueError(f"Mismatch in fields:\n{console.export_text()}")


class TableProperties:
    PARQUET_ROW_GROUP_SIZE_BYTES = "write.parquet.row-group-size-bytes"
    PARQUET_ROW_GROUP_SIZE_BYTES_DEFAULT = 128 * 1024 * 1024  # 128 MB

    PARQUET_ROW_GROUP_LIMIT = "write.parquet.row-group-limit"
    PARQUET_ROW_GROUP_LIMIT_DEFAULT = 128 * 1024 * 1024  # 128 MB

    PARQUET_PAGE_SIZE_BYTES = "write.parquet.page-size-bytes"
    PARQUET_PAGE_SIZE_BYTES_DEFAULT = 1024 * 1024  # 1 MB

    PARQUET_PAGE_ROW_LIMIT = "write.parquet.page-row-limit"
    PARQUET_PAGE_ROW_LIMIT_DEFAULT = 20000

    PARQUET_DICT_SIZE_BYTES = "write.parquet.dict-size-bytes"
    PARQUET_DICT_SIZE_BYTES_DEFAULT = 2 * 1024 * 1024  # 2 MB

    PARQUET_COMPRESSION = "write.parquet.compression-codec"
    PARQUET_COMPRESSION_DEFAULT = "zstd"

    PARQUET_COMPRESSION_LEVEL = "write.parquet.compression-level"
    PARQUET_COMPRESSION_LEVEL_DEFAULT = None

    PARQUET_BLOOM_FILTER_MAX_BYTES = "write.parquet.bloom-filter-max-bytes"
    PARQUET_BLOOM_FILTER_MAX_BYTES_DEFAULT = 1024 * 1024

    PARQUET_BLOOM_FILTER_COLUMN_ENABLED_PREFIX = "write.parquet.bloom-filter-enabled.column"

    WRITE_TARGET_FILE_SIZE_BYTES = "write.target-file-size-bytes"
    WRITE_TARGET_FILE_SIZE_BYTES_DEFAULT = 512 * 1024 * 1024  # 512 MB

    DEFAULT_WRITE_METRICS_MODE = "write.metadata.metrics.default"
    DEFAULT_WRITE_METRICS_MODE_DEFAULT = "truncate(16)"

    METRICS_MODE_COLUMN_CONF_PREFIX = "write.metadata.metrics.column"

    WRITE_PARTITION_SUMMARY_LIMIT = "write.summary.partition-limit"
    WRITE_PARTITION_SUMMARY_LIMIT_DEFAULT = 0

    DEFAULT_NAME_MAPPING = "schema.name-mapping.default"
    FORMAT_VERSION = "format-version"
    DEFAULT_FORMAT_VERSION = 2


class PropertyUtil:
    @staticmethod
    def property_as_int(properties: Dict[str, str], property_name: str, default: Optional[int] = None) -> Optional[int]:
        if value := properties.get(property_name):
            try:
                return int(value)
            except ValueError as e:
                raise ValueError(f"Could not parse table property {property_name} to an integer: {value}") from e
        else:
            return default


class Transaction:
    _table: Table
    table_metadata: TableMetadata
    _autocommit: bool
    _updates: Tuple[TableUpdate, ...]
    _requirements: Tuple[TableRequirement, ...]

    def __init__(self, table: Table, autocommit: bool = False):
        """Open a transaction to stage and commit changes to a table.

        Args:
            table: The table that will be altered.
            autocommit: Option to automatically commit the changes when they are staged.
        """
        self.table_metadata = table.metadata
        self._table = table
        self._autocommit = autocommit
        self._updates = ()
        self._requirements = ()

    def __enter__(self) -> Transaction:
        """Start a transaction to update the table."""
        return self

    def __exit__(self, _: Any, value: Any, traceback: Any) -> None:
        """Close and commit the transaction."""
        self.commit_transaction()

    def _apply(self, updates: Tuple[TableUpdate, ...], requirements: Tuple[TableRequirement, ...] = ()) -> Transaction:
        """Check if the requirements are met, and applies the updates to the metadata."""
        for requirement in requirements:
            requirement.validate(self.table_metadata)

        self._updates += updates
        self._requirements += requirements

        self.table_metadata = update_table_metadata(self.table_metadata, updates)

        if self._autocommit:
            self.commit_transaction()
            self._updates = ()
            self._requirements = ()

        return self

    def upgrade_table_version(self, format_version: TableVersion) -> Transaction:
        """Set the table to a certain version.

        Args:
            format_version: The newly set version.

        Returns:
            The alter table builder.
        """
        if format_version not in {1, 2}:
            raise ValueError(f"Unsupported table format version: {format_version}")

        if format_version < self._table.metadata.format_version:
            raise ValueError(f"Cannot downgrade v{self._table.metadata.format_version} table to v{format_version}")

        if format_version > self._table.metadata.format_version:
            return self._apply((UpgradeFormatVersionUpdate(format_version=format_version),))

        return self

    def set_properties(self, properties: Properties = EMPTY_DICT, **kwargs: Any) -> Transaction:
        """Set properties.

        When a property is already set, it will be overwritten.

        Args:
            properties: The properties set on the table.
            kwargs: properties can also be pass as kwargs.

        Returns:
            The alter table builder.
        """
        if properties and kwargs:
            raise ValueError("Cannot pass both properties and kwargs")
        updates = properties or kwargs
        return self._apply((SetPropertiesUpdate(updates=updates),))

    def update_schema(self, allow_incompatible_changes: bool = False, case_sensitive: bool = True) -> UpdateSchema:
        """Create a new UpdateSchema to alter the columns of this table.

        Args:
            allow_incompatible_changes: If changes are allowed that might break downstream consumers.
            case_sensitive: If field names are case-sensitive.

        Returns:
            A new UpdateSchema.
        """
        return UpdateSchema(
            self,
            allow_incompatible_changes=allow_incompatible_changes,
            case_sensitive=case_sensitive,
            name_mapping=self._table.name_mapping(),
        )

    def update_snapshot(self, snapshot_properties: Dict[str, str] = EMPTY_DICT) -> UpdateSnapshot:
        """Create a new UpdateSnapshot to produce a new snapshot for the table.

        Returns:
            A new UpdateSnapshot
        """
        return UpdateSnapshot(self, io=self._table.io, snapshot_properties=snapshot_properties)

    def append(self, df: pa.Table, snapshot_properties: Dict[str, str] = EMPTY_DICT) -> None:
        """
        Shorthand API for appending a PyArrow table to a table transaction.

        Args:
            df: The Arrow dataframe that will be appended to overwrite the table
            snapshot_properties: Custom properties to be added to the snapshot summary
        """
        try:
            import pyarrow as pa
        except ModuleNotFoundError as e:
            raise ModuleNotFoundError("For writes PyArrow needs to be installed") from e

        if not isinstance(df, pa.Table):
            raise ValueError(f"Expected PyArrow table, got: {df}")

        supported_transforms = {IdentityTransform}
        if not all(type(field.transform) in supported_transforms for field in self.table_metadata.spec().fields):
            raise ValueError(
                f"All transforms are not supported, expected: {supported_transforms}, but get: {[str(field) for field in self.table_metadata.spec().fields if field.transform not in supported_transforms]}."
            )

        _check_schema_compatible(self._table.schema(), other_schema=df.schema)
        # cast if the two schemas are compatible but not equal
        table_arrow_schema = self._table.schema().as_arrow()
        if table_arrow_schema != df.schema:
            df = df.cast(table_arrow_schema)

        with self.update_snapshot(snapshot_properties=snapshot_properties).fast_append() as update_snapshot:
            # skip writing data files if the dataframe is empty
            if df.shape[0] > 0:
                data_files = _dataframe_to_data_files(
                    table_metadata=self._table.metadata, write_uuid=update_snapshot.commit_uuid, df=df, io=self._table.io
                )
                for data_file in data_files:
                    update_snapshot.append_data_file(data_file)

    def overwrite(
        self, df: pa.Table, overwrite_filter: BooleanExpression = ALWAYS_TRUE, snapshot_properties: Dict[str, str] = EMPTY_DICT
    ) -> None:
        """
        Shorthand for adding a table overwrite with a PyArrow table to the transaction.

        Args:
            df: The Arrow dataframe that will be used to overwrite the table
            overwrite_filter: ALWAYS_TRUE when you overwrite all the data,
                              or a boolean expression in case of a partial overwrite
            snapshot_properties: Custom properties to be added to the snapshot summary
        """
        try:
            import pyarrow as pa
        except ModuleNotFoundError as e:
            raise ModuleNotFoundError("For writes PyArrow needs to be installed") from e

        if not isinstance(df, pa.Table):
            raise ValueError(f"Expected PyArrow table, got: {df}")

        if overwrite_filter != AlwaysTrue():
            raise NotImplementedError("Cannot overwrite a subset of a table")

        if len(self._table.spec().fields) > 0:
            raise ValueError("Cannot write to partitioned tables")

        _check_schema_compatible(self._table.schema(), other_schema=df.schema)
        # cast if the two schemas are compatible but not equal
        table_arrow_schema = self._table.schema().as_arrow()
        if table_arrow_schema != df.schema:
            df = df.cast(table_arrow_schema)

        with self.update_snapshot(snapshot_properties=snapshot_properties).overwrite() as update_snapshot:
            # skip writing data files if the dataframe is empty
            if df.shape[0] > 0:
                data_files = _dataframe_to_data_files(
                    table_metadata=self._table.metadata, write_uuid=update_snapshot.commit_uuid, df=df, io=self._table.io
                )
                for data_file in data_files:
                    update_snapshot.append_data_file(data_file)

    def add_files(self, file_paths: List[str]) -> None:
        """
        Shorthand API for adding files as data files to the table transaction.

        Args:
            file_paths: The list of full file paths to be added as data files to the table

        Raises:
            FileNotFoundError: If the file does not exist.
        """
        if self._table.name_mapping() is None:
            self.set_properties(**{TableProperties.DEFAULT_NAME_MAPPING: self._table.schema().name_mapping.model_dump_json()})
        with self.update_snapshot().fast_append() as update_snapshot:
            data_files = _parquet_files_to_data_files(
                table_metadata=self._table.metadata, file_paths=file_paths, io=self._table.io
            )
            for data_file in data_files:
                update_snapshot.append_data_file(data_file)

    def update_spec(self) -> UpdateSpec:
        """Create a new UpdateSpec to update the partitioning of the table.

        Returns:
            A new UpdateSpec.
        """
        return UpdateSpec(self)

    def remove_properties(self, *removals: str) -> Transaction:
        """Remove properties.

        Args:
            removals: Properties to be removed.

        Returns:
            The alter table builder.
        """
        return self._apply((RemovePropertiesUpdate(removals=removals),))

    def update_location(self, location: str) -> Transaction:
        """Set the new table location.

        Args:
            location: The new location of the table.

        Returns:
            The alter table builder.
        """
        raise NotImplementedError("Not yet implemented")

    def commit_transaction(self) -> Table:
        """Commit the changes to the catalog.

        Returns:
            The table with the updates applied.
        """
        if len(self._updates) > 0:
            self._table._do_commit(  # pylint: disable=W0212
                updates=self._updates,
                requirements=self._requirements,
            )
            return self._table
        else:
            return self._table


class CreateTableTransaction(Transaction):
    def _initial_changes(self, table_metadata: TableMetadata) -> None:
        """Set the initial changes that can reconstruct the initial table metadata when creating the CreateTableTransaction."""
        self._updates += (
            AssignUUIDUpdate(uuid=table_metadata.table_uuid),
            UpgradeFormatVersionUpdate(format_version=table_metadata.format_version),
        )

        schema: Schema = table_metadata.schema()
        self._updates += (
            AddSchemaUpdate(schema_=schema, last_column_id=schema.highest_field_id, initial_change=True),
            SetCurrentSchemaUpdate(schema_id=-1),
        )

        spec: PartitionSpec = table_metadata.spec()
        if spec.is_unpartitioned():
            self._updates += (AddPartitionSpecUpdate(spec=UNPARTITIONED_PARTITION_SPEC, initial_change=True),)
        else:
            self._updates += (AddPartitionSpecUpdate(spec=spec, initial_change=True),)
        self._updates += (SetDefaultSpecUpdate(spec_id=-1),)

        sort_order: Optional[SortOrder] = table_metadata.sort_order_by_id(table_metadata.default_sort_order_id)
        if sort_order is None or sort_order.is_unsorted:
            self._updates += (AddSortOrderUpdate(sort_order=UNSORTED_SORT_ORDER, initial_change=True),)
        else:
            self._updates += (AddSortOrderUpdate(sort_order=sort_order, initial_change=True),)
        self._updates += (SetDefaultSortOrderUpdate(sort_order_id=-1),)

        self._updates += (
            SetLocationUpdate(location=table_metadata.location),
            SetPropertiesUpdate(updates=table_metadata.properties),
        )

    def __init__(self, table: StagedTable):
        super().__init__(table, autocommit=False)
        self._initial_changes(table.metadata)

    def commit_transaction(self) -> Table:
        """Commit the changes to the catalog.

        In the case of a CreateTableTransaction, the only requirement is AssertCreate.
        Returns:
            The table with the updates applied.
        """
        self._requirements = (AssertCreate(),)
        return super().commit_transaction()


class AssignUUIDUpdate(IcebergBaseModel):
    action: Literal['assign-uuid'] = Field(default="assign-uuid")
    uuid: uuid.UUID


class UpgradeFormatVersionUpdate(IcebergBaseModel):
    action: Literal['upgrade-format-version'] = Field(default="upgrade-format-version")
    format_version: int = Field(alias="format-version")


class AddSchemaUpdate(IcebergBaseModel):
    action: Literal['add-schema'] = Field(default="add-schema")
    schema_: Schema = Field(alias="schema")
    # This field is required: https://github.com/apache/iceberg/pull/7445
    last_column_id: int = Field(alias="last-column-id")

    initial_change: bool = Field(default=False, exclude=True)


class SetCurrentSchemaUpdate(IcebergBaseModel):
    action: Literal['set-current-schema'] = Field(default="set-current-schema")
    schema_id: int = Field(
        alias="schema-id", description="Schema ID to set as current, or -1 to set last added schema", default=-1
    )


class AddPartitionSpecUpdate(IcebergBaseModel):
    action: Literal['add-spec'] = Field(default="add-spec")
    spec: PartitionSpec

    initial_change: bool = Field(default=False, exclude=True)


class SetDefaultSpecUpdate(IcebergBaseModel):
    action: Literal['set-default-spec'] = Field(default="set-default-spec")
    spec_id: int = Field(
        alias="spec-id", description="Partition spec ID to set as the default, or -1 to set last added spec", default=-1
    )


class AddSortOrderUpdate(IcebergBaseModel):
    action: Literal['add-sort-order'] = Field(default="add-sort-order")
    sort_order: SortOrder = Field(alias="sort-order")

    initial_change: bool = Field(default=False, exclude=True)


class SetDefaultSortOrderUpdate(IcebergBaseModel):
    action: Literal['set-default-sort-order'] = Field(default="set-default-sort-order")
    sort_order_id: int = Field(
        alias="sort-order-id", description="Sort order ID to set as the default, or -1 to set last added sort order", default=-1
    )


class AddSnapshotUpdate(IcebergBaseModel):
    action: Literal['add-snapshot'] = Field(default="add-snapshot")
    snapshot: Snapshot


class SetSnapshotRefUpdate(IcebergBaseModel):
    action: Literal['set-snapshot-ref'] = Field(default="set-snapshot-ref")
    ref_name: str = Field(alias="ref-name")
    type: Literal["tag", "branch"]
    snapshot_id: int = Field(alias="snapshot-id")
    max_ref_age_ms: Annotated[Optional[int], Field(alias="max-ref-age-ms", default=None)]
    max_snapshot_age_ms: Annotated[Optional[int], Field(alias="max-snapshot-age-ms", default=None)]
    min_snapshots_to_keep: Annotated[Optional[int], Field(alias="min-snapshots-to-keep", default=None)]


class RemoveSnapshotsUpdate(IcebergBaseModel):
    action: Literal['remove-snapshots'] = Field(default="remove-snapshots")
    snapshot_ids: List[int] = Field(alias="snapshot-ids")


class RemoveSnapshotRefUpdate(IcebergBaseModel):
    action: Literal['remove-snapshot-ref'] = Field(default="remove-snapshot-ref")
    ref_name: str = Field(alias="ref-name")


class SetLocationUpdate(IcebergBaseModel):
    action: Literal['set-location'] = Field(default="set-location")
    location: str


class SetPropertiesUpdate(IcebergBaseModel):
    action: Literal['set-properties'] = Field(default="set-properties")
    updates: Dict[str, str]

    @field_validator('updates', mode='before')
    def transform_properties_dict_value_to_str(cls, properties: Properties) -> Dict[str, str]:
        return transform_dict_value_to_str(properties)


class RemovePropertiesUpdate(IcebergBaseModel):
    action: Literal['remove-properties'] = Field(default="remove-properties")
    removals: List[str]


TableUpdate = Annotated[
    Union[
        AssignUUIDUpdate,
        UpgradeFormatVersionUpdate,
        AddSchemaUpdate,
        SetCurrentSchemaUpdate,
        AddPartitionSpecUpdate,
        SetDefaultSpecUpdate,
        AddSortOrderUpdate,
        SetDefaultSortOrderUpdate,
        AddSnapshotUpdate,
        SetSnapshotRefUpdate,
        RemoveSnapshotsUpdate,
        RemoveSnapshotRefUpdate,
        SetLocationUpdate,
        SetPropertiesUpdate,
        RemovePropertiesUpdate,
    ],
    Field(discriminator='action'),
]


class _TableMetadataUpdateContext:
    _updates: List[TableUpdate]

    def __init__(self) -> None:
        self._updates = []

    def add_update(self, update: TableUpdate) -> None:
        self._updates.append(update)

    def is_added_snapshot(self, snapshot_id: int) -> bool:
        return any(
            update.snapshot.snapshot_id == snapshot_id for update in self._updates if isinstance(update, AddSnapshotUpdate)
        )

    def is_added_schema(self, schema_id: int) -> bool:
        return any(update.schema_.schema_id == schema_id for update in self._updates if isinstance(update, AddSchemaUpdate))

    def is_added_partition_spec(self, spec_id: int) -> bool:
        return any(update.spec.spec_id == spec_id for update in self._updates if isinstance(update, AddPartitionSpecUpdate))

    def is_added_sort_order(self, sort_order_id: int) -> bool:
        return any(
            update.sort_order.order_id == sort_order_id for update in self._updates if isinstance(update, AddSortOrderUpdate)
        )


@singledispatch
def _apply_table_update(update: TableUpdate, base_metadata: TableMetadata, context: _TableMetadataUpdateContext) -> TableMetadata:
    """Apply a table update to the table metadata.

    Args:
        update: The update to be applied.
        base_metadata: The base metadata to be updated.
        context: Contains previous updates and other change tracking information in the current transaction.

    Returns:
        The updated metadata.

    """
    raise NotImplementedError(f"Unsupported table update: {update}")


@_apply_table_update.register(AssignUUIDUpdate)
def _(update: AssignUUIDUpdate, base_metadata: TableMetadata, context: _TableMetadataUpdateContext) -> TableMetadata:
    if update.uuid == base_metadata.table_uuid:
        return base_metadata

    context.add_update(update)
    return base_metadata.model_copy(update={"table_uuid": update.uuid})


@_apply_table_update.register(SetLocationUpdate)
def _(update: SetLocationUpdate, base_metadata: TableMetadata, context: _TableMetadataUpdateContext) -> TableMetadata:
    context.add_update(update)
    return base_metadata.model_copy(update={"location": update.location})


@_apply_table_update.register(UpgradeFormatVersionUpdate)
def _(
    update: UpgradeFormatVersionUpdate,
    base_metadata: TableMetadata,
    context: _TableMetadataUpdateContext,
) -> TableMetadata:
    if update.format_version > SUPPORTED_TABLE_FORMAT_VERSION:
        raise ValueError(f"Unsupported table format version: {update.format_version}")
    elif update.format_version < base_metadata.format_version:
        raise ValueError(f"Cannot downgrade v{base_metadata.format_version} table to v{update.format_version}")
    elif update.format_version == base_metadata.format_version:
        return base_metadata

    updated_metadata_data = copy(base_metadata.model_dump())
    updated_metadata_data["format-version"] = update.format_version

    context.add_update(update)
    return TableMetadataUtil.parse_obj(updated_metadata_data)


@_apply_table_update.register(SetPropertiesUpdate)
def _(update: SetPropertiesUpdate, base_metadata: TableMetadata, context: _TableMetadataUpdateContext) -> TableMetadata:
    if len(update.updates) == 0:
        return base_metadata

    properties = dict(base_metadata.properties)
    properties.update(update.updates)

    context.add_update(update)
    return base_metadata.model_copy(update={"properties": properties})


@_apply_table_update.register(RemovePropertiesUpdate)
def _(update: RemovePropertiesUpdate, base_metadata: TableMetadata, context: _TableMetadataUpdateContext) -> TableMetadata:
    if len(update.removals) == 0:
        return base_metadata

    properties = dict(base_metadata.properties)
    for key in update.removals:
        properties.pop(key)

    context.add_update(update)
    return base_metadata.model_copy(update={"properties": properties})


@_apply_table_update.register(AddSchemaUpdate)
def _(update: AddSchemaUpdate, base_metadata: TableMetadata, context: _TableMetadataUpdateContext) -> TableMetadata:
    if update.last_column_id < base_metadata.last_column_id:
        raise ValueError(f"Invalid last column id {update.last_column_id}, must be >= {base_metadata.last_column_id}")

    metadata_updates: Dict[str, Any] = {
        "last_column_id": update.last_column_id,
        "schemas": [update.schema_] if update.initial_change else base_metadata.schemas + [update.schema_],
    }

    context.add_update(update)
    return base_metadata.model_copy(update=metadata_updates)


@_apply_table_update.register(SetCurrentSchemaUpdate)
def _(update: SetCurrentSchemaUpdate, base_metadata: TableMetadata, context: _TableMetadataUpdateContext) -> TableMetadata:
    new_schema_id = update.schema_id
    if new_schema_id == -1:
        # The last added schema should be in base_metadata.schemas at this point
        new_schema_id = max(schema.schema_id for schema in base_metadata.schemas)
        if not context.is_added_schema(new_schema_id):
            raise ValueError("Cannot set current schema to last added schema when no schema has been added")

    if new_schema_id == base_metadata.current_schema_id:
        return base_metadata

    schema = base_metadata.schema_by_id(new_schema_id)
    if schema is None:
        raise ValueError(f"Schema with id {new_schema_id} does not exist")

    context.add_update(update)
    return base_metadata.model_copy(update={"current_schema_id": new_schema_id})


@_apply_table_update.register(AddPartitionSpecUpdate)
def _(update: AddPartitionSpecUpdate, base_metadata: TableMetadata, context: _TableMetadataUpdateContext) -> TableMetadata:
    for spec in base_metadata.partition_specs:
        if spec.spec_id == update.spec.spec_id and not update.initial_change:
            raise ValueError(f"Partition spec with id {spec.spec_id} already exists: {spec}")

    metadata_updates: Dict[str, Any] = {
        "partition_specs": [update.spec] if update.initial_change else base_metadata.partition_specs + [update.spec],
        "last_partition_id": max(
            max([field.field_id for field in update.spec.fields], default=0),
            base_metadata.last_partition_id or PARTITION_FIELD_ID_START - 1,
        ),
    }

    context.add_update(update)
    return base_metadata.model_copy(update=metadata_updates)


@_apply_table_update.register(SetDefaultSpecUpdate)
def _(update: SetDefaultSpecUpdate, base_metadata: TableMetadata, context: _TableMetadataUpdateContext) -> TableMetadata:
    new_spec_id = update.spec_id
    if new_spec_id == -1:
        new_spec_id = max(spec.spec_id for spec in base_metadata.partition_specs)
        if not context.is_added_partition_spec(new_spec_id):
            raise ValueError("Cannot set current partition spec to last added one when no partition spec has been added")
    if new_spec_id == base_metadata.default_spec_id:
        return base_metadata
    found_spec_id = False
    for spec in base_metadata.partition_specs:
        found_spec_id = spec.spec_id == new_spec_id
        if found_spec_id:
            break

    if not found_spec_id:
        raise ValueError(f"Failed to find spec with id {new_spec_id}")

    context.add_update(update)
    return base_metadata.model_copy(update={"default_spec_id": new_spec_id})


@_apply_table_update.register(AddSnapshotUpdate)
def _(update: AddSnapshotUpdate, base_metadata: TableMetadata, context: _TableMetadataUpdateContext) -> TableMetadata:
    if len(base_metadata.schemas) == 0:
        raise ValueError("Attempting to add a snapshot before a schema is added")
    elif len(base_metadata.partition_specs) == 0:
        raise ValueError("Attempting to add a snapshot before a partition spec is added")
    elif len(base_metadata.sort_orders) == 0:
        raise ValueError("Attempting to add a snapshot before a sort order is added")
    elif base_metadata.snapshot_by_id(update.snapshot.snapshot_id) is not None:
        raise ValueError(f"Snapshot with id {update.snapshot.snapshot_id} already exists")
    elif (
        base_metadata.format_version == 2
        and update.snapshot.sequence_number is not None
        and update.snapshot.sequence_number <= base_metadata.last_sequence_number
        and update.snapshot.parent_snapshot_id is not None
    ):
        raise ValueError(
            f"Cannot add snapshot with sequence number {update.snapshot.sequence_number} "
            f"older than last sequence number {base_metadata.last_sequence_number}"
        )

    context.add_update(update)
    return base_metadata.model_copy(
        update={
            "last_updated_ms": update.snapshot.timestamp_ms,
            "last_sequence_number": update.snapshot.sequence_number,
            "snapshots": base_metadata.snapshots + [update.snapshot],
        }
    )


@_apply_table_update.register(SetSnapshotRefUpdate)
def _(update: SetSnapshotRefUpdate, base_metadata: TableMetadata, context: _TableMetadataUpdateContext) -> TableMetadata:
    snapshot_ref = SnapshotRef(
        snapshot_id=update.snapshot_id,
        snapshot_ref_type=update.type,
        min_snapshots_to_keep=update.min_snapshots_to_keep,
        max_snapshot_age_ms=update.max_snapshot_age_ms,
        max_ref_age_ms=update.max_ref_age_ms,
    )

    existing_ref = base_metadata.refs.get(update.ref_name)
    if existing_ref is not None and existing_ref == snapshot_ref:
        return base_metadata

    snapshot = base_metadata.snapshot_by_id(snapshot_ref.snapshot_id)
    if snapshot is None:
        raise ValueError(f"Cannot set {update.ref_name} to unknown snapshot {snapshot_ref.snapshot_id}")

    metadata_updates: Dict[str, Any] = {}
    if context.is_added_snapshot(snapshot_ref.snapshot_id):
        metadata_updates["last_updated_ms"] = snapshot.timestamp_ms

    if update.ref_name == MAIN_BRANCH:
        metadata_updates["current_snapshot_id"] = snapshot_ref.snapshot_id
        if "last_updated_ms" not in metadata_updates:
            metadata_updates["last_updated_ms"] = datetime_to_millis(datetime.now().astimezone())

        metadata_updates["snapshot_log"] = base_metadata.snapshot_log + [
            SnapshotLogEntry(
                snapshot_id=snapshot_ref.snapshot_id,
                timestamp_ms=metadata_updates["last_updated_ms"],
            )
        ]

    metadata_updates["refs"] = {**base_metadata.refs, update.ref_name: snapshot_ref}
    context.add_update(update)
    return base_metadata.model_copy(update=metadata_updates)


@_apply_table_update.register(AddSortOrderUpdate)
def _(update: AddSortOrderUpdate, base_metadata: TableMetadata, context: _TableMetadataUpdateContext) -> TableMetadata:
    context.add_update(update)
    return base_metadata.model_copy(
        update={
            "sort_orders": [update.sort_order] if update.initial_change else base_metadata.sort_orders + [update.sort_order],
        }
    )


@_apply_table_update.register(SetDefaultSortOrderUpdate)
def _(
    update: SetDefaultSortOrderUpdate,
    base_metadata: TableMetadata,
    context: _TableMetadataUpdateContext,
) -> TableMetadata:
    new_sort_order_id = update.sort_order_id
    if new_sort_order_id == -1:
        # The last added sort order should be in base_metadata.sort_orders at this point
        new_sort_order_id = max(sort_order.order_id for sort_order in base_metadata.sort_orders)
        if not context.is_added_sort_order(new_sort_order_id):
            raise ValueError("Cannot set current sort order to the last added one when no sort order has been added")

    if new_sort_order_id == base_metadata.default_sort_order_id:
        return base_metadata

    sort_order = base_metadata.sort_order_by_id(new_sort_order_id)
    if sort_order is None:
        raise ValueError(f"Sort order with id {new_sort_order_id} does not exist")

    context.add_update(update)
    return base_metadata.model_copy(update={"default_sort_order_id": new_sort_order_id})


def update_table_metadata(
    base_metadata: TableMetadata, updates: Tuple[TableUpdate, ...], enforce_validation: bool = False
) -> TableMetadata:
    """Update the table metadata with the given updates in one transaction.

    Args:
        base_metadata: The base metadata to be updated.
        updates: The updates in one transaction.
        enforce_validation: Whether to trigger validation after applying the updates.

    Returns:
        The metadata with the updates applied.
    """
    context = _TableMetadataUpdateContext()
    new_metadata = base_metadata

    for update in updates:
        new_metadata = _apply_table_update(update, new_metadata, context)

    if enforce_validation:
        return TableMetadataUtil.parse_obj(new_metadata.model_dump())
    else:
        return new_metadata.model_copy(deep=True)


class ValidatableTableRequirement(IcebergBaseModel):
    type: str

    @abstractmethod
    def validate(self, base_metadata: Optional[TableMetadata]) -> None:
        """Validate the requirement against the base metadata.

        Args:
            base_metadata: The base metadata to be validated against.

        Raises:
            CommitFailedException: When the requirement is not met.
        """
        ...


class AssertCreate(ValidatableTableRequirement):
    """The table must not already exist; used for create transactions."""

    type: Literal["assert-create"] = Field(default="assert-create")

    def validate(self, base_metadata: Optional[TableMetadata]) -> None:
        if base_metadata is not None:
            raise CommitFailedException("Table already exists")


class AssertTableUUID(ValidatableTableRequirement):
    """The table UUID must match the requirement's `uuid`."""

    type: Literal["assert-table-uuid"] = Field(default="assert-table-uuid")
    uuid: uuid.UUID

    def validate(self, base_metadata: Optional[TableMetadata]) -> None:
        if base_metadata is None:
            raise CommitFailedException("Requirement failed: current table metadata is missing")
        elif self.uuid != base_metadata.table_uuid:
            raise CommitFailedException(f"Table UUID does not match: {self.uuid} != {base_metadata.table_uuid}")


class AssertRefSnapshotId(ValidatableTableRequirement):
    """The table branch or tag identified by the requirement's `ref` must reference the requirement's `snapshot-id`.

    if `snapshot-id` is `null` or missing, the ref must not already exist.
    """

    type: Literal["assert-ref-snapshot-id"] = Field(default="assert-ref-snapshot-id")
    ref: str = Field(...)
    snapshot_id: Optional[int] = Field(default=None, alias="snapshot-id")

    def validate(self, base_metadata: Optional[TableMetadata]) -> None:
        if base_metadata is None:
            raise CommitFailedException("Requirement failed: current table metadata is missing")
        elif snapshot_ref := base_metadata.refs.get(self.ref):
            ref_type = snapshot_ref.snapshot_ref_type
            if self.snapshot_id is None:
                raise CommitFailedException(f"Requirement failed: {ref_type} {self.ref} was created concurrently")
            elif self.snapshot_id != snapshot_ref.snapshot_id:
                raise CommitFailedException(
                    f"Requirement failed: {ref_type} {self.ref} has changed: expected id {self.snapshot_id}, found {snapshot_ref.snapshot_id}"
                )
        elif self.snapshot_id is not None:
            raise CommitFailedException(f"Requirement failed: branch or tag {self.ref} is missing, expected {self.snapshot_id}")


class AssertLastAssignedFieldId(ValidatableTableRequirement):
    """The table's last assigned column id must match the requirement's `last-assigned-field-id`."""

    type: Literal["assert-last-assigned-field-id"] = Field(default="assert-last-assigned-field-id")
    last_assigned_field_id: int = Field(..., alias="last-assigned-field-id")

    def validate(self, base_metadata: Optional[TableMetadata]) -> None:
        if base_metadata is None:
            raise CommitFailedException("Requirement failed: current table metadata is missing")
        elif base_metadata.last_column_id != self.last_assigned_field_id:
            raise CommitFailedException(
                f"Requirement failed: last assigned field id has changed: expected {self.last_assigned_field_id}, found {base_metadata.last_column_id}"
            )


class AssertCurrentSchemaId(ValidatableTableRequirement):
    """The table's current schema id must match the requirement's `current-schema-id`."""

    type: Literal["assert-current-schema-id"] = Field(default="assert-current-schema-id")
    current_schema_id: int = Field(..., alias="current-schema-id")

    def validate(self, base_metadata: Optional[TableMetadata]) -> None:
        if base_metadata is None:
            raise CommitFailedException("Requirement failed: current table metadata is missing")
        elif self.current_schema_id != base_metadata.current_schema_id:
            raise CommitFailedException(
                f"Requirement failed: current schema id has changed: expected {self.current_schema_id}, found {base_metadata.current_schema_id}"
            )


class AssertLastAssignedPartitionId(ValidatableTableRequirement):
    """The table's last assigned partition id must match the requirement's `last-assigned-partition-id`."""

    type: Literal["assert-last-assigned-partition-id"] = Field(default="assert-last-assigned-partition-id")
    last_assigned_partition_id: Optional[int] = Field(..., alias="last-assigned-partition-id")

    def validate(self, base_metadata: Optional[TableMetadata]) -> None:
        if base_metadata is None:
            raise CommitFailedException("Requirement failed: current table metadata is missing")
        elif base_metadata.last_partition_id != self.last_assigned_partition_id:
            raise CommitFailedException(
                f"Requirement failed: last assigned partition id has changed: expected {self.last_assigned_partition_id}, found {base_metadata.last_partition_id}"
            )


class AssertDefaultSpecId(ValidatableTableRequirement):
    """The table's default spec id must match the requirement's `default-spec-id`."""

    type: Literal["assert-default-spec-id"] = Field(default="assert-default-spec-id")
    default_spec_id: int = Field(..., alias="default-spec-id")

    def validate(self, base_metadata: Optional[TableMetadata]) -> None:
        if base_metadata is None:
            raise CommitFailedException("Requirement failed: current table metadata is missing")
        elif self.default_spec_id != base_metadata.default_spec_id:
            raise CommitFailedException(
                f"Requirement failed: default spec id has changed: expected {self.default_spec_id}, found {base_metadata.default_spec_id}"
            )


class AssertDefaultSortOrderId(ValidatableTableRequirement):
    """The table's default sort order id must match the requirement's `default-sort-order-id`."""

    type: Literal["assert-default-sort-order-id"] = Field(default="assert-default-sort-order-id")
    default_sort_order_id: int = Field(..., alias="default-sort-order-id")

    def validate(self, base_metadata: Optional[TableMetadata]) -> None:
        if base_metadata is None:
            raise CommitFailedException("Requirement failed: current table metadata is missing")
        elif self.default_sort_order_id != base_metadata.default_sort_order_id:
            raise CommitFailedException(
                f"Requirement failed: default sort order id has changed: expected {self.default_sort_order_id}, found {base_metadata.default_sort_order_id}"
            )


TableRequirement = Annotated[
    Union[
        AssertCreate,
        AssertTableUUID,
        AssertRefSnapshotId,
        AssertLastAssignedFieldId,
        AssertCurrentSchemaId,
        AssertLastAssignedPartitionId,
        AssertDefaultSpecId,
        AssertDefaultSortOrderId,
    ],
    Field(discriminator='type'),
]

UpdatesAndRequirements = Tuple[Tuple[TableUpdate, ...], Tuple[TableRequirement, ...]]


class Namespace(IcebergRootModel[List[str]]):
    """Reference to one or more levels of a namespace."""

    root: List[str] = Field(
        ...,
        description='Reference to one or more levels of a namespace',
    )


class TableIdentifier(IcebergBaseModel):
    """Fully Qualified identifier to a table."""

    namespace: Namespace
    name: str


class CommitTableRequest(IcebergBaseModel):
    identifier: TableIdentifier = Field()
    requirements: Tuple[TableRequirement, ...] = Field(default_factory=tuple)
    updates: Tuple[TableUpdate, ...] = Field(default_factory=tuple)


class CommitTableResponse(IcebergBaseModel):
    metadata: TableMetadata
    metadata_location: str = Field(alias="metadata-location")


class Table:
    identifier: Identifier = Field()
    metadata: TableMetadata
    metadata_location: str = Field()
    io: FileIO
    catalog: Catalog

    def __init__(
        self, identifier: Identifier, metadata: TableMetadata, metadata_location: str, io: FileIO, catalog: Catalog
    ) -> None:
        self.identifier = identifier
        self.metadata = metadata
        self.metadata_location = metadata_location
        self.io = io
        self.catalog = catalog

    def transaction(self) -> Transaction:
        """Create a new transaction object to first stage the changes, and then commit them to the catalog.

        Returns:
            The transaction object
        """
        return Transaction(self)

    @property
    def inspect(self) -> InspectTable:
        """Return the InspectTable object to browse the table metadata."""
        return InspectTable(self)

    def refresh(self) -> Table:
        """Refresh the current table metadata."""
        fresh = self.catalog.load_table(self.identifier[1:])
        self.metadata = fresh.metadata
        self.io = fresh.io
        self.metadata_location = fresh.metadata_location
        return self

    def name(self) -> Identifier:
        """Return the identifier of this table."""
        return self.identifier

    def scan(
        self,
        row_filter: Union[str, BooleanExpression] = ALWAYS_TRUE,
        selected_fields: Tuple[str, ...] = ("*",),
        case_sensitive: bool = True,
        snapshot_id: Optional[int] = None,
        options: Properties = EMPTY_DICT,
        limit: Optional[int] = None,
    ) -> DataScan:
        return DataScan(
            table=self,
            row_filter=row_filter,
            selected_fields=selected_fields,
            case_sensitive=case_sensitive,
            snapshot_id=snapshot_id,
            options=options,
            limit=limit,
        )

    @property
    def format_version(self) -> TableVersion:
        return self.metadata.format_version

    def schema(self) -> Schema:
        """Return the schema for this table."""
        return next(schema for schema in self.metadata.schemas if schema.schema_id == self.metadata.current_schema_id)

    def schemas(self) -> Dict[int, Schema]:
        """Return a dict of the schema of this table."""
        return {schema.schema_id: schema for schema in self.metadata.schemas}

    def spec(self) -> PartitionSpec:
        """Return the partition spec of this table."""
        return next(spec for spec in self.metadata.partition_specs if spec.spec_id == self.metadata.default_spec_id)

    def specs(self) -> Dict[int, PartitionSpec]:
        """Return a dict the partition specs this table."""
        return {spec.spec_id: spec for spec in self.metadata.partition_specs}

    def sort_order(self) -> SortOrder:
        """Return the sort order of this table."""
        return next(
            sort_order for sort_order in self.metadata.sort_orders if sort_order.order_id == self.metadata.default_sort_order_id
        )

    def sort_orders(self) -> Dict[int, SortOrder]:
        """Return a dict of the sort orders of this table."""
        return {sort_order.order_id: sort_order for sort_order in self.metadata.sort_orders}

    def last_partition_id(self) -> int:
        """Return the highest assigned partition field ID across all specs or 999 if only the unpartitioned spec exists."""
        if self.metadata.last_partition_id:
            return self.metadata.last_partition_id
        return PARTITION_FIELD_ID_START - 1

    @property
    def properties(self) -> Dict[str, str]:
        """Properties of the table."""
        return self.metadata.properties

    def location(self) -> str:
        """Return the table's base location."""
        return self.metadata.location

    @property
    def last_sequence_number(self) -> int:
        return self.metadata.last_sequence_number

    def current_snapshot(self) -> Optional[Snapshot]:
        """Get the current snapshot for this table, or None if there is no current snapshot."""
        if self.metadata.current_snapshot_id is not None:
            return self.snapshot_by_id(self.metadata.current_snapshot_id)
        return None

    def snapshot_by_id(self, snapshot_id: int) -> Optional[Snapshot]:
        """Get the snapshot of this table with the given id, or None if there is no matching snapshot."""
        return self.metadata.snapshot_by_id(snapshot_id)

    def snapshot_by_name(self, name: str) -> Optional[Snapshot]:
        """Return the snapshot referenced by the given name or null if no such reference exists."""
        if ref := self.metadata.refs.get(name):
            return self.snapshot_by_id(ref.snapshot_id)
        return None

    def history(self) -> List[SnapshotLogEntry]:
        """Get the snapshot history of this table."""
        return self.metadata.snapshot_log

    def update_schema(self, allow_incompatible_changes: bool = False, case_sensitive: bool = True) -> UpdateSchema:
        """Create a new UpdateSchema to alter the columns of this table.

        Args:
            allow_incompatible_changes: If changes are allowed that might break downstream consumers.
            case_sensitive: If field names are case-sensitive.

        Returns:
            A new UpdateSchema.
        """
        return UpdateSchema(
            transaction=Transaction(self, autocommit=True),
            allow_incompatible_changes=allow_incompatible_changes,
            case_sensitive=case_sensitive,
            name_mapping=self.name_mapping(),
        )

    def name_mapping(self) -> Optional[NameMapping]:
        """Return the table's field-id NameMapping."""
        if name_mapping_json := self.properties.get(TableProperties.DEFAULT_NAME_MAPPING):
            return parse_mapping_from_json(name_mapping_json)
        else:
            return None

    def append(self, df: pa.Table, snapshot_properties: Dict[str, str] = EMPTY_DICT) -> None:
        """
        Shorthand API for appending a PyArrow table to the table.

        Args:
            df: The Arrow dataframe that will be appended to overwrite the table
            snapshot_properties: Custom properties to be added to the snapshot summary
        """
        with self.transaction() as tx:
            tx.append(df=df, snapshot_properties=snapshot_properties)

    def overwrite(
        self, df: pa.Table, overwrite_filter: BooleanExpression = ALWAYS_TRUE, snapshot_properties: Dict[str, str] = EMPTY_DICT
    ) -> None:
        """
        Shorthand for overwriting the table with a PyArrow table.

        Args:
            df: The Arrow dataframe that will be used to overwrite the table
            overwrite_filter: ALWAYS_TRUE when you overwrite all the data,
                              or a boolean expression in case of a partial overwrite
            snapshot_properties: Custom properties to be added to the snapshot summary
        """
        with self.transaction() as tx:
            tx.overwrite(df=df, overwrite_filter=overwrite_filter, snapshot_properties=snapshot_properties)

    def add_files(self, file_paths: List[str]) -> None:
        """
        Shorthand API for adding files as data files to the table.

        Args:
            file_paths: The list of full file paths to be added as data files to the table

        Raises:
            FileNotFoundError: If the file does not exist.
        """
        with self.transaction() as tx:
            tx.add_files(file_paths=file_paths)

    def update_spec(self, case_sensitive: bool = True) -> UpdateSpec:
        return UpdateSpec(Transaction(self, autocommit=True), case_sensitive=case_sensitive)

    def refs(self) -> Dict[str, SnapshotRef]:
        """Return the snapshot references in the table."""
        return self.metadata.refs

    def _do_commit(self, updates: Tuple[TableUpdate, ...], requirements: Tuple[TableRequirement, ...]) -> None:
        response = self.catalog._commit_table(  # pylint: disable=W0212
            CommitTableRequest(
                identifier=TableIdentifier(namespace=self.identifier[:-1], name=self.identifier[-1]),
                updates=updates,
                requirements=requirements,
            )
        )  # pylint: disable=W0212
        self.metadata = response.metadata
        self.metadata_location = response.metadata_location

    def __eq__(self, other: Any) -> bool:
        """Return the equality of two instances of the Table class."""
        return (
            self.identifier == other.identifier
            and self.metadata == other.metadata
            and self.metadata_location == other.metadata_location
            if isinstance(other, Table)
            else False
        )

    def __repr__(self) -> str:
        """Return the string representation of the Table class."""
        table_name = self.catalog.table_name_from(self.identifier)
        schema_str = ",\n  ".join(str(column) for column in self.schema().columns if self.schema())
        partition_str = f"partition by: [{', '.join(field.name for field in self.spec().fields if self.spec())}]"
        sort_order_str = f"sort order: [{', '.join(str(field) for field in self.sort_order().fields if self.sort_order())}]"
        snapshot_str = f"snapshot: {str(self.current_snapshot()) if self.current_snapshot() else 'null'}"
        result_str = f"{table_name}(\n  {schema_str}\n),\n{partition_str},\n{sort_order_str},\n{snapshot_str}"
        return result_str

    def to_daft(self) -> daft.DataFrame:
        """Read a Daft DataFrame lazily from this Iceberg table.

        Returns:
            daft.DataFrame: Unmaterialized Daft Dataframe created from the Iceberg table
        """
        import daft

        return daft.read_iceberg(self)


class StaticTable(Table):
    """Load a table directly from a metadata file (i.e., without using a catalog)."""

    def refresh(self) -> Table:
        """Refresh the current table metadata."""
        raise NotImplementedError("To be implemented")

    @classmethod
    def from_metadata(cls, metadata_location: str, properties: Properties = EMPTY_DICT) -> StaticTable:
        io = load_file_io(properties=properties, location=metadata_location)
        file = io.new_input(metadata_location)

        from pyiceberg.serializers import FromInputFile

        metadata = FromInputFile.table_metadata(file)

        from pyiceberg.catalog.noop import NoopCatalog

        return cls(
            identifier=("static-table", metadata_location),
            metadata_location=metadata_location,
            metadata=metadata,
            io=load_file_io({**properties, **metadata.properties}),
            catalog=NoopCatalog("static-table"),
        )


class StagedTable(Table):
    def refresh(self) -> Table:
        raise ValueError("Cannot refresh a staged table")

    def scan(
        self,
        row_filter: Union[str, BooleanExpression] = ALWAYS_TRUE,
        selected_fields: Tuple[str, ...] = ("*",),
        case_sensitive: bool = True,
        snapshot_id: Optional[int] = None,
        options: Properties = EMPTY_DICT,
        limit: Optional[int] = None,
    ) -> DataScan:
        raise ValueError("Cannot scan a staged table")

    def to_daft(self) -> daft.DataFrame:
        raise ValueError("Cannot convert a staged table to a Daft DataFrame")


def _parse_row_filter(expr: Union[str, BooleanExpression]) -> BooleanExpression:
    """Accept an expression in the form of a BooleanExpression or a string.

    In the case of a string, it will be converted into a unbound BooleanExpression.

    Args:
        expr: Expression as a BooleanExpression or a string.

    Returns: An unbound BooleanExpression.
    """
    return parser.parse(expr) if isinstance(expr, str) else expr


S = TypeVar("S", bound="TableScan", covariant=True)


class TableScan(ABC):
    table: Table
    row_filter: BooleanExpression
    selected_fields: Tuple[str, ...]
    case_sensitive: bool
    snapshot_id: Optional[int]
    options: Properties
    limit: Optional[int]

    def __init__(
        self,
        table: Table,
        row_filter: Union[str, BooleanExpression] = ALWAYS_TRUE,
        selected_fields: Tuple[str, ...] = ("*",),
        case_sensitive: bool = True,
        snapshot_id: Optional[int] = None,
        options: Properties = EMPTY_DICT,
        limit: Optional[int] = None,
    ):
        self.table = table
        self.row_filter = _parse_row_filter(row_filter)
        self.selected_fields = selected_fields
        self.case_sensitive = case_sensitive
        self.snapshot_id = snapshot_id
        self.options = options
        self.limit = limit

    def snapshot(self) -> Optional[Snapshot]:
        if self.snapshot_id:
            return self.table.snapshot_by_id(self.snapshot_id)
        return self.table.current_snapshot()

    def projection(self) -> Schema:
        current_schema = self.table.schema()
        if self.snapshot_id is not None:
            snapshot = self.table.snapshot_by_id(self.snapshot_id)
            if snapshot is not None:
                if snapshot.schema_id is not None:
                    snapshot_schema = self.table.schemas().get(snapshot.schema_id)
                    if snapshot_schema is not None:
                        current_schema = snapshot_schema
                    else:
                        warnings.warn(f"Metadata does not contain schema with id: {snapshot.schema_id}")
            else:
                raise ValueError(f"Snapshot not found: {self.snapshot_id}")

        if "*" in self.selected_fields:
            return current_schema

        return current_schema.select(*self.selected_fields, case_sensitive=self.case_sensitive)

    @abstractmethod
    def plan_files(self) -> Iterable[ScanTask]: ...

    @abstractmethod
    def to_arrow(self) -> pa.Table: ...

    @abstractmethod
    def to_pandas(self, **kwargs: Any) -> pd.DataFrame: ...

    def update(self: S, **overrides: Any) -> S:
        """Create a copy of this table scan with updated fields."""
        return type(self)(**{**self.__dict__, **overrides})

    def use_ref(self: S, name: str) -> S:
        if self.snapshot_id:
            raise ValueError(f"Cannot override ref, already set snapshot id={self.snapshot_id}")
        if snapshot := self.table.snapshot_by_name(name):
            return self.update(snapshot_id=snapshot.snapshot_id)

        raise ValueError(f"Cannot scan unknown ref={name}")

    def select(self: S, *field_names: str) -> S:
        if "*" in self.selected_fields:
            return self.update(selected_fields=field_names)
        return self.update(selected_fields=tuple(set(self.selected_fields).intersection(set(field_names))))

    def filter(self: S, expr: Union[str, BooleanExpression]) -> S:
        return self.update(row_filter=And(self.row_filter, _parse_row_filter(expr)))

    def with_case_sensitive(self: S, case_sensitive: bool = True) -> S:
        return self.update(case_sensitive=case_sensitive)


class ScanTask(ABC):
    pass


@dataclass(init=False)
class FileScanTask(ScanTask):
    file: DataFile
    delete_files: Set[DataFile]
    start: int
    length: int

    def __init__(
        self,
        data_file: DataFile,
        delete_files: Optional[Set[DataFile]] = None,
        start: Optional[int] = None,
        length: Optional[int] = None,
    ) -> None:
        self.file = data_file
        self.delete_files = delete_files or set()
        self.start = start or 0
        self.length = length or data_file.file_size_in_bytes


def _open_manifest(
    io: FileIO,
    manifest: ManifestFile,
    partition_filter: Callable[[DataFile], bool],
    metrics_evaluator: Callable[[DataFile], bool],
) -> List[ManifestEntry]:
    return [
        manifest_entry
        for manifest_entry in manifest.fetch_manifest_entry(io, discard_deleted=True)
        if partition_filter(manifest_entry.data_file) and metrics_evaluator(manifest_entry.data_file)
    ]


def _min_data_file_sequence_number(manifests: List[ManifestFile]) -> int:
    try:
        return min(
            manifest.min_sequence_number or INITIAL_SEQUENCE_NUMBER
            for manifest in manifests
            if manifest.content == ManifestContent.DATA
        )
    except ValueError:
        # In case of an empty iterator
        return INITIAL_SEQUENCE_NUMBER


def _match_deletes_to_data_file(data_entry: ManifestEntry, positional_delete_entries: SortedList[ManifestEntry]) -> Set[DataFile]:
    """Check if the delete file is relevant for the data file.

    Using the column metrics to see if the filename is in the lower and upper bound.

    Args:
        data_entry (ManifestEntry): The manifest entry path of the datafile.
        positional_delete_entries (List[ManifestEntry]): All the candidate positional deletes manifest entries.

    Returns:
        A set of files that are relevant for the data file.
    """
    relevant_entries = positional_delete_entries[positional_delete_entries.bisect_right(data_entry) :]

    if len(relevant_entries) > 0:
        evaluator = _InclusiveMetricsEvaluator(POSITIONAL_DELETE_SCHEMA, EqualTo("file_path", data_entry.data_file.file_path))
        return {
            positional_delete_entry.data_file
            for positional_delete_entry in relevant_entries
            if evaluator.eval(positional_delete_entry.data_file)
        }
    else:
        return set()


class DataScan(TableScan):
    def __init__(
        self,
        table: Table,
        row_filter: Union[str, BooleanExpression] = ALWAYS_TRUE,
        selected_fields: Tuple[str, ...] = ("*",),
        case_sensitive: bool = True,
        snapshot_id: Optional[int] = None,
        options: Properties = EMPTY_DICT,
        limit: Optional[int] = None,
    ):
        super().__init__(table, row_filter, selected_fields, case_sensitive, snapshot_id, options, limit)

    def _build_partition_projection(self, spec_id: int) -> BooleanExpression:
        project = inclusive_projection(self.table.schema(), self.table.specs()[spec_id])
        return project(self.row_filter)

    @cached_property
    def partition_filters(self) -> KeyDefaultDict[int, BooleanExpression]:
        return KeyDefaultDict(self._build_partition_projection)

    def _build_manifest_evaluator(self, spec_id: int) -> Callable[[ManifestFile], bool]:
        spec = self.table.specs()[spec_id]
        return manifest_evaluator(spec, self.table.schema(), self.partition_filters[spec_id], self.case_sensitive)

    def _build_partition_evaluator(self, spec_id: int) -> Callable[[DataFile], bool]:
        spec = self.table.specs()[spec_id]
        partition_type = spec.partition_type(self.table.schema())
        partition_schema = Schema(*partition_type.fields)
        partition_expr = self.partition_filters[spec_id]

        # The lambda created here is run in multiple threads.
        # So we avoid creating _EvaluatorExpression methods bound to a single
        # shared instance across multiple threads.
        return lambda data_file: expression_evaluator(partition_schema, partition_expr, self.case_sensitive)(data_file.partition)

    def _check_sequence_number(self, min_data_sequence_number: int, manifest: ManifestFile) -> bool:
        """Ensure that no manifests are loaded that contain deletes that are older than the data.

        Args:
            min_data_sequence_number (int): The minimal sequence number.
            manifest (ManifestFile): A ManifestFile that can be either data or deletes.

        Returns:
            Boolean indicating if it is either a data file, or a relevant delete file.
        """
        return manifest.content == ManifestContent.DATA or (
            # Not interested in deletes that are older than the data
            manifest.content == ManifestContent.DELETES
            and (manifest.sequence_number or INITIAL_SEQUENCE_NUMBER) >= min_data_sequence_number
        )

    def plan_files(self) -> Iterable[FileScanTask]:
        """Plans the relevant files by filtering on the PartitionSpecs.

        Returns:
            List of FileScanTasks that contain both data and delete files.
        """
        snapshot = self.snapshot()
        if not snapshot:
            return iter([])

        io = self.table.io

        # step 1: filter manifests using partition summaries
        # the filter depends on the partition spec used to write the manifest file, so create a cache of filters for each spec id

        manifest_evaluators: Dict[int, Callable[[ManifestFile], bool]] = KeyDefaultDict(self._build_manifest_evaluator)

        manifests = [
            manifest_file
            for manifest_file in snapshot.manifests(io)
            if manifest_evaluators[manifest_file.partition_spec_id](manifest_file)
        ]

        # step 2: filter the data files in each manifest
        # this filter depends on the partition spec used to write the manifest file

        partition_evaluators: Dict[int, Callable[[DataFile], bool]] = KeyDefaultDict(self._build_partition_evaluator)
        metrics_evaluator = _InclusiveMetricsEvaluator(
            self.table.schema(), self.row_filter, self.case_sensitive, self.options.get("include_empty_files") == "true"
        ).eval

        min_data_sequence_number = _min_data_file_sequence_number(manifests)

        data_entries: List[ManifestEntry] = []
        positional_delete_entries = SortedList(key=lambda entry: entry.data_sequence_number or INITIAL_SEQUENCE_NUMBER)

        executor = ExecutorFactory.get_or_create()
        for manifest_entry in chain(
            *executor.map(
                lambda args: _open_manifest(*args),
                [
                    (
                        io,
                        manifest,
                        partition_evaluators[manifest.partition_spec_id],
                        metrics_evaluator,
                    )
                    for manifest in manifests
                    if self._check_sequence_number(min_data_sequence_number, manifest)
                ],
            )
        ):
            data_file = manifest_entry.data_file
            if data_file.content == DataFileContent.DATA:
                data_entries.append(manifest_entry)
            elif data_file.content == DataFileContent.POSITION_DELETES:
                positional_delete_entries.add(manifest_entry)
            elif data_file.content == DataFileContent.EQUALITY_DELETES:
                raise ValueError("PyIceberg does not yet support equality deletes: https://github.com/apache/iceberg/issues/6568")
            else:
                raise ValueError(f"Unknown DataFileContent ({data_file.content}): {manifest_entry}")

        return [
            FileScanTask(
                data_entry.data_file,
                delete_files=_match_deletes_to_data_file(
                    data_entry,
                    positional_delete_entries,
                ),
            )
            for data_entry in data_entries
        ]

    def to_arrow(self) -> pa.Table:
        from pyiceberg.io.pyarrow import project_table

        return project_table(
            self.plan_files(),
            self.table,
            self.row_filter,
            self.projection(),
            case_sensitive=self.case_sensitive,
            limit=self.limit,
        )

    def to_pandas(self, **kwargs: Any) -> pd.DataFrame:
        return self.to_arrow().to_pandas(**kwargs)

    def to_duckdb(self, table_name: str, connection: Optional[DuckDBPyConnection] = None) -> DuckDBPyConnection:
        import duckdb

        con = connection or duckdb.connect(database=":memory:")
        con.register(table_name, self.to_arrow())

        return con

    def to_ray(self) -> ray.data.dataset.Dataset:
        import ray

        return ray.data.from_arrow(self.to_arrow())


class MoveOperation(Enum):
    First = 1
    Before = 2
    After = 3


@dataclass
class Move:
    field_id: int
    full_name: str
    op: MoveOperation
    other_field_id: Optional[int] = None


U = TypeVar('U')


class UpdateTableMetadata(ABC, Generic[U]):
    _transaction: Transaction

    def __init__(self, transaction: Transaction) -> None:
        self._transaction = transaction

    @abstractmethod
    def _commit(self) -> UpdatesAndRequirements: ...

    def commit(self) -> None:
        self._transaction._apply(*self._commit())

    def __exit__(self, _: Any, value: Any, traceback: Any) -> None:
        """Close and commit the change."""
        self.commit()

    def __enter__(self) -> U:
        """Update the table."""
        return self  # type: ignore


class UpdateSchema(UpdateTableMetadata["UpdateSchema"]):
    _schema: Schema
    _last_column_id: itertools.count[int]
    _identifier_field_names: Set[str]

    _adds: Dict[int, List[NestedField]] = {}
    _updates: Dict[int, NestedField] = {}
    _deletes: Set[int] = set()
    _moves: Dict[int, List[Move]] = {}

    _added_name_to_id: Dict[str, int] = {}
    # Part of https://github.com/apache/iceberg/pull/8393
    _id_to_parent: Dict[int, str] = {}
    _allow_incompatible_changes: bool
    _case_sensitive: bool

    def __init__(
        self,
        transaction: Transaction,
        allow_incompatible_changes: bool = False,
        case_sensitive: bool = True,
        schema: Optional[Schema] = None,
        name_mapping: Optional[NameMapping] = None,
    ) -> None:
        super().__init__(transaction)

        if isinstance(schema, Schema):
            self._schema = schema
            self._last_column_id = itertools.count(1 + schema.highest_field_id)
        else:
            self._schema = self._transaction.table_metadata.schema()
            self._last_column_id = itertools.count(1 + self._transaction.table_metadata.last_column_id)

        self._name_mapping = name_mapping
        self._identifier_field_names = self._schema.identifier_field_names()

        self._adds = {}
        self._updates = {}
        self._deletes = set()
        self._moves = {}

        self._added_name_to_id = {}

        def get_column_name(field_id: int) -> str:
            column_name = self._schema.find_column_name(column_id=field_id)
            if column_name is None:
                raise ValueError(f"Could not find field-id: {field_id}")
            return column_name

        self._id_to_parent = {
            field_id: get_column_name(parent_field_id) for field_id, parent_field_id in self._schema._lazy_id_to_parent.items()
        }

        self._allow_incompatible_changes = allow_incompatible_changes
        self._case_sensitive = case_sensitive
        self._transaction = transaction

    def case_sensitive(self, case_sensitive: bool) -> UpdateSchema:
        """Determine if the case of schema needs to be considered when comparing column names.

        Args:
            case_sensitive: When false case is not considered in column name comparisons.

        Returns:
            This for method chaining
        """
        self._case_sensitive = case_sensitive
        return self

    def union_by_name(self, new_schema: Union[Schema, "pa.Schema"]) -> UpdateSchema:
        from pyiceberg.catalog import Catalog

        visit_with_partner(
            Catalog._convert_schema_if_needed(new_schema),
            -1,
            UnionByNameVisitor(update_schema=self, existing_schema=self._schema, case_sensitive=self._case_sensitive),  # type: ignore
            PartnerIdByNameAccessor(partner_schema=self._schema, case_sensitive=self._case_sensitive),
        )
        return self

    def add_column(
        self, path: Union[str, Tuple[str, ...]], field_type: IcebergType, doc: Optional[str] = None, required: bool = False
    ) -> UpdateSchema:
        """Add a new column to a nested struct or Add a new top-level column.

        Because "." may be interpreted as a column path separator or may be used in field names, it
        is not allowed to add nested column by passing in a string. To add to nested structures or
        to add fields with names that contain "." use a tuple instead to indicate the path.

        If type is a nested type, its field IDs are reassigned when added to the existing schema.

        Args:
            path: Name for the new column.
            field_type: Type for the new column.
            doc: Documentation string for the new column.
            required: Whether the new column is required.

        Returns:
            This for method chaining.
        """
        if isinstance(path, str):
            if "." in path:
                raise ValueError(f"Cannot add column with ambiguous name: {path}, provide a tuple instead")
            path = (path,)

        if required and not self._allow_incompatible_changes:
            # Table format version 1 and 2 cannot add required column because there is no initial value
            raise ValueError(f'Incompatible change: cannot add required column: {".".join(path)}')

        name = path[-1]
        parent = path[:-1]

        full_name = ".".join(path)
        parent_full_path = ".".join(parent)
        parent_id: int = TABLE_ROOT_ID

        if len(parent) > 0:
            parent_field = self._schema.find_field(parent_full_path, self._case_sensitive)
            parent_type = parent_field.field_type
            if isinstance(parent_type, MapType):
                parent_field = parent_type.value_field
            elif isinstance(parent_type, ListType):
                parent_field = parent_type.element_field

            if not parent_field.field_type.is_struct:
                raise ValueError(f"Cannot add column '{name}' to non-struct type: {parent_full_path}")

            parent_id = parent_field.field_id

        existing_field = None
        try:
            existing_field = self._schema.find_field(full_name, self._case_sensitive)
        except ValueError:
            pass

        if existing_field is not None and existing_field.field_id not in self._deletes:
            raise ValueError(f"Cannot add column, name already exists: {full_name}")

        # assign new IDs in order
        new_id = self.assign_new_column_id()

        # update tracking for moves
        self._added_name_to_id[full_name] = new_id
        self._id_to_parent[new_id] = parent_full_path

        new_type = assign_fresh_schema_ids(field_type, self.assign_new_column_id)
        field = NestedField(field_id=new_id, name=name, field_type=new_type, required=required, doc=doc)

        if parent_id in self._adds:
            self._adds[parent_id].append(field)
        else:
            self._adds[parent_id] = [field]

        return self

    def delete_column(self, path: Union[str, Tuple[str, ...]]) -> UpdateSchema:
        """Delete a column from a table.

        Args:
            path: The path to the column.

        Returns:
            The UpdateSchema with the delete operation staged.
        """
        name = (path,) if isinstance(path, str) else path
        full_name = ".".join(name)

        field = self._schema.find_field(full_name, case_sensitive=self._case_sensitive)

        if field.field_id in self._adds:
            raise ValueError(f"Cannot delete a column that has additions: {full_name}")
        if field.field_id in self._updates:
            raise ValueError(f"Cannot delete a column that has updates: {full_name}")

        self._deletes.add(field.field_id)

        return self

    def rename_column(self, path_from: Union[str, Tuple[str, ...]], new_name: str) -> UpdateSchema:
        """Update the name of a column.

        Args:
            path_from: The path to the column to be renamed.
            new_name: The new path of the column.

        Returns:
            The UpdateSchema with the rename operation staged.
        """
        path_from = ".".join(path_from) if isinstance(path_from, tuple) else path_from
        field_from = self._schema.find_field(path_from, self._case_sensitive)

        if field_from.field_id in self._deletes:
            raise ValueError(f"Cannot rename a column that will be deleted: {path_from}")

        if updated := self._updates.get(field_from.field_id):
            self._updates[field_from.field_id] = NestedField(
                field_id=updated.field_id,
                name=new_name,
                field_type=updated.field_type,
                doc=updated.doc,
                required=updated.required,
            )
        else:
            self._updates[field_from.field_id] = NestedField(
                field_id=field_from.field_id,
                name=new_name,
                field_type=field_from.field_type,
                doc=field_from.doc,
                required=field_from.required,
            )

        # Lookup the field because of casing
        from_field_correct_casing = self._schema.find_column_name(field_from.field_id)
        if from_field_correct_casing in self._identifier_field_names:
            self._identifier_field_names.remove(from_field_correct_casing)
            new_identifier_path = f"{from_field_correct_casing[: -len(field_from.name)]}{new_name}"
            self._identifier_field_names.add(new_identifier_path)

        return self

    def make_column_optional(self, path: Union[str, Tuple[str, ...]]) -> UpdateSchema:
        """Make a column optional.

        Args:
            path: The path to the field.

        Returns:
            The UpdateSchema with the requirement change staged.
        """
        self._set_column_requirement(path, required=False)
        return self

    def set_identifier_fields(self, *fields: str) -> None:
        self._identifier_field_names = set(fields)

    def _set_column_requirement(self, path: Union[str, Tuple[str, ...]], required: bool) -> None:
        path = (path,) if isinstance(path, str) else path
        name = ".".join(path)

        field = self._schema.find_field(name, self._case_sensitive)

        if (field.required and required) or (field.optional and not required):
            # if the change is a noop, allow it even if allowIncompatibleChanges is false
            return

        if not self._allow_incompatible_changes and required:
            raise ValueError(f"Cannot change column nullability: {name}: optional -> required")

        if field.field_id in self._deletes:
            raise ValueError(f"Cannot update a column that will be deleted: {name}")

        if updated := self._updates.get(field.field_id):
            self._updates[field.field_id] = NestedField(
                field_id=updated.field_id,
                name=updated.name,
                field_type=updated.field_type,
                doc=updated.doc,
                required=required,
            )
        else:
            self._updates[field.field_id] = NestedField(
                field_id=field.field_id,
                name=field.name,
                field_type=field.field_type,
                doc=field.doc,
                required=required,
            )

    def update_column(
        self,
        path: Union[str, Tuple[str, ...]],
        field_type: Optional[IcebergType] = None,
        required: Optional[bool] = None,
        doc: Optional[str] = None,
    ) -> UpdateSchema:
        """Update the type of column.

        Args:
            path: The path to the field.
            field_type: The new type
            required: If the field should be required
            doc: Documentation describing the column

        Returns:
            The UpdateSchema with the type update staged.
        """
        path = (path,) if isinstance(path, str) else path
        full_name = ".".join(path)

        if field_type is None and required is None and doc is None:
            return self

        field = self._schema.find_field(full_name, self._case_sensitive)

        if field.field_id in self._deletes:
            raise ValueError(f"Cannot update a column that will be deleted: {full_name}")

        if field_type is not None:
            if not field.field_type.is_primitive:
                raise ValidationError(f"Cannot change column type: {field.field_type} is not a primitive")

            if not self._allow_incompatible_changes and field.field_type != field_type:
                try:
                    promote(field.field_type, field_type)
                except ResolveError as e:
                    raise ValidationError(f"Cannot change column type: {full_name}: {field.field_type} -> {field_type}") from e

        if updated := self._updates.get(field.field_id):
            self._updates[field.field_id] = NestedField(
                field_id=updated.field_id,
                name=updated.name,
                field_type=field_type or updated.field_type,
                doc=doc or updated.doc,
                required=updated.required,
            )
        else:
            self._updates[field.field_id] = NestedField(
                field_id=field.field_id,
                name=field.name,
                field_type=field_type or field.field_type,
                doc=doc or field.doc,
                required=field.required,
            )

        if required is not None:
            self._set_column_requirement(path, required=required)

        return self

    def _find_for_move(self, name: str) -> Optional[int]:
        try:
            return self._schema.find_field(name, self._case_sensitive).field_id
        except ValueError:
            pass

        return self._added_name_to_id.get(name)

    def _move(self, move: Move) -> None:
        if parent_name := self._id_to_parent.get(move.field_id):
            parent_field = self._schema.find_field(parent_name, case_sensitive=self._case_sensitive)
            if not parent_field.field_type.is_struct:
                raise ValueError(f"Cannot move fields in non-struct type: {parent_field.field_type}")

            if move.op == MoveOperation.After or move.op == MoveOperation.Before:
                if move.other_field_id is None:
                    raise ValueError("Expected other field when performing before/after move")

                if self._id_to_parent.get(move.field_id) != self._id_to_parent.get(move.other_field_id):
                    raise ValueError(f"Cannot move field {move.full_name} to a different struct")

            self._moves[parent_field.field_id] = self._moves.get(parent_field.field_id, []) + [move]
        else:
            # In the top level field
            if move.op == MoveOperation.After or move.op == MoveOperation.Before:
                if move.other_field_id is None:
                    raise ValueError("Expected other field when performing before/after move")

                if other_struct := self._id_to_parent.get(move.other_field_id):
                    raise ValueError(f"Cannot move field {move.full_name} to a different struct: {other_struct}")

            self._moves[TABLE_ROOT_ID] = self._moves.get(TABLE_ROOT_ID, []) + [move]

    def move_first(self, path: Union[str, Tuple[str, ...]]) -> UpdateSchema:
        """Move the field to the first position of the parent struct.

        Args:
            path: The path to the field.

        Returns:
            The UpdateSchema with the move operation staged.
        """
        full_name = ".".join(path) if isinstance(path, tuple) else path

        field_id = self._find_for_move(full_name)

        if field_id is None:
            raise ValueError(f"Cannot move missing column: {full_name}")

        self._move(Move(field_id=field_id, full_name=full_name, op=MoveOperation.First))

        return self

    def move_before(self, path: Union[str, Tuple[str, ...]], before_path: Union[str, Tuple[str, ...]]) -> UpdateSchema:
        """Move the field to before another field.

        Args:
            path: The path to the field.

        Returns:
            The UpdateSchema with the move operation staged.
        """
        full_name = ".".join(path) if isinstance(path, tuple) else path
        field_id = self._find_for_move(full_name)

        if field_id is None:
            raise ValueError(f"Cannot move missing column: {full_name}")

        before_full_name = (
            ".".join(
                before_path,
            )
            if isinstance(before_path, tuple)
            else before_path
        )
        before_field_id = self._find_for_move(before_full_name)

        if before_field_id is None:
            raise ValueError(f"Cannot move {full_name} before missing column: {before_full_name}")

        if field_id == before_field_id:
            raise ValueError(f"Cannot move {full_name} before itself")

        self._move(Move(field_id=field_id, full_name=full_name, other_field_id=before_field_id, op=MoveOperation.Before))

        return self

    def move_after(self, path: Union[str, Tuple[str, ...]], after_name: Union[str, Tuple[str, ...]]) -> UpdateSchema:
        """Move the field to after another field.

        Args:
            path: The path to the field.

        Returns:
            The UpdateSchema with the move operation staged.
        """
        full_name = ".".join(path) if isinstance(path, tuple) else path

        field_id = self._find_for_move(full_name)

        if field_id is None:
            raise ValueError(f"Cannot move missing column: {full_name}")

        after_path = ".".join(after_name) if isinstance(after_name, tuple) else after_name
        after_field_id = self._find_for_move(after_path)

        if after_field_id is None:
            raise ValueError(f"Cannot move {full_name} after missing column: {after_path}")

        if field_id == after_field_id:
            raise ValueError(f"Cannot move {full_name} after itself")

        self._move(Move(field_id=field_id, full_name=full_name, other_field_id=after_field_id, op=MoveOperation.After))

        return self

    def _commit(self) -> UpdatesAndRequirements:
        """Apply the pending changes and commit."""
        new_schema = self._apply()

        existing_schema_id = next(
            (schema.schema_id for schema in self._transaction.table_metadata.schemas if schema == new_schema), None
        )

        requirements: Tuple[TableRequirement, ...] = ()
        updates: Tuple[TableUpdate, ...] = ()

        # Check if it is different current schema ID
        if existing_schema_id != self._schema.schema_id:
            requirements += (AssertCurrentSchemaId(current_schema_id=self._schema.schema_id),)
            if existing_schema_id is None:
                last_column_id = max(self._transaction.table_metadata.last_column_id, new_schema.highest_field_id)
                updates += (
                    AddSchemaUpdate(schema=new_schema, last_column_id=last_column_id),
                    SetCurrentSchemaUpdate(schema_id=-1),
                )
            else:
                updates += (SetCurrentSchemaUpdate(schema_id=existing_schema_id),)

            if name_mapping := self._name_mapping:
                updated_name_mapping = update_mapping(name_mapping, self._updates, self._adds)
                updates += (
                    SetPropertiesUpdate(updates={TableProperties.DEFAULT_NAME_MAPPING: updated_name_mapping.model_dump_json()}),
                )

        return updates, requirements

    def _apply(self) -> Schema:
        """Apply the pending changes to the original schema and returns the result.

        Returns:
            the result Schema when all pending updates are applied
        """
        struct = visit(self._schema, _ApplyChanges(self._adds, self._updates, self._deletes, self._moves))
        if struct is None:
            # Should never happen
            raise ValueError("Could not apply changes")

        # Check the field-ids
        new_schema = Schema(*struct.fields)
        field_ids = set()
        for name in self._identifier_field_names:
            try:
                field = new_schema.find_field(name, case_sensitive=self._case_sensitive)
            except ValueError as e:
                raise ValueError(
                    f"Cannot find identifier field {name}. In case of deletion, update the identifier fields first."
                ) from e

            field_ids.add(field.field_id)

        if txn := self._transaction:
            next_schema_id = 1 + (
                max(schema.schema_id for schema in txn.table_metadata.schemas) if txn.table_metadata is not None else 0
            )
        else:
            next_schema_id = 0

        return Schema(*struct.fields, schema_id=next_schema_id, identifier_field_ids=field_ids)

    def assign_new_column_id(self) -> int:
        return next(self._last_column_id)


class _ApplyChanges(SchemaVisitor[Optional[IcebergType]]):
    _adds: Dict[int, List[NestedField]]
    _updates: Dict[int, NestedField]
    _deletes: Set[int]
    _moves: Dict[int, List[Move]]

    def __init__(
        self, adds: Dict[int, List[NestedField]], updates: Dict[int, NestedField], deletes: Set[int], moves: Dict[int, List[Move]]
    ) -> None:
        self._adds = adds
        self._updates = updates
        self._deletes = deletes
        self._moves = moves

    def schema(self, schema: Schema, struct_result: Optional[IcebergType]) -> Optional[IcebergType]:
        added = self._adds.get(TABLE_ROOT_ID)
        moves = self._moves.get(TABLE_ROOT_ID)

        if added is not None or moves is not None:
            if not isinstance(struct_result, StructType):
                raise ValueError(f"Cannot add fields to non-struct: {struct_result}")

            if new_fields := _add_and_move_fields(struct_result.fields, added or [], moves or []):
                return StructType(*new_fields)

        return struct_result

    def struct(self, struct: StructType, field_results: List[Optional[IcebergType]]) -> Optional[IcebergType]:
        has_changes = False
        new_fields = []

        for idx, result_type in enumerate(field_results):
            result_type = field_results[idx]

            # Has been deleted
            if result_type is None:
                has_changes = True
                continue

            field = struct.fields[idx]

            name = field.name
            doc = field.doc
            required = field.required

            # There is an update
            if update := self._updates.get(field.field_id):
                name = update.name
                doc = update.doc
                required = update.required

            if field.name == name and field.field_type == result_type and field.required == required and field.doc == doc:
                new_fields.append(field)
            else:
                has_changes = True
                new_fields.append(
                    NestedField(field_id=field.field_id, name=name, field_type=result_type, required=required, doc=doc)
                )

        if has_changes:
            return StructType(*new_fields)

        return struct

    def field(self, field: NestedField, field_result: Optional[IcebergType]) -> Optional[IcebergType]:
        # the API validates deletes, updates, and additions don't conflict handle deletes
        if field.field_id in self._deletes:
            return None

        # handle updates
        if (update := self._updates.get(field.field_id)) and field.field_type != update.field_type:
            return update.field_type

        if isinstance(field_result, StructType):
            # handle add & moves
            added = self._adds.get(field.field_id)
            moves = self._moves.get(field.field_id)
            if added is not None or moves is not None:
                if not isinstance(field.field_type, StructType):
                    raise ValueError(f"Cannot add fields to non-struct: {field}")

                if new_fields := _add_and_move_fields(field_result.fields, added or [], moves or []):
                    return StructType(*new_fields)

        return field_result

    def list(self, list_type: ListType, element_result: Optional[IcebergType]) -> Optional[IcebergType]:
        element_type = self.field(list_type.element_field, element_result)
        if element_type is None:
            raise ValueError(f"Cannot delete element type from list: {element_result}")

        return ListType(element_id=list_type.element_id, element=element_type, element_required=list_type.element_required)

    def map(
        self, map_type: MapType, key_result: Optional[IcebergType], value_result: Optional[IcebergType]
    ) -> Optional[IcebergType]:
        key_id: int = map_type.key_field.field_id

        if key_id in self._deletes:
            raise ValueError(f"Cannot delete map keys: {map_type}")

        if key_id in self._updates:
            raise ValueError(f"Cannot update map keys: {map_type}")

        if key_id in self._adds:
            raise ValueError(f"Cannot add fields to map keys: {map_type}")

        if map_type.key_type != key_result:
            raise ValueError(f"Cannot alter map keys: {map_type}")

        value_field: NestedField = map_type.value_field
        value_type = self.field(value_field, value_result)
        if value_type is None:
            raise ValueError(f"Cannot delete value type from map: {value_field}")

        return MapType(
            key_id=map_type.key_id,
            key_type=map_type.key_type,
            value_id=map_type.value_id,
            value_type=value_type,
            value_required=map_type.value_required,
        )

    def primitive(self, primitive: PrimitiveType) -> Optional[IcebergType]:
        return primitive


class UnionByNameVisitor(SchemaWithPartnerVisitor[int, bool]):
    update_schema: UpdateSchema
    existing_schema: Schema
    case_sensitive: bool

    def __init__(self, update_schema: UpdateSchema, existing_schema: Schema, case_sensitive: bool) -> None:
        self.update_schema = update_schema
        self.existing_schema = existing_schema
        self.case_sensitive = case_sensitive

    def schema(self, schema: Schema, partner_id: Optional[int], struct_result: bool) -> bool:
        return struct_result

    def struct(self, struct: StructType, partner_id: Optional[int], missing_positions: List[bool]) -> bool:
        if partner_id is None:
            return True

        fields = struct.fields
        partner_struct = self._find_field_type(partner_id)

        if not partner_struct.is_struct:
            raise ValueError(f"Expected a struct, got: {partner_struct}")

        for pos, missing in enumerate(missing_positions):
            if missing:
                self._add_column(partner_id, fields[pos])
            else:
                field = fields[pos]
                if nested_field := partner_struct.field_by_name(field.name, case_sensitive=self.case_sensitive):
                    self._update_column(field, nested_field)

        return False

    def _add_column(self, parent_id: int, field: NestedField) -> None:
        if parent_name := self.existing_schema.find_column_name(parent_id):
            path: Tuple[str, ...] = (parent_name, field.name)
        else:
            path = (field.name,)

        self.update_schema.add_column(path=path, field_type=field.field_type, required=field.required, doc=field.doc)

    def _update_column(self, field: NestedField, existing_field: NestedField) -> None:
        full_name = self.existing_schema.find_column_name(existing_field.field_id)

        if full_name is None:
            raise ValueError(f"Could not find field: {existing_field}")

        if field.optional and existing_field.required:
            self.update_schema.make_column_optional(full_name)

        if field.field_type.is_primitive and field.field_type != existing_field.field_type:
            self.update_schema.update_column(full_name, field_type=field.field_type)

        if field.doc is not None and not field.doc != existing_field.doc:
            self.update_schema.update_column(full_name, doc=field.doc)

    def _find_field_type(self, field_id: int) -> IcebergType:
        if field_id == -1:
            return self.existing_schema.as_struct()
        else:
            return self.existing_schema.find_field(field_id).field_type

    def field(self, field: NestedField, partner_id: Optional[int], field_result: bool) -> bool:
        return partner_id is None

    def list(self, list_type: ListType, list_partner_id: Optional[int], element_missing: bool) -> bool:
        if list_partner_id is None:
            return True

        if element_missing:
            raise ValueError("Error traversing schemas: element is missing, but list is present")

        partner_list_type = self._find_field_type(list_partner_id)
        if not isinstance(partner_list_type, ListType):
            raise ValueError(f"Expected list-type, got: {partner_list_type}")

        self._update_column(list_type.element_field, partner_list_type.element_field)

        return False

    def map(self, map_type: MapType, map_partner_id: Optional[int], key_missing: bool, value_missing: bool) -> bool:
        if map_partner_id is None:
            return True

        if key_missing:
            raise ValueError("Error traversing schemas: key is missing, but map is present")

        if value_missing:
            raise ValueError("Error traversing schemas: value is missing, but map is present")

        partner_map_type = self._find_field_type(map_partner_id)
        if not isinstance(partner_map_type, MapType):
            raise ValueError(f"Expected map-type, got: {partner_map_type}")

        self._update_column(map_type.key_field, partner_map_type.key_field)
        self._update_column(map_type.value_field, partner_map_type.value_field)

        return False

    def primitive(self, primitive: PrimitiveType, primitive_partner_id: Optional[int]) -> bool:
        return primitive_partner_id is None


class PartnerIdByNameAccessor(PartnerAccessor[int]):
    partner_schema: Schema
    case_sensitive: bool

    def __init__(self, partner_schema: Schema, case_sensitive: bool) -> None:
        self.partner_schema = partner_schema
        self.case_sensitive = case_sensitive

    def schema_partner(self, partner: Optional[int]) -> Optional[int]:
        return -1

    def field_partner(self, partner_field_id: Optional[int], field_id: int, field_name: str) -> Optional[int]:
        if partner_field_id is not None:
            if partner_field_id == -1:
                struct = self.partner_schema.as_struct()
            else:
                struct = self.partner_schema.find_field(partner_field_id).field_type
                if not struct.is_struct:
                    raise ValueError(f"Expected StructType: {struct}")

            if field := struct.field_by_name(name=field_name, case_sensitive=self.case_sensitive):
                return field.field_id

        return None

    def list_element_partner(self, partner_list_id: Optional[int]) -> Optional[int]:
        if partner_list_id is not None and (field := self.partner_schema.find_field(partner_list_id)):
            if not isinstance(field.field_type, ListType):
                raise ValueError(f"Expected ListType: {field}")
            return field.field_type.element_field.field_id
        else:
            return None

    def map_key_partner(self, partner_map_id: Optional[int]) -> Optional[int]:
        if partner_map_id is not None and (field := self.partner_schema.find_field(partner_map_id)):
            if not isinstance(field.field_type, MapType):
                raise ValueError(f"Expected MapType: {field}")
            return field.field_type.key_field.field_id
        else:
            return None

    def map_value_partner(self, partner_map_id: Optional[int]) -> Optional[int]:
        if partner_map_id is not None and (field := self.partner_schema.find_field(partner_map_id)):
            if not isinstance(field.field_type, MapType):
                raise ValueError(f"Expected MapType: {field}")
            return field.field_type.value_field.field_id
        else:
            return None


def _add_fields(fields: Tuple[NestedField, ...], adds: Optional[List[NestedField]]) -> Tuple[NestedField, ...]:
    adds = adds or []
    return fields + tuple(adds)


def _move_fields(fields: Tuple[NestedField, ...], moves: List[Move]) -> Tuple[NestedField, ...]:
    reordered = list(copy(fields))
    for move in moves:
        # Find the field that we're about to move
        field = next(field for field in reordered if field.field_id == move.field_id)
        # Remove the field that we're about to move from the list
        reordered = [field for field in reordered if field.field_id != move.field_id]

        if move.op == MoveOperation.First:
            reordered = [field] + reordered
        elif move.op == MoveOperation.Before or move.op == MoveOperation.After:
            other_field_id = move.other_field_id
            other_field_pos = next(i for i, field in enumerate(reordered) if field.field_id == other_field_id)
            if move.op == MoveOperation.Before:
                reordered.insert(other_field_pos, field)
            else:
                reordered.insert(other_field_pos + 1, field)
        else:
            raise ValueError(f"Unknown operation: {move.op}")

    return tuple(reordered)


def _add_and_move_fields(
    fields: Tuple[NestedField, ...], adds: List[NestedField], moves: List[Move]
) -> Optional[Tuple[NestedField, ...]]:
    if len(adds) > 0:
        # always apply adds first so that added fields can be moved
        added = _add_fields(fields, adds)
        if len(moves) > 0:
            return _move_fields(added, moves)
        else:
            return added
    elif len(moves) > 0:
        return _move_fields(fields, moves)
    return None if len(adds) == 0 else tuple(*fields, *adds)


@dataclass(frozen=True)
class WriteTask:
    write_uuid: uuid.UUID
    task_id: int
    schema: Schema
    record_batches: List[pa.RecordBatch]
    sort_order_id: Optional[int] = None
    partition_key: Optional[PartitionKey] = None

    def generate_data_file_filename(self, extension: str) -> str:
        # Mimics the behavior in the Java API:
        # https://github.com/apache/iceberg/blob/a582968975dd30ff4917fbbe999f1be903efac02/core/src/main/java/org/apache/iceberg/io/OutputFileFactory.java#L92-L101
        return f"00000-{self.task_id}-{self.write_uuid}.{extension}"

    def generate_data_file_path(self, extension: str) -> str:
        if self.partition_key:
            file_path = f"{self.partition_key.to_path()}/{self.generate_data_file_filename(extension)}"
            return file_path
        else:
            return self.generate_data_file_filename(extension)


@dataclass(frozen=True)
class AddFileTask:
    file_path: str
    partition_field_value: Record


def _new_manifest_path(location: str, num: int, commit_uuid: uuid.UUID) -> str:
    return f'{location}/metadata/{commit_uuid}-m{num}.avro'


def _generate_manifest_list_path(location: str, snapshot_id: int, attempt: int, commit_uuid: uuid.UUID) -> str:
    # Mimics the behavior in Java:
    # https://github.com/apache/iceberg/blob/c862b9177af8e2d83122220764a056f3b96fd00c/core/src/main/java/org/apache/iceberg/SnapshotProducer.java#L491
    return f'{location}/metadata/snap-{snapshot_id}-{attempt}-{commit_uuid}.avro'


def _dataframe_to_data_files(
    table_metadata: TableMetadata, df: pa.Table, io: FileIO, write_uuid: Optional[uuid.UUID] = None
) -> Iterable[DataFile]:
    """Convert a PyArrow table into a DataFile.

    Returns:
        An iterable that supplies datafiles that represent the table.
    """
    from pyiceberg.io.pyarrow import bin_pack_arrow_table, write_file

    counter = itertools.count(0)
    write_uuid = write_uuid or uuid.uuid4()
    target_file_size: int = PropertyUtil.property_as_int(  # type: ignore  # The property is set with non-None value.
        properties=table_metadata.properties,
        property_name=TableProperties.WRITE_TARGET_FILE_SIZE_BYTES,
        default=TableProperties.WRITE_TARGET_FILE_SIZE_BYTES_DEFAULT,
    )

    if len(table_metadata.spec().fields) > 0:
        partitions = _determine_partitions(spec=table_metadata.spec(), schema=table_metadata.schema(), arrow_table=df)
        yield from write_file(
            io=io,
            table_metadata=table_metadata,
            tasks=iter([
                WriteTask(
                    write_uuid=write_uuid,
                    task_id=next(counter),
                    record_batches=batches,
                    partition_key=partition.partition_key,
                    schema=table_metadata.schema(),
                )
                for partition in partitions
                for batches in bin_pack_arrow_table(partition.arrow_table_partition, target_file_size)
            ]),
        )
    else:
        yield from write_file(
            io=io,
            table_metadata=table_metadata,
            tasks=iter([
                WriteTask(write_uuid=write_uuid, task_id=next(counter), record_batches=batches, schema=table_metadata.schema())
                for batches in bin_pack_arrow_table(df, target_file_size)
            ]),
        )


def _parquet_files_to_data_files(table_metadata: TableMetadata, file_paths: List[str], io: FileIO) -> Iterable[DataFile]:
    """Convert a list files into DataFiles.

    Returns:
        An iterable that supplies DataFiles that describe the parquet files.
    """
    from pyiceberg.io.pyarrow import parquet_files_to_data_files

    yield from parquet_files_to_data_files(io=io, table_metadata=table_metadata, file_paths=iter(file_paths))


class _MergingSnapshotProducer(UpdateTableMetadata["_MergingSnapshotProducer"]):
    commit_uuid: uuid.UUID
    _operation: Operation
    _snapshot_id: int
    _parent_snapshot_id: Optional[int]
    _added_data_files: List[DataFile]

    def __init__(
        self,
        operation: Operation,
        transaction: Transaction,
        io: FileIO,
        commit_uuid: Optional[uuid.UUID] = None,
        snapshot_properties: Dict[str, str] = EMPTY_DICT,
    ) -> None:
        super().__init__(transaction)
        self.commit_uuid = commit_uuid or uuid.uuid4()
        self._io = io
        self._operation = operation
        self._snapshot_id = self._transaction.table_metadata.new_snapshot_id()
        # Since we only support the main branch for now
        self._parent_snapshot_id = (
            snapshot.snapshot_id if (snapshot := self._transaction.table_metadata.current_snapshot()) else None
        )
        self._added_data_files = []
        self.snapshot_properties = snapshot_properties

    def append_data_file(self, data_file: DataFile) -> _MergingSnapshotProducer:
        self._added_data_files.append(data_file)
        return self

    @abstractmethod
    def _deleted_entries(self) -> List[ManifestEntry]: ...

    @abstractmethod
    def _existing_manifests(self) -> List[ManifestFile]: ...

    def _manifests(self) -> List[ManifestFile]:
        def _write_added_manifest() -> List[ManifestFile]:
            if self._added_data_files:
                output_file_location = _new_manifest_path(
                    location=self._transaction.table_metadata.location, num=0, commit_uuid=self.commit_uuid
                )
                with write_manifest(
                    format_version=self._transaction.table_metadata.format_version,
                    spec=self._transaction.table_metadata.spec(),
                    schema=self._transaction.table_metadata.schema(),
                    output_file=self._io.new_output(output_file_location),
                    snapshot_id=self._snapshot_id,
                ) as writer:
                    for data_file in self._added_data_files:
                        writer.add_entry(
                            ManifestEntry(
                                status=ManifestEntryStatus.ADDED,
                                snapshot_id=self._snapshot_id,
                                data_sequence_number=None,
                                file_sequence_number=None,
                                data_file=data_file,
                            )
                        )
                return [writer.to_manifest_file()]
            else:
                return []

        def _write_delete_manifest() -> List[ManifestFile]:
            # Check if we need to mark the files as deleted
            deleted_entries = self._deleted_entries()
            if len(deleted_entries) > 0:
                output_file_location = _new_manifest_path(
                    location=self._transaction.table_metadata.location, num=1, commit_uuid=self.commit_uuid
                )

                with write_manifest(
                    format_version=self._transaction.table_metadata.format_version,
                    spec=self._transaction.table_metadata.spec(),
                    schema=self._transaction.table_metadata.schema(),
                    output_file=self._io.new_output(output_file_location),
                    snapshot_id=self._snapshot_id,
                ) as writer:
                    for delete_entry in deleted_entries:
                        writer.add_entry(delete_entry)
                return [writer.to_manifest_file()]
            else:
                return []

        executor = ExecutorFactory.get_or_create()

        added_manifests = executor.submit(_write_added_manifest)
        delete_manifests = executor.submit(_write_delete_manifest)
        existing_manifests = executor.submit(self._existing_manifests)

        return added_manifests.result() + delete_manifests.result() + existing_manifests.result()

    def _summary(self, snapshot_properties: Dict[str, str] = EMPTY_DICT) -> Summary:
        ssc = SnapshotSummaryCollector()
        partition_summary_limit = int(
            self._transaction.table_metadata.properties.get(
                TableProperties.WRITE_PARTITION_SUMMARY_LIMIT, TableProperties.WRITE_PARTITION_SUMMARY_LIMIT_DEFAULT
            )
        )
        ssc.set_partition_summary_limit(partition_summary_limit)

        for data_file in self._added_data_files:
            ssc.add_file(
                data_file=data_file,
                partition_spec=self._transaction.table_metadata.spec(),
                schema=self._transaction.table_metadata.schema(),
            )

        previous_snapshot = (
            self._transaction.table_metadata.snapshot_by_id(self._parent_snapshot_id)
            if self._parent_snapshot_id is not None
            else None
        )

        return update_snapshot_summaries(
            summary=Summary(operation=self._operation, **ssc.build(), **snapshot_properties),
            previous_summary=previous_snapshot.summary if previous_snapshot is not None else None,
            truncate_full_table=self._operation == Operation.OVERWRITE,
        )

    def _commit(self) -> UpdatesAndRequirements:
        new_manifests = self._manifests()
        next_sequence_number = self._transaction.table_metadata.next_sequence_number()

        summary = self._summary(self.snapshot_properties)

        manifest_list_file_path = _generate_manifest_list_path(
            location=self._transaction.table_metadata.location,
            snapshot_id=self._snapshot_id,
            attempt=0,
            commit_uuid=self.commit_uuid,
        )
        with write_manifest_list(
            format_version=self._transaction.table_metadata.format_version,
            output_file=self._io.new_output(manifest_list_file_path),
            snapshot_id=self._snapshot_id,
            parent_snapshot_id=self._parent_snapshot_id,
            sequence_number=next_sequence_number,
        ) as writer:
            writer.add_manifests(new_manifests)

        snapshot = Snapshot(
            snapshot_id=self._snapshot_id,
            parent_snapshot_id=self._parent_snapshot_id,
            manifest_list=manifest_list_file_path,
            sequence_number=next_sequence_number,
            summary=summary,
            schema_id=self._transaction.table_metadata.current_schema_id,
        )

        return (
            (
                AddSnapshotUpdate(snapshot=snapshot),
                SetSnapshotRefUpdate(
                    snapshot_id=self._snapshot_id, parent_snapshot_id=self._parent_snapshot_id, ref_name="main", type="branch"
                ),
            ),
            (
                AssertTableUUID(uuid=self._transaction.table_metadata.table_uuid),
                AssertRefSnapshotId(snapshot_id=self._parent_snapshot_id, ref="main"),
            ),
        )


class FastAppendFiles(_MergingSnapshotProducer):
    def _existing_manifests(self) -> List[ManifestFile]:
        """To determine if there are any existing manifest files.

        A fast append will add another ManifestFile to the ManifestList.
        All the existing manifest files are considered existing.
        """
        existing_manifests = []

        if self._parent_snapshot_id is not None:
            previous_snapshot = self._transaction.table_metadata.snapshot_by_id(self._parent_snapshot_id)

            if previous_snapshot is None:
                raise ValueError(f"Snapshot could not be found: {self._parent_snapshot_id}")

            for manifest in previous_snapshot.manifests(io=self._io):
                if manifest.has_added_files() or manifest.has_existing_files() or manifest.added_snapshot_id == self._snapshot_id:
                    existing_manifests.append(manifest)

        return existing_manifests

    def _deleted_entries(self) -> List[ManifestEntry]:
        """To determine if we need to record any deleted manifest entries.

        In case of an append, nothing is deleted.
        """
        return []


class OverwriteFiles(_MergingSnapshotProducer):
    def _existing_manifests(self) -> List[ManifestFile]:
        """To determine if there are any existing manifest files.

        In the of a full overwrite, all the previous manifests are
        considered deleted.
        """
        return []

    def _deleted_entries(self) -> List[ManifestEntry]:
        """To determine if we need to record any deleted entries.

        With a full overwrite all the entries are considered deleted.
        With partial overwrites we have to use the predicate to evaluate
        which entries are affected.
        """
        if self._parent_snapshot_id is not None:
            previous_snapshot = self._transaction.table_metadata.snapshot_by_id(self._parent_snapshot_id)
            if previous_snapshot is None:
                # This should never happen since you cannot overwrite an empty table
                raise ValueError(f"Could not find the previous snapshot: {self._parent_snapshot_id}")

            executor = ExecutorFactory.get_or_create()

            def _get_entries(manifest: ManifestFile) -> List[ManifestEntry]:
                return [
                    ManifestEntry(
                        status=ManifestEntryStatus.DELETED,
                        snapshot_id=entry.snapshot_id,
                        data_sequence_number=entry.data_sequence_number,
                        file_sequence_number=entry.file_sequence_number,
                        data_file=entry.data_file,
                    )
                    for entry in manifest.fetch_manifest_entry(self._io, discard_deleted=True)
                    if entry.data_file.content == DataFileContent.DATA
                ]

            list_of_entries = executor.map(_get_entries, previous_snapshot.manifests(self._io))
            return list(chain(*list_of_entries))
        else:
            return []


class UpdateSnapshot:
    _transaction: Transaction
    _io: FileIO
    _snapshot_properties: Dict[str, str]

    def __init__(self, transaction: Transaction, io: FileIO, snapshot_properties: Dict[str, str]) -> None:
        self._transaction = transaction
        self._io = io
        self._snapshot_properties = snapshot_properties

    def fast_append(self) -> FastAppendFiles:
        return FastAppendFiles(
            operation=Operation.APPEND, transaction=self._transaction, io=self._io, snapshot_properties=self._snapshot_properties
        )

    def overwrite(self) -> OverwriteFiles:
        return OverwriteFiles(
            operation=Operation.OVERWRITE
            if self._transaction.table_metadata.current_snapshot() is not None
            else Operation.APPEND,
            transaction=self._transaction,
            io=self._io,
            snapshot_properties=self._snapshot_properties,
        )


class UpdateSpec(UpdateTableMetadata["UpdateSpec"]):
    _transaction: Transaction
    _name_to_field: Dict[str, PartitionField] = {}
    _name_to_added_field: Dict[str, PartitionField] = {}
    _transform_to_field: Dict[Tuple[int, str], PartitionField] = {}
    _transform_to_added_field: Dict[Tuple[int, str], PartitionField] = {}
    _renames: Dict[str, str] = {}
    _added_time_fields: Dict[int, PartitionField] = {}
    _case_sensitive: bool
    _adds: List[PartitionField]
    _deletes: Set[int]
    _last_assigned_partition_id: int

    def __init__(self, transaction: Transaction, case_sensitive: bool = True) -> None:
        super().__init__(transaction)
        self._name_to_field = {field.name: field for field in transaction.table_metadata.spec().fields}
        self._name_to_added_field = {}
        self._transform_to_field = {
            (field.source_id, repr(field.transform)): field for field in transaction.table_metadata.spec().fields
        }
        self._transform_to_added_field = {}
        self._adds = []
        self._deletes = set()
        self._last_assigned_partition_id = transaction.table_metadata.last_partition_id or PARTITION_FIELD_ID_START - 1
        self._renames = {}
        self._transaction = transaction
        self._case_sensitive = case_sensitive
        self._added_time_fields = {}

    def add_field(
        self,
        source_column_name: str,
        transform: Transform[Any, Any],
        partition_field_name: Optional[str] = None,
    ) -> UpdateSpec:
        ref = Reference(source_column_name)
        bound_ref = ref.bind(self._transaction.table_metadata.schema(), self._case_sensitive)
        # verify transform can actually bind it
        output_type = bound_ref.field.field_type
        if not transform.can_transform(output_type):
            raise ValueError(f"{transform} cannot transform {output_type} values from {bound_ref.field.name}")

        transform_key = (bound_ref.field.field_id, repr(transform))
        existing_partition_field = self._transform_to_field.get(transform_key)
        if existing_partition_field and self._is_duplicate_partition(transform, existing_partition_field):
            raise ValueError(f"Duplicate partition field for ${ref.name}=${ref}, ${existing_partition_field} already exists")

        added = self._transform_to_added_field.get(transform_key)
        if added:
            raise ValueError(f"Already added partition: {added.name}")

        new_field = self._partition_field((bound_ref.field.field_id, transform), partition_field_name)
        if new_field.name in self._name_to_added_field:
            raise ValueError(f"Already added partition field with name: {new_field.name}")

        if isinstance(new_field.transform, TimeTransform):
            existing_time_field = self._added_time_fields.get(new_field.source_id)
            if existing_time_field:
                raise ValueError(f"Cannot add time partition field: {new_field.name} conflicts with {existing_time_field.name}")
            self._added_time_fields[new_field.source_id] = new_field
        self._transform_to_added_field[transform_key] = new_field

        existing_partition_field = self._name_to_field.get(new_field.name)
        if existing_partition_field and new_field.field_id not in self._deletes:
            if isinstance(existing_partition_field.transform, VoidTransform):
                self.rename_field(
                    existing_partition_field.name, existing_partition_field.name + "_" + str(existing_partition_field.field_id)
                )
            else:
                raise ValueError(f"Cannot add duplicate partition field name: {existing_partition_field.name}")

        self._name_to_added_field[new_field.name] = new_field
        self._adds.append(new_field)
        return self

    def add_identity(self, source_column_name: str) -> UpdateSpec:
        return self.add_field(source_column_name, IdentityTransform(), None)

    def remove_field(self, name: str) -> UpdateSpec:
        added = self._name_to_added_field.get(name)
        if added:
            raise ValueError(f"Cannot delete newly added field {name}")
        renamed = self._renames.get(name)
        if renamed:
            raise ValueError(f"Cannot rename and delete field {name}")
        field = self._name_to_field.get(name)
        if not field:
            raise ValueError(f"No such partition field: {name}")

        self._deletes.add(field.field_id)
        return self

    def rename_field(self, name: str, new_name: str) -> UpdateSpec:
        existing_field = self._name_to_field.get(new_name)
        if existing_field and isinstance(existing_field.transform, VoidTransform):
            return self.rename_field(name, name + "_" + str(existing_field.field_id))
        added = self._name_to_added_field.get(name)
        if added:
            raise ValueError("Cannot rename recently added partitions")
        field = self._name_to_field.get(name)
        if not field:
            raise ValueError(f"Cannot find partition field {name}")
        if field.field_id in self._deletes:
            raise ValueError(f"Cannot delete and rename partition field {name}")
        self._renames[name] = new_name
        return self

    def _commit(self) -> UpdatesAndRequirements:
        new_spec = self._apply()
        updates: Tuple[TableUpdate, ...] = ()
        requirements: Tuple[TableRequirement, ...] = ()

        if self._transaction.table_metadata.default_spec_id != new_spec.spec_id:
            if new_spec.spec_id not in self._transaction.table_metadata.specs():
                updates = (
                    AddPartitionSpecUpdate(spec=new_spec),
                    SetDefaultSpecUpdate(spec_id=-1),
                )
            else:
                updates = (SetDefaultSpecUpdate(spec_id=new_spec.spec_id),)

            required_last_assigned_partitioned_id = self._transaction.table_metadata.last_partition_id
            requirements = (AssertLastAssignedPartitionId(last_assigned_partition_id=required_last_assigned_partitioned_id),)

        return updates, requirements

    def _apply(self) -> PartitionSpec:
        def _check_and_add_partition_name(schema: Schema, name: str, source_id: int, partition_names: Set[str]) -> None:
            try:
                field = schema.find_field(name)
            except ValueError:
                field = None

            if source_id is not None and field is not None and field.field_id != source_id:
                raise ValueError(f"Cannot create identity partition from a different field in the schema {name}")
            elif field is not None and source_id != field.field_id:
                raise ValueError(f"Cannot create partition from name that exists in schema {name}")
            if not name:
                raise ValueError("Undefined name")
            if name in partition_names:
                raise ValueError(f"Partition name has to be unique: {name}")
            partition_names.add(name)

        def _add_new_field(
            schema: Schema, source_id: int, field_id: int, name: str, transform: Transform[Any, Any], partition_names: Set[str]
        ) -> PartitionField:
            _check_and_add_partition_name(schema, name, source_id, partition_names)
            return PartitionField(source_id, field_id, transform, name)

        partition_fields = []
        partition_names: Set[str] = set()
        for field in self._transaction.table_metadata.spec().fields:
            if field.field_id not in self._deletes:
                renamed = self._renames.get(field.name)
                if renamed:
                    new_field = _add_new_field(
                        self._transaction.table_metadata.schema(),
                        field.source_id,
                        field.field_id,
                        renamed,
                        field.transform,
                        partition_names,
                    )
                else:
                    new_field = _add_new_field(
                        self._transaction.table_metadata.schema(),
                        field.source_id,
                        field.field_id,
                        field.name,
                        field.transform,
                        partition_names,
                    )
                partition_fields.append(new_field)
            elif self._transaction.table_metadata.format_version == 1:
                renamed = self._renames.get(field.name)
                if renamed:
                    new_field = _add_new_field(
                        self._transaction.table_metadata.schema(),
                        field.source_id,
                        field.field_id,
                        renamed,
                        VoidTransform(),
                        partition_names,
                    )
                else:
                    new_field = _add_new_field(
                        self._transaction.table_metadata.schema(),
                        field.source_id,
                        field.field_id,
                        field.name,
                        VoidTransform(),
                        partition_names,
                    )

                partition_fields.append(new_field)

        for added_field in self._adds:
            new_field = PartitionField(
                source_id=added_field.source_id,
                field_id=added_field.field_id,
                transform=added_field.transform,
                name=added_field.name,
            )
            partition_fields.append(new_field)

        # Reuse spec id or create a new one.
        new_spec = PartitionSpec(*partition_fields)
        new_spec_id = INITIAL_PARTITION_SPEC_ID
        for spec in self._transaction.table_metadata.specs().values():
            if new_spec.compatible_with(spec):
                new_spec_id = spec.spec_id
                break
            elif new_spec_id <= spec.spec_id:
                new_spec_id = spec.spec_id + 1
        return PartitionSpec(*partition_fields, spec_id=new_spec_id)

    def _partition_field(self, transform_key: Tuple[int, Transform[Any, Any]], name: Optional[str]) -> PartitionField:
        if self._transaction.table_metadata.format_version == 2:
            source_id, transform = transform_key
            historical_fields = []
            for spec in self._transaction.table_metadata.specs().values():
                for field in spec.fields:
                    historical_fields.append((field.source_id, field.field_id, repr(field.transform), field.name))

            for field_key in historical_fields:
                if field_key[0] == source_id and field_key[2] == repr(transform):
                    if name is None or field_key[3] == name:
                        return PartitionField(source_id, field_key[1], transform, name)

        new_field_id = self._new_field_id()
        if name is None:
            tmp_field = PartitionField(transform_key[0], new_field_id, transform_key[1], 'unassigned_field_name')
            name = _visit_partition_field(self._transaction.table_metadata.schema(), tmp_field, _PartitionNameGenerator())
        return PartitionField(transform_key[0], new_field_id, transform_key[1], name)

    def _new_field_id(self) -> int:
        self._last_assigned_partition_id += 1
        return self._last_assigned_partition_id

    def _is_duplicate_partition(self, transform: Transform[Any, Any], partition_field: PartitionField) -> bool:
        return partition_field.field_id not in self._deletes and partition_field.transform == transform


class InspectTable:
    tbl: Table

    def __init__(self, tbl: Table) -> None:
        self.tbl = tbl

        try:
            import pyarrow as pa  # noqa
        except ModuleNotFoundError as e:
            raise ModuleNotFoundError("For metadata operations PyArrow needs to be installed") from e

    def snapshots(self) -> "pa.Table":
        import pyarrow as pa

        snapshots_schema = pa.schema([
            pa.field('committed_at', pa.timestamp(unit='ms'), nullable=False),
            pa.field('snapshot_id', pa.int64(), nullable=False),
            pa.field('parent_id', pa.int64(), nullable=True),
            pa.field('operation', pa.string(), nullable=True),
            pa.field('manifest_list', pa.string(), nullable=False),
            pa.field('summary', pa.map_(pa.string(), pa.string()), nullable=True),
        ])
        snapshots = []
        for snapshot in self.tbl.metadata.snapshots:
            if summary := snapshot.summary:
                operation = summary.operation.value
                additional_properties = snapshot.summary.additional_properties
            else:
                operation = None
                additional_properties = None

            snapshots.append({
                'committed_at': datetime.utcfromtimestamp(snapshot.timestamp_ms / 1000.0),
                'snapshot_id': snapshot.snapshot_id,
                'parent_id': snapshot.parent_snapshot_id,
                'operation': str(operation),
                'manifest_list': snapshot.manifest_list,
                'summary': additional_properties,
            })

        return pa.Table.from_pylist(
            snapshots,
            schema=snapshots_schema,
        )

<<<<<<< HEAD

@dataclass(frozen=True)
class TablePartition:
    partition_key: PartitionKey
    arrow_table_partition: pa.Table


def _get_partition_sort_order(partition_columns: list[str], reverse: bool = False) -> dict[str, Any]:
    order = 'ascending' if not reverse else 'descending'
    null_placement = 'at_start' if reverse else 'at_end'
    return {'sort_keys': [(column_name, order) for column_name in partition_columns], 'null_placement': null_placement}


def group_by_partition_scheme(arrow_table: pa.Table, partition_columns: list[str]) -> pa.Table:
    """Given a table, sort it by current partition scheme."""
    # only works for identity for now
    sort_options = _get_partition_sort_order(partition_columns, reverse=False)
    sorted_arrow_table = arrow_table.sort_by(sorting=sort_options['sort_keys'], null_placement=sort_options['null_placement'])
    return sorted_arrow_table


def get_partition_columns(
    spec: PartitionSpec,
    schema: Schema,
) -> list[str]:
    partition_cols = []
    for partition_field in spec.fields:
        column_name = schema.find_column_name(partition_field.source_id)
        if not column_name:
            raise ValueError(f"{partition_field=} could not be found in {schema}.")
        partition_cols.append(column_name)
    return partition_cols


def _get_table_partitions(
    arrow_table: pa.Table,
    partition_spec: PartitionSpec,
    schema: Schema,
    slice_instructions: list[dict[str, Any]],
) -> list[TablePartition]:
    sorted_slice_instructions = sorted(slice_instructions, key=lambda x: x['offset'])

    partition_fields = partition_spec.fields

    offsets = [inst["offset"] for inst in sorted_slice_instructions]
    projected_and_filtered = {
        partition_field.source_id: arrow_table[schema.find_field(name_or_id=partition_field.source_id).name]
        .take(offsets)
        .to_pylist()
        for partition_field in partition_fields
    }

    table_partitions = []
    for idx, inst in enumerate(sorted_slice_instructions):
        partition_slice = arrow_table.slice(**inst)
        fieldvalues = [
            PartitionFieldValue(partition_field, projected_and_filtered[partition_field.source_id][idx])
            for partition_field in partition_fields
        ]
        partition_key = PartitionKey(raw_partition_field_values=fieldvalues, partition_spec=partition_spec, schema=schema)
        table_partitions.append(TablePartition(partition_key=partition_key, arrow_table_partition=partition_slice))
    return table_partitions


def _determine_partitions(spec: PartitionSpec, schema: Schema, arrow_table: pa.Table) -> List[TablePartition]:
    """Based on the iceberg table partition spec, slice the arrow table into partitions with their keys.

    Example:
    Input:
    An arrow table with partition key of ['n_legs', 'year'] and with data of
    {'year': [2020, 2022, 2022, 2021, 2022, 2022, 2022, 2019, 2021],
     'n_legs': [2, 2, 2, 4, 4, 4, 4, 5, 100],
     'animal': ["Flamingo", "Parrot", "Parrot", "Dog", "Horse", "Horse", "Horse","Brittle stars", "Centipede"]}.
    The algrithm:
    Firstly we group the rows into partitions by sorting with sort order [('n_legs', 'descending'), ('year', 'descending')]
    and null_placement of "at_end".
    This gives the same table as raw input.
    Then we sort_indices using reverse order of [('n_legs', 'descending'), ('year', 'descending')]
    and null_placement : "at_start".
    This gives:
    [8, 7, 4, 5, 6, 3, 1, 2, 0]
    Based on this we get partition groups of indices:
    [{'offset': 8, 'length': 1}, {'offset': 7, 'length': 1}, {'offset': 4, 'length': 3}, {'offset': 3, 'length': 1}, {'offset': 1, 'length': 2}, {'offset': 0, 'length': 1}]
    We then retrieve the partition keys by offsets.
    And slice the arrow table by offsets and lengths of each partition.
    """
    import pyarrow as pa

    partition_columns = get_partition_columns(spec=spec, schema=schema)
    arrow_table = group_by_partition_scheme(arrow_table, partition_columns)

    reversing_sort_order_options = _get_partition_sort_order(partition_columns, reverse=True)
    reversed_indices = pa.compute.sort_indices(arrow_table, **reversing_sort_order_options).to_pylist()

    slice_instructions: list[dict[str, Any]] = []
    last = len(reversed_indices)
    reversed_indices_size = len(reversed_indices)
    ptr = 0
    while ptr < reversed_indices_size:
        group_size = last - reversed_indices[ptr]
        offset = reversed_indices[ptr]
        slice_instructions.append({"offset": offset, "length": group_size})
        last = reversed_indices[ptr]
        ptr = ptr + group_size

    table_partitions: list[TablePartition] = _get_table_partitions(arrow_table, spec, schema, slice_instructions)

    return table_partitions
=======
    def entries(self) -> "pa.Table":
        import pyarrow as pa

        from pyiceberg.io.pyarrow import schema_to_pyarrow

        schema = self.tbl.metadata.schema()

        readable_metrics_struct = []

        def _readable_metrics_struct(bound_type: PrimitiveType) -> pa.StructType:
            pa_bound_type = schema_to_pyarrow(bound_type)
            return pa.struct([
                pa.field("column_size", pa.int64(), nullable=True),
                pa.field("value_count", pa.int64(), nullable=True),
                pa.field("null_value_count", pa.int64(), nullable=True),
                pa.field("nan_value_count", pa.int64(), nullable=True),
                pa.field("lower_bound", pa_bound_type, nullable=True),
                pa.field("upper_bound", pa_bound_type, nullable=True),
            ])

        for field in self.tbl.metadata.schema().fields:
            readable_metrics_struct.append(
                pa.field(schema.find_column_name(field.field_id), _readable_metrics_struct(field.field_type), nullable=False)
            )

        partition_record = self.tbl.metadata.specs_struct()
        pa_record_struct = schema_to_pyarrow(partition_record)

        entries_schema = pa.schema([
            pa.field('status', pa.int8(), nullable=False),
            pa.field('snapshot_id', pa.int64(), nullable=False),
            pa.field('sequence_number', pa.int64(), nullable=False),
            pa.field('file_sequence_number', pa.int64(), nullable=False),
            pa.field(
                'data_file',
                pa.struct([
                    pa.field('content', pa.int8(), nullable=False),
                    pa.field('file_path', pa.string(), nullable=False),
                    pa.field('file_format', pa.string(), nullable=False),
                    pa.field('partition', pa_record_struct, nullable=False),
                    pa.field('record_count', pa.int64(), nullable=False),
                    pa.field('file_size_in_bytes', pa.int64(), nullable=False),
                    pa.field('column_sizes', pa.map_(pa.int32(), pa.int64()), nullable=True),
                    pa.field('value_counts', pa.map_(pa.int32(), pa.int64()), nullable=True),
                    pa.field('null_value_counts', pa.map_(pa.int32(), pa.int64()), nullable=True),
                    pa.field('nan_value_counts', pa.map_(pa.int32(), pa.int64()), nullable=True),
                    pa.field('lower_bounds', pa.map_(pa.int32(), pa.binary()), nullable=True),
                    pa.field('upper_bounds', pa.map_(pa.int32(), pa.binary()), nullable=True),
                    pa.field('key_metadata', pa.binary(), nullable=True),
                    pa.field('split_offsets', pa.list_(pa.int64()), nullable=True),
                    pa.field('equality_ids', pa.list_(pa.int32()), nullable=True),
                    pa.field('sort_order_id', pa.int32(), nullable=True),
                ]),
                nullable=False,
            ),
            pa.field('readable_metrics', pa.struct(readable_metrics_struct), nullable=True),
        ])

        entries = []
        if snapshot := self.tbl.metadata.current_snapshot():
            for manifest in snapshot.manifests(self.tbl.io):
                for entry in manifest.fetch_manifest_entry(io=self.tbl.io):
                    column_sizes = entry.data_file.column_sizes or {}
                    value_counts = entry.data_file.value_counts or {}
                    null_value_counts = entry.data_file.null_value_counts or {}
                    nan_value_counts = entry.data_file.nan_value_counts or {}
                    lower_bounds = entry.data_file.lower_bounds or {}
                    upper_bounds = entry.data_file.upper_bounds or {}
                    readable_metrics = {
                        schema.find_column_name(field.field_id): {
                            "column_size": column_sizes.get(field.field_id),
                            "value_count": value_counts.get(field.field_id),
                            "null_value_count": null_value_counts.get(field.field_id),
                            "nan_value_count": nan_value_counts.get(field.field_id),
                            # Makes them readable
                            "lower_bound": from_bytes(field.field_type, lower_bound)
                            if (lower_bound := lower_bounds.get(field.field_id))
                            else None,
                            "upper_bound": from_bytes(field.field_type, upper_bound)
                            if (upper_bound := upper_bounds.get(field.field_id))
                            else None,
                        }
                        for field in self.tbl.metadata.schema().fields
                    }

                    partition = entry.data_file.partition
                    partition_record_dict = {
                        field.name: partition[pos]
                        for pos, field in enumerate(self.tbl.metadata.specs()[manifest.partition_spec_id].fields)
                    }

                    entries.append({
                        'status': entry.status.value,
                        'snapshot_id': entry.snapshot_id,
                        'sequence_number': entry.data_sequence_number,
                        'file_sequence_number': entry.file_sequence_number,
                        'data_file': {
                            "content": entry.data_file.content,
                            "file_path": entry.data_file.file_path,
                            "file_format": entry.data_file.file_format,
                            "partition": partition_record_dict,
                            "record_count": entry.data_file.record_count,
                            "file_size_in_bytes": entry.data_file.file_size_in_bytes,
                            "column_sizes": dict(entry.data_file.column_sizes),
                            "value_counts": dict(entry.data_file.value_counts),
                            "null_value_counts": dict(entry.data_file.null_value_counts),
                            "nan_value_counts": entry.data_file.nan_value_counts,
                            "lower_bounds": entry.data_file.lower_bounds,
                            "upper_bounds": entry.data_file.upper_bounds,
                            "key_metadata": entry.data_file.key_metadata,
                            "split_offsets": entry.data_file.split_offsets,
                            "equality_ids": entry.data_file.equality_ids,
                            "sort_order_id": entry.data_file.sort_order_id,
                            "spec_id": entry.data_file.spec_id,
                        },
                        'readable_metrics': readable_metrics,
                    })

        return pa.Table.from_pylist(
            entries,
            schema=entries_schema,
        )
>>>>>>> ee4dd920
<|MERGE_RESOLUTION|>--- conflicted
+++ resolved
@@ -3293,116 +3293,6 @@
             schema=snapshots_schema,
         )
 
-<<<<<<< HEAD
-
-@dataclass(frozen=True)
-class TablePartition:
-    partition_key: PartitionKey
-    arrow_table_partition: pa.Table
-
-
-def _get_partition_sort_order(partition_columns: list[str], reverse: bool = False) -> dict[str, Any]:
-    order = 'ascending' if not reverse else 'descending'
-    null_placement = 'at_start' if reverse else 'at_end'
-    return {'sort_keys': [(column_name, order) for column_name in partition_columns], 'null_placement': null_placement}
-
-
-def group_by_partition_scheme(arrow_table: pa.Table, partition_columns: list[str]) -> pa.Table:
-    """Given a table, sort it by current partition scheme."""
-    # only works for identity for now
-    sort_options = _get_partition_sort_order(partition_columns, reverse=False)
-    sorted_arrow_table = arrow_table.sort_by(sorting=sort_options['sort_keys'], null_placement=sort_options['null_placement'])
-    return sorted_arrow_table
-
-
-def get_partition_columns(
-    spec: PartitionSpec,
-    schema: Schema,
-) -> list[str]:
-    partition_cols = []
-    for partition_field in spec.fields:
-        column_name = schema.find_column_name(partition_field.source_id)
-        if not column_name:
-            raise ValueError(f"{partition_field=} could not be found in {schema}.")
-        partition_cols.append(column_name)
-    return partition_cols
-
-
-def _get_table_partitions(
-    arrow_table: pa.Table,
-    partition_spec: PartitionSpec,
-    schema: Schema,
-    slice_instructions: list[dict[str, Any]],
-) -> list[TablePartition]:
-    sorted_slice_instructions = sorted(slice_instructions, key=lambda x: x['offset'])
-
-    partition_fields = partition_spec.fields
-
-    offsets = [inst["offset"] for inst in sorted_slice_instructions]
-    projected_and_filtered = {
-        partition_field.source_id: arrow_table[schema.find_field(name_or_id=partition_field.source_id).name]
-        .take(offsets)
-        .to_pylist()
-        for partition_field in partition_fields
-    }
-
-    table_partitions = []
-    for idx, inst in enumerate(sorted_slice_instructions):
-        partition_slice = arrow_table.slice(**inst)
-        fieldvalues = [
-            PartitionFieldValue(partition_field, projected_and_filtered[partition_field.source_id][idx])
-            for partition_field in partition_fields
-        ]
-        partition_key = PartitionKey(raw_partition_field_values=fieldvalues, partition_spec=partition_spec, schema=schema)
-        table_partitions.append(TablePartition(partition_key=partition_key, arrow_table_partition=partition_slice))
-    return table_partitions
-
-
-def _determine_partitions(spec: PartitionSpec, schema: Schema, arrow_table: pa.Table) -> List[TablePartition]:
-    """Based on the iceberg table partition spec, slice the arrow table into partitions with their keys.
-
-    Example:
-    Input:
-    An arrow table with partition key of ['n_legs', 'year'] and with data of
-    {'year': [2020, 2022, 2022, 2021, 2022, 2022, 2022, 2019, 2021],
-     'n_legs': [2, 2, 2, 4, 4, 4, 4, 5, 100],
-     'animal': ["Flamingo", "Parrot", "Parrot", "Dog", "Horse", "Horse", "Horse","Brittle stars", "Centipede"]}.
-    The algrithm:
-    Firstly we group the rows into partitions by sorting with sort order [('n_legs', 'descending'), ('year', 'descending')]
-    and null_placement of "at_end".
-    This gives the same table as raw input.
-    Then we sort_indices using reverse order of [('n_legs', 'descending'), ('year', 'descending')]
-    and null_placement : "at_start".
-    This gives:
-    [8, 7, 4, 5, 6, 3, 1, 2, 0]
-    Based on this we get partition groups of indices:
-    [{'offset': 8, 'length': 1}, {'offset': 7, 'length': 1}, {'offset': 4, 'length': 3}, {'offset': 3, 'length': 1}, {'offset': 1, 'length': 2}, {'offset': 0, 'length': 1}]
-    We then retrieve the partition keys by offsets.
-    And slice the arrow table by offsets and lengths of each partition.
-    """
-    import pyarrow as pa
-
-    partition_columns = get_partition_columns(spec=spec, schema=schema)
-    arrow_table = group_by_partition_scheme(arrow_table, partition_columns)
-
-    reversing_sort_order_options = _get_partition_sort_order(partition_columns, reverse=True)
-    reversed_indices = pa.compute.sort_indices(arrow_table, **reversing_sort_order_options).to_pylist()
-
-    slice_instructions: list[dict[str, Any]] = []
-    last = len(reversed_indices)
-    reversed_indices_size = len(reversed_indices)
-    ptr = 0
-    while ptr < reversed_indices_size:
-        group_size = last - reversed_indices[ptr]
-        offset = reversed_indices[ptr]
-        slice_instructions.append({"offset": offset, "length": group_size})
-        last = reversed_indices[ptr]
-        ptr = ptr + group_size
-
-    table_partitions: list[TablePartition] = _get_table_partitions(arrow_table, spec, schema, slice_instructions)
-
-    return table_partitions
-=======
     def entries(self) -> "pa.Table":
         import pyarrow as pa
 
@@ -3525,4 +3415,112 @@
             entries,
             schema=entries_schema,
         )
->>>>>>> ee4dd920
+
+
+@dataclass(frozen=True)
+class TablePartition:
+    partition_key: PartitionKey
+    arrow_table_partition: pa.Table
+
+
+def _get_partition_sort_order(partition_columns: list[str], reverse: bool = False) -> dict[str, Any]:
+    order = 'ascending' if not reverse else 'descending'
+    null_placement = 'at_start' if reverse else 'at_end'
+    return {'sort_keys': [(column_name, order) for column_name in partition_columns], 'null_placement': null_placement}
+
+
+def group_by_partition_scheme(arrow_table: pa.Table, partition_columns: list[str]) -> pa.Table:
+    """Given a table, sort it by current partition scheme."""
+    # only works for identity for now
+    sort_options = _get_partition_sort_order(partition_columns, reverse=False)
+    sorted_arrow_table = arrow_table.sort_by(sorting=sort_options['sort_keys'], null_placement=sort_options['null_placement'])
+    return sorted_arrow_table
+
+
+def get_partition_columns(
+    spec: PartitionSpec,
+    schema: Schema,
+) -> list[str]:
+    partition_cols = []
+    for partition_field in spec.fields:
+        column_name = schema.find_column_name(partition_field.source_id)
+        if not column_name:
+            raise ValueError(f"{partition_field=} could not be found in {schema}.")
+        partition_cols.append(column_name)
+    return partition_cols
+
+
+def _get_table_partitions(
+    arrow_table: pa.Table,
+    partition_spec: PartitionSpec,
+    schema: Schema,
+    slice_instructions: list[dict[str, Any]],
+) -> list[TablePartition]:
+    sorted_slice_instructions = sorted(slice_instructions, key=lambda x: x['offset'])
+
+    partition_fields = partition_spec.fields
+
+    offsets = [inst["offset"] for inst in sorted_slice_instructions]
+    projected_and_filtered = {
+        partition_field.source_id: arrow_table[schema.find_field(name_or_id=partition_field.source_id).name]
+        .take(offsets)
+        .to_pylist()
+        for partition_field in partition_fields
+    }
+
+    table_partitions = []
+    for idx, inst in enumerate(sorted_slice_instructions):
+        partition_slice = arrow_table.slice(**inst)
+        fieldvalues = [
+            PartitionFieldValue(partition_field, projected_and_filtered[partition_field.source_id][idx])
+            for partition_field in partition_fields
+        ]
+        partition_key = PartitionKey(raw_partition_field_values=fieldvalues, partition_spec=partition_spec, schema=schema)
+        table_partitions.append(TablePartition(partition_key=partition_key, arrow_table_partition=partition_slice))
+    return table_partitions
+
+
+def _determine_partitions(spec: PartitionSpec, schema: Schema, arrow_table: pa.Table) -> List[TablePartition]:
+    """Based on the iceberg table partition spec, slice the arrow table into partitions with their keys.
+
+    Example:
+    Input:
+    An arrow table with partition key of ['n_legs', 'year'] and with data of
+    {'year': [2020, 2022, 2022, 2021, 2022, 2022, 2022, 2019, 2021],
+     'n_legs': [2, 2, 2, 4, 4, 4, 4, 5, 100],
+     'animal': ["Flamingo", "Parrot", "Parrot", "Dog", "Horse", "Horse", "Horse","Brittle stars", "Centipede"]}.
+    The algrithm:
+    Firstly we group the rows into partitions by sorting with sort order [('n_legs', 'descending'), ('year', 'descending')]
+    and null_placement of "at_end".
+    This gives the same table as raw input.
+    Then we sort_indices using reverse order of [('n_legs', 'descending'), ('year', 'descending')]
+    and null_placement : "at_start".
+    This gives:
+    [8, 7, 4, 5, 6, 3, 1, 2, 0]
+    Based on this we get partition groups of indices:
+    [{'offset': 8, 'length': 1}, {'offset': 7, 'length': 1}, {'offset': 4, 'length': 3}, {'offset': 3, 'length': 1}, {'offset': 1, 'length': 2}, {'offset': 0, 'length': 1}]
+    We then retrieve the partition keys by offsets.
+    And slice the arrow table by offsets and lengths of each partition.
+    """
+    import pyarrow as pa
+
+    partition_columns = get_partition_columns(spec=spec, schema=schema)
+    arrow_table = group_by_partition_scheme(arrow_table, partition_columns)
+
+    reversing_sort_order_options = _get_partition_sort_order(partition_columns, reverse=True)
+    reversed_indices = pa.compute.sort_indices(arrow_table, **reversing_sort_order_options).to_pylist()
+
+    slice_instructions: list[dict[str, Any]] = []
+    last = len(reversed_indices)
+    reversed_indices_size = len(reversed_indices)
+    ptr = 0
+    while ptr < reversed_indices_size:
+        group_size = last - reversed_indices[ptr]
+        offset = reversed_indices[ptr]
+        slice_instructions.append({"offset": offset, "length": group_size})
+        last = reversed_indices[ptr]
+        ptr = ptr + group_size
+
+    table_partitions: list[TablePartition] = _get_table_partitions(arrow_table, spec, schema, slice_instructions)
+
+    return table_partitions