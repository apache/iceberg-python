# Licensed to the Apache Software Foundation (ASF) under one
# or more contributor license agreements.  See the NOTICE file
# distributed with this work for additional information
# regarding copyright ownership.  The ASF licenses this file
# to you under the Apache License, Version 2.0 (the
# "License"); you may not use this file except in compliance
# with the License.  You may obtain a copy of the License at
#
#   http://www.apache.org/licenses/LICENSE-2.0
#
# Unless required by applicable law or agreed to in writing,
# software distributed under the License is distributed on an
# "AS IS" BASIS, WITHOUT WARRANTIES OR CONDITIONS OF ANY
# KIND, either express or implied.  See the License for the
# specific language governing permissions and limitations
# under the License.
from __future__ import annotations

import datetime
import itertools
import uuid
import warnings
from abc import ABC, abstractmethod
from copy import copy
from dataclasses import dataclass
from enum import Enum
from functools import cached_property, singledispatch
from itertools import chain
from typing import (
    TYPE_CHECKING,
    Any,
    Callable,
    Dict,
    Generic,
    Iterable,
    List,
    Literal,
    Optional,
    Set,
    Tuple,
    TypeVar,
    Union,
)

from pydantic import Field, SerializeAsAny
from sortedcontainers import SortedList
from typing_extensions import Annotated

from pyiceberg.exceptions import CommitFailedException, ResolveError, ValidationError
from pyiceberg.expressions import (
    AlwaysTrue,
    And,
    BooleanExpression,
    EqualTo,
    Reference,
    parser,
    visitors,
)
from pyiceberg.expressions.visitors import _InclusiveMetricsEvaluator, inclusive_projection
from pyiceberg.io import FileIO, load_file_io
from pyiceberg.manifest import (
    POSITIONAL_DELETE_SCHEMA,
    DataFile,
    DataFileContent,
    ManifestContent,
    ManifestEntry,
    ManifestEntryStatus,
    ManifestFile,
    write_manifest,
    write_manifest_list,
)
from pyiceberg.partitioning import (
    INITIAL_PARTITION_SPEC_ID,
    PARTITION_FIELD_ID_START,
    IdentityTransform,
    PartitionField,
    PartitionSpec,
    _PartitionNameGenerator,
    _visit_partition_field,
)
from pyiceberg.schema import (
    PartnerAccessor,
    Schema,
    SchemaVisitor,
    SchemaWithPartnerVisitor,
    assign_fresh_schema_ids,
    promote,
    visit,
    visit_with_partner,
)
from pyiceberg.table.metadata import (
    INITIAL_SEQUENCE_NUMBER,
    SUPPORTED_TABLE_FORMAT_VERSION,
    TableMetadata,
    TableMetadataUtil,
)
from pyiceberg.table.name_mapping import (
    NameMapping,
    parse_mapping_from_json,
    update_mapping,
)
from pyiceberg.table.refs import MAIN_BRANCH, SnapshotRef
from pyiceberg.table.snapshots import (
    Operation,
    Snapshot,
    SnapshotLogEntry,
    SnapshotSummaryCollector,
    Summary,
    update_snapshot_summaries,
)
from pyiceberg.table.sorting import SortOrder
from pyiceberg.transforms import TimeTransform, Transform, VoidTransform
from pyiceberg.typedef import (
    EMPTY_DICT,
    IcebergBaseModel,
    IcebergRootModel,
    Identifier,
    KeyDefaultDict,
    Properties,
)
from pyiceberg.types import (
    IcebergType,
    ListType,
    MapType,
    NestedField,
    PrimitiveType,
    StructType,
)
from pyiceberg.utils.concurrent import ExecutorFactory
from pyiceberg.utils.datetime import datetime_to_millis

if TYPE_CHECKING:
    import daft
    import pandas as pd
    import pyarrow as pa
    import ray
    from duckdb import DuckDBPyConnection

    from pyiceberg.catalog import Catalog


ALWAYS_TRUE = AlwaysTrue()
TABLE_ROOT_ID = -1

_JAVA_LONG_MAX = 9223372036854775807


def _check_schema(table_schema: Schema, other_schema: "pa.Schema") -> None:
    from pyiceberg.io.pyarrow import _pyarrow_to_schema_without_ids, pyarrow_to_schema

    name_mapping = table_schema.name_mapping
    try:
        task_schema = pyarrow_to_schema(other_schema, name_mapping=name_mapping)
    except ValueError as e:
        other_schema = _pyarrow_to_schema_without_ids(other_schema)
        additional_names = set(other_schema.column_names) - set(table_schema.column_names)
        raise ValueError(
            f"PyArrow table contains more columns: {', '.join(sorted(additional_names))}. Update the schema first (hint, use union_by_name)."
        ) from e

    if table_schema.as_struct() != task_schema.as_struct():
        from rich.console import Console
        from rich.table import Table as RichTable

        console = Console(record=True)

        rich_table = RichTable(show_header=True, header_style="bold")
        rich_table.add_column("")
        rich_table.add_column("Table field")
        rich_table.add_column("Dataframe field")

        for lhs in table_schema.fields:
            try:
                rhs = task_schema.find_field(lhs.field_id)
                rich_table.add_row("✅" if lhs == rhs else "❌", str(lhs), str(rhs))
            except ValueError:
                rich_table.add_row("❌", str(lhs), "Missing")

        console.print(rich_table)
        raise ValueError(f"Mismatch in fields:\n{console.export_text()}")


class TableProperties:
    PARQUET_ROW_GROUP_SIZE_BYTES = "write.parquet.row-group-size-bytes"
    PARQUET_ROW_GROUP_SIZE_BYTES_DEFAULT = 128 * 1024 * 1024  # 128 MB

    PARQUET_ROW_GROUP_LIMIT = "write.parquet.row-group-limit"
    PARQUET_ROW_GROUP_LIMIT_DEFAULT = 128 * 1024 * 1024  # 128 MB

    PARQUET_PAGE_SIZE_BYTES = "write.parquet.page-size-bytes"
    PARQUET_PAGE_SIZE_BYTES_DEFAULT = 1024 * 1024  # 1 MB

    PARQUET_PAGE_ROW_LIMIT = "write.parquet.page-row-limit"
    PARQUET_PAGE_ROW_LIMIT_DEFAULT = 20000

    PARQUET_DICT_SIZE_BYTES = "write.parquet.dict-size-bytes"
    PARQUET_DICT_SIZE_BYTES_DEFAULT = 2 * 1024 * 1024  # 2 MB

    PARQUET_COMPRESSION = "write.parquet.compression-codec"
    PARQUET_COMPRESSION_DEFAULT = "zstd"

    PARQUET_COMPRESSION_LEVEL = "write.parquet.compression-level"
    PARQUET_COMPRESSION_LEVEL_DEFAULT = None

    PARQUET_BLOOM_FILTER_MAX_BYTES = "write.parquet.bloom-filter-max-bytes"
    PARQUET_BLOOM_FILTER_MAX_BYTES_DEFAULT = 1024 * 1024

    PARQUET_BLOOM_FILTER_COLUMN_ENABLED_PREFIX = "write.parquet.bloom-filter-enabled.column"

    DEFAULT_WRITE_METRICS_MODE = "write.metadata.metrics.default"
    DEFAULT_WRITE_METRICS_MODE_DEFAULT = "truncate(16)"

    METRICS_MODE_COLUMN_CONF_PREFIX = "write.metadata.metrics.column"

    DEFAULT_NAME_MAPPING = "schema.name-mapping.default"
    FORMAT_VERSION = "format-version"
    DEFAULT_FORMAT_VERSION = 2


class PropertyUtil:
    @staticmethod
    def property_as_int(properties: Dict[str, str], property_name: str, default: Optional[int] = None) -> Optional[int]:
        if value := properties.get(property_name):
            try:
                return int(value)
            except ValueError as e:
                raise ValueError(f"Could not parse table property {property_name} to an integer: {value}") from e
        else:
            return default


class Transaction:
    _table: Table
    table_metadata: TableMetadata
    _autocommit: bool
    _updates: Tuple[TableUpdate, ...]
    _requirements: Tuple[TableRequirement, ...]

    def __init__(self, table: Table, autocommit: bool = False):
        """Open a transaction to stage and commit changes to a table.

        Args:
            table: The table that will be altered.
            autocommit: Option to automatically commit the changes when they are staged.
        """
        self.table_metadata = table.metadata
        self._table = table
        self._autocommit = autocommit
        self._updates = ()
        self._requirements = ()

    def __enter__(self) -> Transaction:
        """Start a transaction to update the table."""
        return self

    def __exit__(self, _: Any, value: Any, traceback: Any) -> None:
        """Close and commit the transaction."""
        self.commit_transaction()

    def _apply(self, updates: Tuple[TableUpdate, ...], requirements: Tuple[TableRequirement, ...] = ()) -> Transaction:
        """Check if the requirements are met, and applies the updates to the metadata."""
        for requirement in requirements:
            requirement.validate(self.table_metadata)

        self._updates += updates
        self._requirements += requirements

        self.table_metadata = update_table_metadata(self.table_metadata, updates)

        if self._autocommit:
            self.commit_transaction()
            self._updates = ()
            self._requirements = ()

        return self

    def upgrade_table_version(self, format_version: Literal[1, 2]) -> Transaction:
        """Set the table to a certain version.

        Args:
            format_version: The newly set version.

        Returns:
            The alter table builder.
        """
        if format_version not in {1, 2}:
            raise ValueError(f"Unsupported table format version: {format_version}")

        if format_version < self._table.metadata.format_version:
            raise ValueError(f"Cannot downgrade v{self._table.metadata.format_version} table to v{format_version}")

        if format_version > self._table.metadata.format_version:
            return self._apply((UpgradeFormatVersionUpdate(format_version=format_version),))

        return self

    def set_properties(self, **updates: str) -> Transaction:
        """Set properties.

        When a property is already set, it will be overwritten.

        Args:
            updates: The properties set on the table.

        Returns:
            The alter table builder.
        """
        return self._apply((SetPropertiesUpdate(updates=updates),))

    def update_schema(self, allow_incompatible_changes: bool = False, case_sensitive: bool = True) -> UpdateSchema:
        """Create a new UpdateSchema to alter the columns of this table.

        Args:
            allow_incompatible_changes: If changes are allowed that might break downstream consumers.
            case_sensitive: If field names are case-sensitive.

        Returns:
            A new UpdateSchema.
        """
        return UpdateSchema(self, allow_incompatible_changes=allow_incompatible_changes, case_sensitive=case_sensitive)

    def update_snapshot(self) -> UpdateSnapshot:
        """Create a new UpdateSnapshot to produce a new snapshot for the table.

        Returns:
            A new UpdateSnapshot
        """
        return UpdateSnapshot(self, io=self._table.io)

    def update_spec(self) -> UpdateSpec:
        """Create a new UpdateSpec to update the partitioning of the table.

        Returns:
            A new UpdateSpec.
        """
        return UpdateSpec(self._table, self)

    def remove_properties(self, *removals: str) -> Transaction:
        """Remove properties.

        Args:
            removals: Properties to be removed.

        Returns:
            The alter table builder.
        """
        return self._apply((RemovePropertiesUpdate(removals=removals),))

    def update_location(self, location: str) -> Transaction:
        """Set the new table location.

        Args:
            location: The new location of the table.

        Returns:
            The alter table builder.
        """
        raise NotImplementedError("Not yet implemented")

    def commit_transaction(self) -> Table:
        """Commit the changes to the catalog.

        Returns:
            The table with the updates applied.
        """
        if len(self._updates) > 0:
            self._table._do_commit(  # pylint: disable=W0212
                updates=self._updates,
                requirements=self._requirements,
            )
            return self._table
        else:
            return self._table


class TableUpdateAction(Enum):
    upgrade_format_version = "upgrade-format-version"
    add_schema = "add-schema"
    set_current_schema = "set-current-schema"
    add_spec = "add-spec"
    set_default_spec = "set-default-spec"
    add_sort_order = "add-sort-order"
    set_default_sort_order = "set-default-sort-order"
    add_snapshot = "add-snapshot"
    set_snapshot_ref = "set-snapshot-ref"
    remove_snapshots = "remove-snapshots"
    remove_snapshot_ref = "remove-snapshot-ref"
    set_location = "set-location"
    set_properties = "set-properties"
    remove_properties = "remove-properties"


class TableUpdate(IcebergBaseModel):
    action: TableUpdateAction


class UpgradeFormatVersionUpdate(TableUpdate):
    action: TableUpdateAction = TableUpdateAction.upgrade_format_version
    format_version: int = Field(alias="format-version")


class AddSchemaUpdate(TableUpdate):
    action: TableUpdateAction = TableUpdateAction.add_schema
    schema_: Schema = Field(alias="schema")
    # This field is required: https://github.com/apache/iceberg/pull/7445
    last_column_id: int = Field(alias="last-column-id")


class SetCurrentSchemaUpdate(TableUpdate):
    action: TableUpdateAction = TableUpdateAction.set_current_schema
    schema_id: int = Field(
        alias="schema-id", description="Schema ID to set as current, or -1 to set last added schema", default=-1
    )


class AddPartitionSpecUpdate(TableUpdate):
    action: TableUpdateAction = TableUpdateAction.add_spec
    spec: PartitionSpec


class SetDefaultSpecUpdate(TableUpdate):
    action: TableUpdateAction = TableUpdateAction.set_default_spec
    spec_id: int = Field(
        alias="spec-id", description="Partition spec ID to set as the default, or -1 to set last added spec", default=-1
    )


class AddSortOrderUpdate(TableUpdate):
    action: TableUpdateAction = TableUpdateAction.add_sort_order
    sort_order: SortOrder = Field(alias="sort-order")


class SetDefaultSortOrderUpdate(TableUpdate):
    action: TableUpdateAction = TableUpdateAction.set_default_sort_order
    sort_order_id: int = Field(
        alias="sort-order-id", description="Sort order ID to set as the default, or -1 to set last added sort order", default=-1
    )


class AddSnapshotUpdate(TableUpdate):
    action: TableUpdateAction = TableUpdateAction.add_snapshot
    snapshot: Snapshot


class SetSnapshotRefUpdate(TableUpdate):
    action: TableUpdateAction = TableUpdateAction.set_snapshot_ref
    ref_name: str = Field(alias="ref-name")
    type: Literal["tag", "branch"]
    snapshot_id: int = Field(alias="snapshot-id")
    max_ref_age_ms: Annotated[Optional[int], Field(alias="max-ref-age-ms", default=None)]
    max_snapshot_age_ms: Annotated[Optional[int], Field(alias="max-snapshot-age-ms", default=None)]
    min_snapshots_to_keep: Annotated[Optional[int], Field(alias="min-snapshots-to-keep", default=None)]


class RemoveSnapshotsUpdate(TableUpdate):
    action: TableUpdateAction = TableUpdateAction.remove_snapshots
    snapshot_ids: List[int] = Field(alias="snapshot-ids")


class RemoveSnapshotRefUpdate(TableUpdate):
    action: TableUpdateAction = TableUpdateAction.remove_snapshot_ref
    ref_name: str = Field(alias="ref-name")


class SetLocationUpdate(TableUpdate):
    action: TableUpdateAction = TableUpdateAction.set_location
    location: str


class SetPropertiesUpdate(TableUpdate):
    action: TableUpdateAction = TableUpdateAction.set_properties
    updates: Dict[str, str]


class RemovePropertiesUpdate(TableUpdate):
    action: TableUpdateAction = TableUpdateAction.remove_properties
    removals: List[str]


class _TableMetadataUpdateContext:
    _updates: List[TableUpdate]

    def __init__(self) -> None:
        self._updates = []

    def add_update(self, update: TableUpdate) -> None:
        self._updates.append(update)

    def is_added_snapshot(self, snapshot_id: int) -> bool:
        return any(
            update.snapshot.snapshot_id == snapshot_id
            for update in self._updates
            if update.action == TableUpdateAction.add_snapshot
        )

    def is_added_schema(self, schema_id: int) -> bool:
        return any(
            update.schema_.schema_id == schema_id for update in self._updates if update.action == TableUpdateAction.add_schema
        )


@singledispatch
def _apply_table_update(update: TableUpdate, base_metadata: TableMetadata, context: _TableMetadataUpdateContext) -> TableMetadata:
    """Apply a table update to the table metadata.

    Args:
        update: The update to be applied.
        base_metadata: The base metadata to be updated.
        context: Contains previous updates and other change tracking information in the current transaction.

    Returns:
        The updated metadata.

    """
    raise NotImplementedError(f"Unsupported table update: {update}")


@_apply_table_update.register(UpgradeFormatVersionUpdate)
def _(update: UpgradeFormatVersionUpdate, base_metadata: TableMetadata, context: _TableMetadataUpdateContext) -> TableMetadata:
    if update.format_version > SUPPORTED_TABLE_FORMAT_VERSION:
        raise ValueError(f"Unsupported table format version: {update.format_version}")
    elif update.format_version < base_metadata.format_version:
        raise ValueError(f"Cannot downgrade v{base_metadata.format_version} table to v{update.format_version}")
    elif update.format_version == base_metadata.format_version:
        return base_metadata

    updated_metadata_data = copy(base_metadata.model_dump())
    updated_metadata_data["format-version"] = update.format_version

    context.add_update(update)
    return TableMetadataUtil.parse_obj(updated_metadata_data)


@_apply_table_update.register(SetPropertiesUpdate)
def _(update: SetPropertiesUpdate, base_metadata: TableMetadata, context: _TableMetadataUpdateContext) -> TableMetadata:
    if len(update.updates) == 0:
        return base_metadata

    properties = dict(base_metadata.properties)
    properties.update(update.updates)

    context.add_update(update)
    return base_metadata.model_copy(update={"properties": properties})


@_apply_table_update.register(RemovePropertiesUpdate)
def _(update: RemovePropertiesUpdate, base_metadata: TableMetadata, context: _TableMetadataUpdateContext) -> TableMetadata:
    if len(update.removals) == 0:
        return base_metadata

    properties = dict(base_metadata.properties)
    for key in update.removals:
        properties.pop(key)

    context.add_update(update)
    return base_metadata.model_copy(update={"properties": properties})


@_apply_table_update.register(AddSchemaUpdate)
def _(update: AddSchemaUpdate, base_metadata: TableMetadata, context: _TableMetadataUpdateContext) -> TableMetadata:
    if update.last_column_id < base_metadata.last_column_id:
        raise ValueError(f"Invalid last column id {update.last_column_id}, must be >= {base_metadata.last_column_id}")

    context.add_update(update)
    return base_metadata.model_copy(
        update={
            "last_column_id": update.last_column_id,
            "schemas": base_metadata.schemas + [update.schema_],
        }
    )


@_apply_table_update.register(SetCurrentSchemaUpdate)
def _(update: SetCurrentSchemaUpdate, base_metadata: TableMetadata, context: _TableMetadataUpdateContext) -> TableMetadata:
    new_schema_id = update.schema_id
    if new_schema_id == -1:
        # The last added schema should be in base_metadata.schemas at this point
        new_schema_id = max(schema.schema_id for schema in base_metadata.schemas)
        if not context.is_added_schema(new_schema_id):
            raise ValueError("Cannot set current schema to last added schema when no schema has been added")

    if new_schema_id == base_metadata.current_schema_id:
        return base_metadata

    schema = base_metadata.schema_by_id(new_schema_id)
    if schema is None:
        raise ValueError(f"Schema with id {new_schema_id} does not exist")

    context.add_update(update)
    return base_metadata.model_copy(update={"current_schema_id": new_schema_id})


@_apply_table_update.register(AddPartitionSpecUpdate)
def _(update: AddPartitionSpecUpdate, base_metadata: TableMetadata, context: _TableMetadataUpdateContext) -> TableMetadata:
    for spec in base_metadata.partition_specs:
        if spec.spec_id == update.spec.spec_id:
            raise ValueError(f"Partition spec with id {spec.spec_id} already exists: {spec}")
    context.add_update(update)
    return base_metadata.model_copy(
        update={
            "partition_specs": base_metadata.partition_specs + [update.spec],
            "last_partition_id": max(
                max(field.field_id for field in update.spec.fields),
                base_metadata.last_partition_id or PARTITION_FIELD_ID_START - 1,
            ),
        }
    )


@_apply_table_update.register(SetDefaultSpecUpdate)
def _(update: SetDefaultSpecUpdate, base_metadata: TableMetadata, context: _TableMetadataUpdateContext) -> TableMetadata:
    new_spec_id = update.spec_id
    if new_spec_id == -1:
        new_spec_id = max(spec.spec_id for spec in base_metadata.partition_specs)
    if new_spec_id == base_metadata.default_spec_id:
        return base_metadata
    found_spec_id = False
    for spec in base_metadata.partition_specs:
        found_spec_id = spec.spec_id == new_spec_id
        if found_spec_id:
            break

    if not found_spec_id:
        raise ValueError(f"Failed to find spec with id {new_spec_id}")

    context.add_update(update)
    return base_metadata.model_copy(update={"default_spec_id": new_spec_id})


@_apply_table_update.register(AddSnapshotUpdate)
def _(update: AddSnapshotUpdate, base_metadata: TableMetadata, context: _TableMetadataUpdateContext) -> TableMetadata:
    if len(base_metadata.schemas) == 0:
        raise ValueError("Attempting to add a snapshot before a schema is added")
    elif len(base_metadata.partition_specs) == 0:
        raise ValueError("Attempting to add a snapshot before a partition spec is added")
    elif len(base_metadata.sort_orders) == 0:
        raise ValueError("Attempting to add a snapshot before a sort order is added")
    elif base_metadata.snapshot_by_id(update.snapshot.snapshot_id) is not None:
        raise ValueError(f"Snapshot with id {update.snapshot.snapshot_id} already exists")
    elif (
        base_metadata.format_version == 2
        and update.snapshot.sequence_number is not None
        and update.snapshot.sequence_number <= base_metadata.last_sequence_number
        and update.snapshot.parent_snapshot_id is not None
    ):
        raise ValueError(
            f"Cannot add snapshot with sequence number {update.snapshot.sequence_number} "
            f"older than last sequence number {base_metadata.last_sequence_number}"
        )

    context.add_update(update)
    return base_metadata.model_copy(
        update={
            "last_updated_ms": update.snapshot.timestamp_ms,
            "last_sequence_number": update.snapshot.sequence_number,
            "snapshots": base_metadata.snapshots + [update.snapshot],
        }
    )


@_apply_table_update.register(SetSnapshotRefUpdate)
def _(update: SetSnapshotRefUpdate, base_metadata: TableMetadata, context: _TableMetadataUpdateContext) -> TableMetadata:
    snapshot_ref = SnapshotRef(
        snapshot_id=update.snapshot_id,
        snapshot_ref_type=update.type,
        min_snapshots_to_keep=update.min_snapshots_to_keep,
        max_snapshot_age_ms=update.max_snapshot_age_ms,
        max_ref_age_ms=update.max_ref_age_ms,
    )

    existing_ref = base_metadata.refs.get(update.ref_name)
    if existing_ref is not None and existing_ref == snapshot_ref:
        return base_metadata

    snapshot = base_metadata.snapshot_by_id(snapshot_ref.snapshot_id)
    if snapshot is None:
        raise ValueError(f"Cannot set {update.ref_name} to unknown snapshot {snapshot_ref.snapshot_id}")

    metadata_updates: Dict[str, Any] = {}
    if context.is_added_snapshot(snapshot_ref.snapshot_id):
        metadata_updates["last_updated_ms"] = snapshot.timestamp_ms

    if update.ref_name == MAIN_BRANCH:
        metadata_updates["current_snapshot_id"] = snapshot_ref.snapshot_id
        if "last_updated_ms" not in metadata_updates:
            metadata_updates["last_updated_ms"] = datetime_to_millis(datetime.datetime.now().astimezone())

        metadata_updates["snapshot_log"] = base_metadata.snapshot_log + [
            SnapshotLogEntry(
                snapshot_id=snapshot_ref.snapshot_id,
                timestamp_ms=metadata_updates["last_updated_ms"],
            )
        ]

    metadata_updates["refs"] = {**base_metadata.refs, update.ref_name: snapshot_ref}
    context.add_update(update)
    return base_metadata.model_copy(update=metadata_updates)


def update_table_metadata(base_metadata: TableMetadata, updates: Tuple[TableUpdate, ...]) -> TableMetadata:
    """Update the table metadata with the given updates in one transaction.

    Args:
        base_metadata: The base metadata to be updated.
        updates: The updates in one transaction.

    Returns:
        The metadata with the updates applied.
    """
    context = _TableMetadataUpdateContext()
    new_metadata = base_metadata

    for update in updates:
        new_metadata = _apply_table_update(update, new_metadata, context)

    return new_metadata.model_copy(deep=True)


class TableRequirement(IcebergBaseModel):
    type: str

    @abstractmethod
    def validate(self, base_metadata: Optional[TableMetadata]) -> None:
        """Validate the requirement against the base metadata.

        Args:
            base_metadata: The base metadata to be validated against.

        Raises:
            CommitFailedException: When the requirement is not met.
        """
        ...


class AssertCreate(TableRequirement):
    """The table must not already exist; used for create transactions."""

    type: Literal["assert-create"] = Field(default="assert-create")

    def validate(self, base_metadata: Optional[TableMetadata]) -> None:
        if base_metadata is not None:
            raise CommitFailedException("Table already exists")


class AssertTableUUID(TableRequirement):
    """The table UUID must match the requirement's `uuid`."""

    type: Literal["assert-table-uuid"] = Field(default="assert-table-uuid")
    uuid: uuid.UUID

    def validate(self, base_metadata: Optional[TableMetadata]) -> None:
        if base_metadata is None:
            raise CommitFailedException("Requirement failed: current table metadata is missing")
        elif self.uuid != base_metadata.table_uuid:
            raise CommitFailedException(f"Table UUID does not match: {self.uuid} != {base_metadata.table_uuid}")


class AssertRefSnapshotId(TableRequirement):
    """The table branch or tag identified by the requirement's `ref` must reference the requirement's `snapshot-id`.

    if `snapshot-id` is `null` or missing, the ref must not already exist.
    """

    type: Literal["assert-ref-snapshot-id"] = Field(default="assert-ref-snapshot-id")
    ref: str = Field(...)
    snapshot_id: Optional[int] = Field(default=None, alias="snapshot-id")

    def validate(self, base_metadata: Optional[TableMetadata]) -> None:
        if base_metadata is None:
            raise CommitFailedException("Requirement failed: current table metadata is missing")
        elif snapshot_ref := base_metadata.refs.get(self.ref):
            ref_type = snapshot_ref.snapshot_ref_type
            if self.snapshot_id is None:
                raise CommitFailedException(f"Requirement failed: {ref_type} {self.ref} was created concurrently")
            elif self.snapshot_id != snapshot_ref.snapshot_id:
                raise CommitFailedException(
                    f"Requirement failed: {ref_type} {self.ref} has changed: expected id {self.snapshot_id}, found {snapshot_ref.snapshot_id}"
                )
        elif self.snapshot_id is not None:
            raise CommitFailedException(f"Requirement failed: branch or tag {self.ref} is missing, expected {self.snapshot_id}")


class AssertLastAssignedFieldId(TableRequirement):
    """The table's last assigned column id must match the requirement's `last-assigned-field-id`."""

    type: Literal["assert-last-assigned-field-id"] = Field(default="assert-last-assigned-field-id")
    last_assigned_field_id: int = Field(..., alias="last-assigned-field-id")

    def validate(self, base_metadata: Optional[TableMetadata]) -> None:
        if base_metadata is None:
            raise CommitFailedException("Requirement failed: current table metadata is missing")
        elif base_metadata.last_column_id != self.last_assigned_field_id:
            raise CommitFailedException(
                f"Requirement failed: last assigned field id has changed: expected {self.last_assigned_field_id}, found {base_metadata.last_column_id}"
            )


class AssertCurrentSchemaId(TableRequirement):
    """The table's current schema id must match the requirement's `current-schema-id`."""

    type: Literal["assert-current-schema-id"] = Field(default="assert-current-schema-id")
    current_schema_id: int = Field(..., alias="current-schema-id")

    def validate(self, base_metadata: Optional[TableMetadata]) -> None:
        if base_metadata is None:
            raise CommitFailedException("Requirement failed: current table metadata is missing")
        elif self.current_schema_id != base_metadata.current_schema_id:
            raise CommitFailedException(
                f"Requirement failed: current schema id has changed: expected {self.current_schema_id}, found {base_metadata.current_schema_id}"
            )


class AssertLastAssignedPartitionId(TableRequirement):
    """The table's last assigned partition id must match the requirement's `last-assigned-partition-id`."""

    type: Literal["assert-last-assigned-partition-id"] = Field(default="assert-last-assigned-partition-id")
    last_assigned_partition_id: int = Field(..., alias="last-assigned-partition-id")

    def validate(self, base_metadata: Optional[TableMetadata]) -> None:
        if base_metadata is None:
            raise CommitFailedException("Requirement failed: current table metadata is missing")
        elif base_metadata.last_partition_id != self.last_assigned_partition_id:
            raise CommitFailedException(
                f"Requirement failed: last assigned partition id has changed: expected {self.last_assigned_partition_id}, found {base_metadata.last_partition_id}"
            )


class AssertDefaultSpecId(TableRequirement):
    """The table's default spec id must match the requirement's `default-spec-id`."""

    type: Literal["assert-default-spec-id"] = Field(default="assert-default-spec-id")
    default_spec_id: int = Field(..., alias="default-spec-id")

    def validate(self, base_metadata: Optional[TableMetadata]) -> None:
        if base_metadata is None:
            raise CommitFailedException("Requirement failed: current table metadata is missing")
        elif self.default_spec_id != base_metadata.default_spec_id:
            raise CommitFailedException(
                f"Requirement failed: default spec id has changed: expected {self.default_spec_id}, found {base_metadata.default_spec_id}"
            )


class AssertDefaultSortOrderId(TableRequirement):
    """The table's default sort order id must match the requirement's `default-sort-order-id`."""

    type: Literal["assert-default-sort-order-id"] = Field(default="assert-default-sort-order-id")
    default_sort_order_id: int = Field(..., alias="default-sort-order-id")

    def validate(self, base_metadata: Optional[TableMetadata]) -> None:
        if base_metadata is None:
            raise CommitFailedException("Requirement failed: current table metadata is missing")
        elif self.default_sort_order_id != base_metadata.default_sort_order_id:
            raise CommitFailedException(
                f"Requirement failed: default sort order id has changed: expected {self.default_sort_order_id}, found {base_metadata.default_sort_order_id}"
            )


UpdatesAndRequirements = Tuple[Tuple[TableUpdate, ...], Tuple[TableRequirement, ...]]


class Namespace(IcebergRootModel[List[str]]):
    """Reference to one or more levels of a namespace."""

    root: List[str] = Field(
        ...,
        description='Reference to one or more levels of a namespace',
    )


class TableIdentifier(IcebergBaseModel):
    """Fully Qualified identifier to a table."""

    namespace: Namespace
    name: str


class CommitTableRequest(IcebergBaseModel):
    identifier: TableIdentifier = Field()
    requirements: Tuple[SerializeAsAny[TableRequirement], ...] = Field(default_factory=tuple)
    updates: Tuple[SerializeAsAny[TableUpdate], ...] = Field(default_factory=tuple)


class CommitTableResponse(IcebergBaseModel):
    metadata: TableMetadata
    metadata_location: str = Field(alias="metadata-location")


class Table:
    identifier: Identifier = Field()
    metadata: TableMetadata
    metadata_location: str = Field()
    io: FileIO
    catalog: Catalog

    def __init__(
        self, identifier: Identifier, metadata: TableMetadata, metadata_location: str, io: FileIO, catalog: Catalog
    ) -> None:
        self.identifier = identifier
        self.metadata = metadata
        self.metadata_location = metadata_location
        self.io = io
        self.catalog = catalog

    def transaction(self) -> Transaction:
        """Create a new transaction object to first stage the changes, and then commit them to the catalog.

        Returns:
            The transaction object
        """
        return Transaction(self)

    def refresh(self) -> Table:
        """Refresh the current table metadata."""
        fresh = self.catalog.load_table(self.identifier[1:])
        self.metadata = fresh.metadata
        self.io = fresh.io
        self.metadata_location = fresh.metadata_location
        return self

    def name(self) -> Identifier:
        """Return the identifier of this table."""
        return self.identifier

    def scan(
        self,
        row_filter: Union[str, BooleanExpression] = ALWAYS_TRUE,
        selected_fields: Tuple[str, ...] = ("*",),
        case_sensitive: bool = True,
        snapshot_id: Optional[int] = None,
        options: Properties = EMPTY_DICT,
        limit: Optional[int] = None,
    ) -> DataScan:
        return DataScan(
            table=self,
            row_filter=row_filter,
            selected_fields=selected_fields,
            case_sensitive=case_sensitive,
            snapshot_id=snapshot_id,
            options=options,
            limit=limit,
        )

    @property
    def format_version(self) -> Literal[1, 2]:
        return self.metadata.format_version

    def schema(self) -> Schema:
        """Return the schema for this table."""
        return next(schema for schema in self.metadata.schemas if schema.schema_id == self.metadata.current_schema_id)

    def schemas(self) -> Dict[int, Schema]:
        """Return a dict of the schema of this table."""
        return {schema.schema_id: schema for schema in self.metadata.schemas}

    def spec(self) -> PartitionSpec:
        """Return the partition spec of this table."""
        return next(spec for spec in self.metadata.partition_specs if spec.spec_id == self.metadata.default_spec_id)

    def specs(self) -> Dict[int, PartitionSpec]:
        """Return a dict the partition specs this table."""
        return {spec.spec_id: spec for spec in self.metadata.partition_specs}

    def sort_order(self) -> SortOrder:
        """Return the sort order of this table."""
        return next(
            sort_order for sort_order in self.metadata.sort_orders if sort_order.order_id == self.metadata.default_sort_order_id
        )

    def sort_orders(self) -> Dict[int, SortOrder]:
        """Return a dict of the sort orders of this table."""
        return {sort_order.order_id: sort_order for sort_order in self.metadata.sort_orders}

    def last_partition_id(self) -> int:
        """Return the highest assigned partition field ID across all specs or 999 if only the unpartitioned spec exists."""
        if self.metadata.last_partition_id:
            return self.metadata.last_partition_id
        return PARTITION_FIELD_ID_START - 1

    @property
    def properties(self) -> Dict[str, str]:
        """Properties of the table."""
        return self.metadata.properties

    def location(self) -> str:
        """Return the table's base location."""
        return self.metadata.location

    @property
    def last_sequence_number(self) -> int:
        return self.metadata.last_sequence_number

    def current_snapshot(self) -> Optional[Snapshot]:
        """Get the current snapshot for this table, or None if there is no current snapshot."""
        if self.metadata.current_snapshot_id is not None:
            return self.snapshot_by_id(self.metadata.current_snapshot_id)
        return None

    def snapshot_by_id(self, snapshot_id: int) -> Optional[Snapshot]:
        """Get the snapshot of this table with the given id, or None if there is no matching snapshot."""
        return self.metadata.snapshot_by_id(snapshot_id)

    def snapshot_by_name(self, name: str) -> Optional[Snapshot]:
        """Return the snapshot referenced by the given name or null if no such reference exists."""
        if ref := self.metadata.refs.get(name):
            return self.snapshot_by_id(ref.snapshot_id)
        return None

    def history(self) -> List[SnapshotLogEntry]:
        """Get the snapshot history of this table."""
        return self.metadata.snapshot_log

    def update_schema(self, allow_incompatible_changes: bool = False, case_sensitive: bool = True) -> UpdateSchema:
        """Create a new UpdateSchema to alter the columns of this table.

        Args:
            allow_incompatible_changes: If changes are allowed that might break downstream consumers.
            case_sensitive: If field names are case-sensitive.

        Returns:
            A new UpdateSchema.
        """
        return UpdateSchema(
            transaction=Transaction(self, autocommit=True),
            allow_incompatible_changes=allow_incompatible_changes,
            case_sensitive=case_sensitive,
            name_mapping=self.name_mapping(),
        )

    def name_mapping(self) -> Optional[NameMapping]:
        """Return the table's field-id NameMapping."""
        if name_mapping_json := self.properties.get(TableProperties.DEFAULT_NAME_MAPPING):
            return parse_mapping_from_json(name_mapping_json)
        else:
            return None

    def append(self, df: pa.Table) -> None:
        """
        Shorthand API for appending a PyArrow table to the table.

        Args:
            df: The Arrow dataframe that will be appended to overwrite the table
        """
        try:
            import pyarrow as pa
        except ModuleNotFoundError as e:
            raise ModuleNotFoundError("For writes PyArrow needs to be installed") from e

        if not isinstance(df, pa.Table):
            raise ValueError(f"Expected PyArrow table, got: {df}")

        if len(self.spec().fields) > 0:
            raise ValueError("Cannot write to partitioned tables")

        _check_schema(self.schema(), other_schema=df.schema)

        with self.transaction() as txn:
            with txn.update_snapshot().fast_append() as update_snapshot:
                # skip writing data files if the dataframe is empty
                if df.shape[0] > 0:
                    data_files = _dataframe_to_data_files(
                        table_metadata=self.metadata, write_uuid=update_snapshot.commit_uuid, df=df, io=self.io
                    )
                    for data_file in data_files:
                        update_snapshot.append_data_file(data_file)

    def overwrite(self, df: pa.Table, overwrite_filter: BooleanExpression = ALWAYS_TRUE) -> None:
        """
        Shorthand for overwriting the table with a PyArrow table.

        Args:
            df: The Arrow dataframe that will be used to overwrite the table
            overwrite_filter: ALWAYS_TRUE when you overwrite all the data,
                              or a boolean expression in case of a partial overwrite
        """
        try:
            import pyarrow as pa
        except ModuleNotFoundError as e:
            raise ModuleNotFoundError("For writes PyArrow needs to be installed") from e

        if not isinstance(df, pa.Table):
            raise ValueError(f"Expected PyArrow table, got: {df}")

        if overwrite_filter != AlwaysTrue():
            raise NotImplementedError("Cannot overwrite a subset of a table")

        if len(self.spec().fields) > 0:
            raise ValueError("Cannot write to partitioned tables")

        _check_schema(self.schema(), other_schema=df.schema)

        with self.transaction() as txn:
            with txn.update_snapshot().overwrite() as update_snapshot:
                # skip writing data files if the dataframe is empty
                if df.shape[0] > 0:
                    data_files = _dataframe_to_data_files(
                        table_metadata=self.metadata, write_uuid=update_snapshot.commit_uuid, df=df, io=self.io
                    )
                    for data_file in data_files:
                        update_snapshot.append_data_file(data_file)

    def update_spec(self, case_sensitive: bool = True) -> UpdateSpec:
        return UpdateSpec(self, case_sensitive=case_sensitive)

    def refs(self) -> Dict[str, SnapshotRef]:
        """Return the snapshot references in the table."""
        return self.metadata.refs

    def _do_commit(self, updates: Tuple[TableUpdate, ...], requirements: Tuple[TableRequirement, ...]) -> None:
        response = self.catalog._commit_table(  # pylint: disable=W0212
            CommitTableRequest(
                identifier=TableIdentifier(namespace=self.identifier[:-1], name=self.identifier[-1]),
                updates=updates,
                requirements=requirements,
            )
        )  # pylint: disable=W0212
        self.metadata = response.metadata
        self.metadata_location = response.metadata_location

    def __eq__(self, other: Any) -> bool:
        """Return the equality of two instances of the Table class."""
        return (
            self.identifier == other.identifier
            and self.metadata == other.metadata
            and self.metadata_location == other.metadata_location
            if isinstance(other, Table)
            else False
        )

    def __repr__(self) -> str:
        """Return the string representation of the Table class."""
        table_name = self.catalog.table_name_from(self.identifier)
        schema_str = ",\n  ".join(str(column) for column in self.schema().columns if self.schema())
        partition_str = f"partition by: [{', '.join(field.name for field in self.spec().fields if self.spec())}]"
        sort_order_str = f"sort order: [{', '.join(str(field) for field in self.sort_order().fields if self.sort_order())}]"
        snapshot_str = f"snapshot: {str(self.current_snapshot()) if self.current_snapshot() else 'null'}"
        result_str = f"{table_name}(\n  {schema_str}\n),\n{partition_str},\n{sort_order_str},\n{snapshot_str}"
        return result_str

    def to_daft(self) -> daft.DataFrame:
        """Read a Daft DataFrame lazily from this Iceberg table.

        Returns:
            daft.DataFrame: Unmaterialized Daft Dataframe created from the Iceberg table
        """
        import daft

        return daft.read_iceberg(self)


class StaticTable(Table):
    """Load a table directly from a metadata file (i.e., without using a catalog)."""

    def refresh(self) -> Table:
        """Refresh the current table metadata."""
        raise NotImplementedError("To be implemented")

    @classmethod
    def from_metadata(cls, metadata_location: str, properties: Properties = EMPTY_DICT) -> StaticTable:
        io = load_file_io(properties=properties, location=metadata_location)
        file = io.new_input(metadata_location)

        from pyiceberg.serializers import FromInputFile

        metadata = FromInputFile.table_metadata(file)

        from pyiceberg.catalog.noop import NoopCatalog

        return cls(
            identifier=("static-table", metadata_location),
            metadata_location=metadata_location,
            metadata=metadata,
            io=load_file_io({**properties, **metadata.properties}),
            catalog=NoopCatalog("static-table"),
        )


def _parse_row_filter(expr: Union[str, BooleanExpression]) -> BooleanExpression:
    """Accept an expression in the form of a BooleanExpression or a string.

    In the case of a string, it will be converted into a unbound BooleanExpression.

    Args:
        expr: Expression as a BooleanExpression or a string.

    Returns: An unbound BooleanExpression.
    """
    return parser.parse(expr) if isinstance(expr, str) else expr


S = TypeVar("S", bound="TableScan", covariant=True)


class TableScan(ABC):
    table: Table
    row_filter: BooleanExpression
    selected_fields: Tuple[str, ...]
    case_sensitive: bool
    snapshot_id: Optional[int]
    options: Properties
    limit: Optional[int]

    def __init__(
        self,
        table: Table,
        row_filter: Union[str, BooleanExpression] = ALWAYS_TRUE,
        selected_fields: Tuple[str, ...] = ("*",),
        case_sensitive: bool = True,
        snapshot_id: Optional[int] = None,
        options: Properties = EMPTY_DICT,
        limit: Optional[int] = None,
    ):
        self.table = table
        self.row_filter = _parse_row_filter(row_filter)
        self.selected_fields = selected_fields
        self.case_sensitive = case_sensitive
        self.snapshot_id = snapshot_id
        self.options = options
        self.limit = limit

    def snapshot(self) -> Optional[Snapshot]:
        if self.snapshot_id:
            return self.table.snapshot_by_id(self.snapshot_id)
        return self.table.current_snapshot()

    def projection(self) -> Schema:
        current_schema = self.table.schema()
        if self.snapshot_id is not None:
            snapshot = self.table.snapshot_by_id(self.snapshot_id)
            if snapshot is not None:
                if snapshot.schema_id is not None:
                    snapshot_schema = self.table.schemas().get(snapshot.schema_id)
                    if snapshot_schema is not None:
                        current_schema = snapshot_schema
                    else:
                        warnings.warn(f"Metadata does not contain schema with id: {snapshot.schema_id}")
            else:
                raise ValueError(f"Snapshot not found: {self.snapshot_id}")

        if "*" in self.selected_fields:
            return current_schema

        return current_schema.select(*self.selected_fields, case_sensitive=self.case_sensitive)

    @abstractmethod
    def plan_files(self) -> Iterable[ScanTask]: ...

    @abstractmethod
    def to_arrow(self) -> pa.Table: ...

    @abstractmethod
    def to_pandas(self, **kwargs: Any) -> pd.DataFrame: ...

    def update(self: S, **overrides: Any) -> S:
        """Create a copy of this table scan with updated fields."""
        return type(self)(**{**self.__dict__, **overrides})

    def use_ref(self: S, name: str) -> S:
        if self.snapshot_id:
            raise ValueError(f"Cannot override ref, already set snapshot id={self.snapshot_id}")
        if snapshot := self.table.snapshot_by_name(name):
            return self.update(snapshot_id=snapshot.snapshot_id)

        raise ValueError(f"Cannot scan unknown ref={name}")

    def select(self: S, *field_names: str) -> S:
        if "*" in self.selected_fields:
            return self.update(selected_fields=field_names)
        return self.update(selected_fields=tuple(set(self.selected_fields).intersection(set(field_names))))

    def filter(self: S, expr: Union[str, BooleanExpression]) -> S:
        return self.update(row_filter=And(self.row_filter, _parse_row_filter(expr)))

    def with_case_sensitive(self: S, case_sensitive: bool = True) -> S:
        return self.update(case_sensitive=case_sensitive)


class ScanTask(ABC):
    pass


@dataclass(init=False)
class FileScanTask(ScanTask):
    file: DataFile
    delete_files: Set[DataFile]
    start: int
    length: int

    def __init__(
        self,
        data_file: DataFile,
        delete_files: Optional[Set[DataFile]] = None,
        start: Optional[int] = None,
        length: Optional[int] = None,
    ) -> None:
        self.file = data_file
        self.delete_files = delete_files or set()
        self.start = start or 0
        self.length = length or data_file.file_size_in_bytes


def _open_manifest(
    io: FileIO,
    manifest: ManifestFile,
    partition_filter: Callable[[DataFile], bool],
    metrics_evaluator: Callable[[DataFile], bool],
) -> List[ManifestEntry]:
    return [
        manifest_entry
        for manifest_entry in manifest.fetch_manifest_entry(io, discard_deleted=True)
        if partition_filter(manifest_entry.data_file) and metrics_evaluator(manifest_entry.data_file)
    ]


def _min_data_file_sequence_number(manifests: List[ManifestFile]) -> int:
    try:
        return min(
            manifest.min_sequence_number or INITIAL_SEQUENCE_NUMBER
            for manifest in manifests
            if manifest.content == ManifestContent.DATA
        )
    except ValueError:
        # In case of an empty iterator
        return INITIAL_SEQUENCE_NUMBER


def _match_deletes_to_data_file(data_entry: ManifestEntry, positional_delete_entries: SortedList[ManifestEntry]) -> Set[DataFile]:
    """Check if the delete file is relevant for the data file.

    Using the column metrics to see if the filename is in the lower and upper bound.

    Args:
        data_entry (ManifestEntry): The manifest entry path of the datafile.
        positional_delete_entries (List[ManifestEntry]): All the candidate positional deletes manifest entries.

    Returns:
        A set of files that are relevant for the data file.
    """
    relevant_entries = positional_delete_entries[positional_delete_entries.bisect_right(data_entry) :]

    if len(relevant_entries) > 0:
        evaluator = _InclusiveMetricsEvaluator(POSITIONAL_DELETE_SCHEMA, EqualTo("file_path", data_entry.data_file.file_path))
        return {
            positional_delete_entry.data_file
            for positional_delete_entry in relevant_entries
            if evaluator.eval(positional_delete_entry.data_file)
        }
    else:
        return set()


class DataScan(TableScan):
    def __init__(
        self,
        table: Table,
        row_filter: Union[str, BooleanExpression] = ALWAYS_TRUE,
        selected_fields: Tuple[str, ...] = ("*",),
        case_sensitive: bool = True,
        snapshot_id: Optional[int] = None,
        options: Properties = EMPTY_DICT,
        limit: Optional[int] = None,
    ):
        super().__init__(table, row_filter, selected_fields, case_sensitive, snapshot_id, options, limit)

    def _build_partition_projection(self, spec_id: int) -> BooleanExpression:
        project = inclusive_projection(self.table.schema(), self.table.specs()[spec_id])
        return project(self.row_filter)

    @cached_property
    def partition_filters(self) -> KeyDefaultDict[int, BooleanExpression]:
        return KeyDefaultDict(self._build_partition_projection)

    def _build_manifest_evaluator(self, spec_id: int) -> Callable[[ManifestFile], bool]:
        spec = self.table.specs()[spec_id]
        return visitors.manifest_evaluator(spec, self.table.schema(), self.partition_filters[spec_id], self.case_sensitive)

    def _build_partition_evaluator(self, spec_id: int) -> Callable[[DataFile], bool]:
        spec = self.table.specs()[spec_id]
        partition_type = spec.partition_type(self.table.schema())
        partition_schema = Schema(*partition_type.fields)
        partition_expr = self.partition_filters[spec_id]

        # The lambda created here is run in multiple threads.
        # So we avoid creating _EvaluatorExpression methods bound to a single
        # shared instance across multiple threads.
        return lambda data_file: visitors.expression_evaluator(partition_schema, partition_expr, self.case_sensitive)(
            data_file.partition
        )

    def _check_sequence_number(self, min_data_sequence_number: int, manifest: ManifestFile) -> bool:
        """Ensure that no manifests are loaded that contain deletes that are older than the data.

        Args:
            min_data_sequence_number (int): The minimal sequence number.
            manifest (ManifestFile): A ManifestFile that can be either data or deletes.

        Returns:
            Boolean indicating if it is either a data file, or a relevant delete file.
        """
        return manifest.content == ManifestContent.DATA or (
            # Not interested in deletes that are older than the data
            manifest.content == ManifestContent.DELETES
            and (manifest.sequence_number or INITIAL_SEQUENCE_NUMBER) >= min_data_sequence_number
        )

    def plan_files(self) -> Iterable[FileScanTask]:
        """Plans the relevant files by filtering on the PartitionSpecs.

        Returns:
            List of FileScanTasks that contain both data and delete files.
        """
        snapshot = self.snapshot()
        if not snapshot:
            return iter([])

        io = self.table.io

        # step 1: filter manifests using partition summaries
        # the filter depends on the partition spec used to write the manifest file, so create a cache of filters for each spec id

        manifest_evaluators: Dict[int, Callable[[ManifestFile], bool]] = KeyDefaultDict(self._build_manifest_evaluator)

        manifests = [
            manifest_file
            for manifest_file in snapshot.manifests(io)
            if manifest_evaluators[manifest_file.partition_spec_id](manifest_file)
        ]

        # step 2: filter the data files in each manifest
        # this filter depends on the partition spec used to write the manifest file

        partition_evaluators: Dict[int, Callable[[DataFile], bool]] = KeyDefaultDict(self._build_partition_evaluator)
        metrics_evaluator = _InclusiveMetricsEvaluator(
            self.table.schema(), self.row_filter, self.case_sensitive, self.options.get("include_empty_files") == "true"
        ).eval

        min_data_sequence_number = _min_data_file_sequence_number(manifests)

        data_entries: List[ManifestEntry] = []
        positional_delete_entries = SortedList(key=lambda entry: entry.data_sequence_number or INITIAL_SEQUENCE_NUMBER)

        executor = ExecutorFactory.get_or_create()
        for manifest_entry in chain(
            *executor.map(
                lambda args: _open_manifest(*args),
                [
                    (
                        io,
                        manifest,
                        partition_evaluators[manifest.partition_spec_id],
                        metrics_evaluator,
                    )
                    for manifest in manifests
                    if self._check_sequence_number(min_data_sequence_number, manifest)
                ],
            )
        ):
            data_file = manifest_entry.data_file
            if data_file.content == DataFileContent.DATA:
                data_entries.append(manifest_entry)
            elif data_file.content == DataFileContent.POSITION_DELETES:
                positional_delete_entries.add(manifest_entry)
            elif data_file.content == DataFileContent.EQUALITY_DELETES:
                raise ValueError("PyIceberg does not yet support equality deletes: https://github.com/apache/iceberg/issues/6568")
            else:
                raise ValueError(f"Unknown DataFileContent ({data_file.content}): {manifest_entry}")

        return [
            FileScanTask(
                data_entry.data_file,
                delete_files=_match_deletes_to_data_file(
                    data_entry,
                    positional_delete_entries,
                ),
            )
            for data_entry in data_entries
        ]

    def to_arrow(self) -> pa.Table:
        from pyiceberg.io.pyarrow import project_table

        return project_table(
            self.plan_files(),
            self.table,
            self.row_filter,
            self.projection(),
            case_sensitive=self.case_sensitive,
            limit=self.limit,
        )

    def to_pandas(self, **kwargs: Any) -> pd.DataFrame:
        return self.to_arrow().to_pandas(**kwargs)

    def to_duckdb(self, table_name: str, connection: Optional[DuckDBPyConnection] = None) -> DuckDBPyConnection:
        import duckdb

        con = connection or duckdb.connect(database=":memory:")
        con.register(table_name, self.to_arrow())

        return con

    def to_ray(self) -> ray.data.dataset.Dataset:
        import ray

        return ray.data.from_arrow(self.to_arrow())


class MoveOperation(Enum):
    First = 1
    Before = 2
    After = 3


@dataclass
class Move:
    field_id: int
    full_name: str
    op: MoveOperation
    other_field_id: Optional[int] = None


U = TypeVar('U')


class UpdateTableMetadata(ABC, Generic[U]):
    _transaction: Transaction

    def __init__(self, transaction: Transaction) -> None:
        self._transaction = transaction

    @abstractmethod
    def _commit(self) -> UpdatesAndRequirements: ...

    def commit(self) -> None:
        self._transaction._apply(*self._commit())

    def __exit__(self, _: Any, value: Any, traceback: Any) -> None:
        """Close and commit the change."""
        self.commit()

    def __enter__(self) -> U:
        """Update the table."""
        return self  # type: ignore


class UpdateSchema(UpdateTableMetadata["UpdateSchema"]):
    _schema: Schema
    _last_column_id: itertools.count[int]
    _identifier_field_names: Set[str]

    _adds: Dict[int, List[NestedField]] = {}
    _updates: Dict[int, NestedField] = {}
    _deletes: Set[int] = set()
    _moves: Dict[int, List[Move]] = {}

    _added_name_to_id: Dict[str, int] = {}
    # Part of https://github.com/apache/iceberg/pull/8393
    _id_to_parent: Dict[int, str] = {}
    _allow_incompatible_changes: bool
    _case_sensitive: bool

    def __init__(
        self,
        transaction: Transaction,
        allow_incompatible_changes: bool = False,
        case_sensitive: bool = True,
        schema: Optional[Schema] = None,
        name_mapping: Optional[NameMapping] = None,
    ) -> None:
        super().__init__(transaction)

        if isinstance(schema, Schema):
            self._schema = schema
            self._last_column_id = itertools.count(1 + schema.highest_field_id)
        else:
            self._schema = self._transaction.table_metadata.schema()
            self._last_column_id = itertools.count(1 + self._transaction.table_metadata.last_column_id)

        self._name_mapping = name_mapping
        self._identifier_field_names = self._schema.identifier_field_names()

        self._adds = {}
        self._updates = {}
        self._deletes = set()
        self._moves = {}

        self._added_name_to_id = {}

        def get_column_name(field_id: int) -> str:
            column_name = self._schema.find_column_name(column_id=field_id)
            if column_name is None:
                raise ValueError(f"Could not find field-id: {field_id}")
            return column_name

        self._id_to_parent = {
            field_id: get_column_name(parent_field_id) for field_id, parent_field_id in self._schema._lazy_id_to_parent.items()
        }

        self._allow_incompatible_changes = allow_incompatible_changes
        self._case_sensitive = case_sensitive
        self._transaction = transaction

    def case_sensitive(self, case_sensitive: bool) -> UpdateSchema:
        """Determine if the case of schema needs to be considered when comparing column names.

        Args:
            case_sensitive: When false case is not considered in column name comparisons.

        Returns:
            This for method chaining
        """
        self._case_sensitive = case_sensitive
        return self

    def union_by_name(self, new_schema: Union[Schema, "pa.Schema"]) -> UpdateSchema:
        from pyiceberg.catalog import Catalog

        visit_with_partner(
            Catalog._convert_schema_if_needed(new_schema),
            -1,
            UnionByNameVisitor(update_schema=self, existing_schema=self._schema, case_sensitive=self._case_sensitive),  # type: ignore
            PartnerIdByNameAccessor(partner_schema=self._schema, case_sensitive=self._case_sensitive),
        )
        return self

    def add_column(
        self, path: Union[str, Tuple[str, ...]], field_type: IcebergType, doc: Optional[str] = None, required: bool = False
    ) -> UpdateSchema:
        """Add a new column to a nested struct or Add a new top-level column.

        Because "." may be interpreted as a column path separator or may be used in field names, it
        is not allowed to add nested column by passing in a string. To add to nested structures or
        to add fields with names that contain "." use a tuple instead to indicate the path.

        If type is a nested type, its field IDs are reassigned when added to the existing schema.

        Args:
            path: Name for the new column.
            field_type: Type for the new column.
            doc: Documentation string for the new column.
            required: Whether the new column is required.

        Returns:
            This for method chaining.
        """
        if isinstance(path, str):
            if "." in path:
                raise ValueError(f"Cannot add column with ambiguous name: {path}, provide a tuple instead")
            path = (path,)

        if required and not self._allow_incompatible_changes:
            # Table format version 1 and 2 cannot add required column because there is no initial value
            raise ValueError(f'Incompatible change: cannot add required column: {".".join(path)}')

        name = path[-1]
        parent = path[:-1]

        full_name = ".".join(path)
        parent_full_path = ".".join(parent)
        parent_id: int = TABLE_ROOT_ID

        if len(parent) > 0:
            parent_field = self._schema.find_field(parent_full_path, self._case_sensitive)
            parent_type = parent_field.field_type
            if isinstance(parent_type, MapType):
                parent_field = parent_type.value_field
            elif isinstance(parent_type, ListType):
                parent_field = parent_type.element_field

            if not parent_field.field_type.is_struct:
                raise ValueError(f"Cannot add column '{name}' to non-struct type: {parent_full_path}")

            parent_id = parent_field.field_id

        existing_field = None
        try:
            existing_field = self._schema.find_field(full_name, self._case_sensitive)
        except ValueError:
            pass

        if existing_field is not None and existing_field.field_id not in self._deletes:
            raise ValueError(f"Cannot add column, name already exists: {full_name}")

        # assign new IDs in order
        new_id = self.assign_new_column_id()

        # update tracking for moves
        self._added_name_to_id[full_name] = new_id
        self._id_to_parent[new_id] = parent_full_path

        new_type = assign_fresh_schema_ids(field_type, self.assign_new_column_id)
        field = NestedField(field_id=new_id, name=name, field_type=new_type, required=required, doc=doc)

        if parent_id in self._adds:
            self._adds[parent_id].append(field)
        else:
            self._adds[parent_id] = [field]

        return self

    def delete_column(self, path: Union[str, Tuple[str, ...]]) -> UpdateSchema:
        """Delete a column from a table.

        Args:
            path: The path to the column.

        Returns:
            The UpdateSchema with the delete operation staged.
        """
        name = (path,) if isinstance(path, str) else path
        full_name = ".".join(name)

        field = self._schema.find_field(full_name, case_sensitive=self._case_sensitive)

        if field.field_id in self._adds:
            raise ValueError(f"Cannot delete a column that has additions: {full_name}")
        if field.field_id in self._updates:
            raise ValueError(f"Cannot delete a column that has updates: {full_name}")

        self._deletes.add(field.field_id)

        return self

    def rename_column(self, path_from: Union[str, Tuple[str, ...]], new_name: str) -> UpdateSchema:
        """Update the name of a column.

        Args:
            path_from: The path to the column to be renamed.
            new_name: The new path of the column.

        Returns:
            The UpdateSchema with the rename operation staged.
        """
        path_from = ".".join(path_from) if isinstance(path_from, tuple) else path_from
        field_from = self._schema.find_field(path_from, self._case_sensitive)

        if field_from.field_id in self._deletes:
            raise ValueError(f"Cannot rename a column that will be deleted: {path_from}")

        if updated := self._updates.get(field_from.field_id):
            self._updates[field_from.field_id] = NestedField(
                field_id=updated.field_id,
                name=new_name,
                field_type=updated.field_type,
                doc=updated.doc,
                required=updated.required,
            )
        else:
            self._updates[field_from.field_id] = NestedField(
                field_id=field_from.field_id,
                name=new_name,
                field_type=field_from.field_type,
                doc=field_from.doc,
                required=field_from.required,
            )

        # Lookup the field because of casing
        from_field_correct_casing = self._schema.find_column_name(field_from.field_id)
        if from_field_correct_casing in self._identifier_field_names:
            self._identifier_field_names.remove(from_field_correct_casing)
            new_identifier_path = f"{from_field_correct_casing[: -len(field_from.name)]}{new_name}"
            self._identifier_field_names.add(new_identifier_path)

        return self

    def make_column_optional(self, path: Union[str, Tuple[str, ...]]) -> UpdateSchema:
        """Make a column optional.

        Args:
            path: The path to the field.

        Returns:
            The UpdateSchema with the requirement change staged.
        """
        self._set_column_requirement(path, required=False)
        return self

    def set_identifier_fields(self, *fields: str) -> None:
        self._identifier_field_names = set(fields)

    def _set_column_requirement(self, path: Union[str, Tuple[str, ...]], required: bool) -> None:
        path = (path,) if isinstance(path, str) else path
        name = ".".join(path)

        field = self._schema.find_field(name, self._case_sensitive)

        if (field.required and required) or (field.optional and not required):
            # if the change is a noop, allow it even if allowIncompatibleChanges is false
            return

        if not self._allow_incompatible_changes and required:
            raise ValueError(f"Cannot change column nullability: {name}: optional -> required")

        if field.field_id in self._deletes:
            raise ValueError(f"Cannot update a column that will be deleted: {name}")

        if updated := self._updates.get(field.field_id):
            self._updates[field.field_id] = NestedField(
                field_id=updated.field_id,
                name=updated.name,
                field_type=updated.field_type,
                doc=updated.doc,
                required=required,
            )
        else:
            self._updates[field.field_id] = NestedField(
                field_id=field.field_id,
                name=field.name,
                field_type=field.field_type,
                doc=field.doc,
                required=required,
            )

    def update_column(
        self,
        path: Union[str, Tuple[str, ...]],
        field_type: Optional[IcebergType] = None,
        required: Optional[bool] = None,
        doc: Optional[str] = None,
    ) -> UpdateSchema:
        """Update the type of column.

        Args:
            path: The path to the field.
            field_type: The new type
            required: If the field should be required
            doc: Documentation describing the column

        Returns:
            The UpdateSchema with the type update staged.
        """
        path = (path,) if isinstance(path, str) else path
        full_name = ".".join(path)

        if field_type is None and required is None and doc is None:
            return self

        field = self._schema.find_field(full_name, self._case_sensitive)

        if field.field_id in self._deletes:
            raise ValueError(f"Cannot update a column that will be deleted: {full_name}")

        if field_type is not None:
            if not field.field_type.is_primitive:
                raise ValidationError(f"Cannot change column type: {field.field_type} is not a primitive")

            if not self._allow_incompatible_changes and field.field_type != field_type:
                try:
                    promote(field.field_type, field_type)
                except ResolveError as e:
                    raise ValidationError(f"Cannot change column type: {full_name}: {field.field_type} -> {field_type}") from e

        if updated := self._updates.get(field.field_id):
            self._updates[field.field_id] = NestedField(
                field_id=updated.field_id,
                name=updated.name,
                field_type=field_type or updated.field_type,
                doc=doc or updated.doc,
                required=updated.required,
            )
        else:
            self._updates[field.field_id] = NestedField(
                field_id=field.field_id,
                name=field.name,
                field_type=field_type or field.field_type,
                doc=doc or field.doc,
                required=field.required,
            )

        if required is not None:
            self._set_column_requirement(path, required=required)

        return self

    def _find_for_move(self, name: str) -> Optional[int]:
        try:
            return self._schema.find_field(name, self._case_sensitive).field_id
        except ValueError:
            pass

        return self._added_name_to_id.get(name)

    def _move(self, move: Move) -> None:
        if parent_name := self._id_to_parent.get(move.field_id):
            parent_field = self._schema.find_field(parent_name, case_sensitive=self._case_sensitive)
            if not parent_field.field_type.is_struct:
                raise ValueError(f"Cannot move fields in non-struct type: {parent_field.field_type}")

            if move.op == MoveOperation.After or move.op == MoveOperation.Before:
                if move.other_field_id is None:
                    raise ValueError("Expected other field when performing before/after move")

                if self._id_to_parent.get(move.field_id) != self._id_to_parent.get(move.other_field_id):
                    raise ValueError(f"Cannot move field {move.full_name} to a different struct")

            self._moves[parent_field.field_id] = self._moves.get(parent_field.field_id, []) + [move]
        else:
            # In the top level field
            if move.op == MoveOperation.After or move.op == MoveOperation.Before:
                if move.other_field_id is None:
                    raise ValueError("Expected other field when performing before/after move")

                if other_struct := self._id_to_parent.get(move.other_field_id):
                    raise ValueError(f"Cannot move field {move.full_name} to a different struct: {other_struct}")

            self._moves[TABLE_ROOT_ID] = self._moves.get(TABLE_ROOT_ID, []) + [move]

    def move_first(self, path: Union[str, Tuple[str, ...]]) -> UpdateSchema:
        """Move the field to the first position of the parent struct.

        Args:
            path: The path to the field.

        Returns:
            The UpdateSchema with the move operation staged.
        """
        full_name = ".".join(path) if isinstance(path, tuple) else path

        field_id = self._find_for_move(full_name)

        if field_id is None:
            raise ValueError(f"Cannot move missing column: {full_name}")

        self._move(Move(field_id=field_id, full_name=full_name, op=MoveOperation.First))

        return self

    def move_before(self, path: Union[str, Tuple[str, ...]], before_path: Union[str, Tuple[str, ...]]) -> UpdateSchema:
        """Move the field to before another field.

        Args:
            path: The path to the field.

        Returns:
            The UpdateSchema with the move operation staged.
        """
        full_name = ".".join(path) if isinstance(path, tuple) else path
        field_id = self._find_for_move(full_name)

        if field_id is None:
            raise ValueError(f"Cannot move missing column: {full_name}")

        before_full_name = (
            ".".join(
                before_path,
            )
            if isinstance(before_path, tuple)
            else before_path
        )
        before_field_id = self._find_for_move(before_full_name)

        if before_field_id is None:
            raise ValueError(f"Cannot move {full_name} before missing column: {before_full_name}")

        if field_id == before_field_id:
            raise ValueError(f"Cannot move {full_name} before itself")

        self._move(Move(field_id=field_id, full_name=full_name, other_field_id=before_field_id, op=MoveOperation.Before))

        return self

    def move_after(self, path: Union[str, Tuple[str, ...]], after_name: Union[str, Tuple[str, ...]]) -> UpdateSchema:
        """Move the field to after another field.

        Args:
            path: The path to the field.

        Returns:
            The UpdateSchema with the move operation staged.
        """
        full_name = ".".join(path) if isinstance(path, tuple) else path

        field_id = self._find_for_move(full_name)

        if field_id is None:
            raise ValueError(f"Cannot move missing column: {full_name}")

        after_path = ".".join(after_name) if isinstance(after_name, tuple) else after_name
        after_field_id = self._find_for_move(after_path)

        if after_field_id is None:
            raise ValueError(f"Cannot move {full_name} after missing column: {after_path}")

        if field_id == after_field_id:
            raise ValueError(f"Cannot move {full_name} after itself")

        self._move(Move(field_id=field_id, full_name=full_name, other_field_id=after_field_id, op=MoveOperation.After))

        return self

    def _commit(self) -> UpdatesAndRequirements:
        """Apply the pending changes and commit."""
        new_schema = self._apply()

        existing_schema_id = next(
            (schema.schema_id for schema in self._transaction.table_metadata.schemas if schema == new_schema), None
        )

        requirements: Tuple[TableRequirement, ...] = ()
        updates: Tuple[TableUpdate, ...] = ()

        # Check if it is different current schema ID
        if existing_schema_id != self._schema.schema_id:
            requirements += (AssertCurrentSchemaId(current_schema_id=self._schema.schema_id),)
            if existing_schema_id is None:
                last_column_id = max(self._transaction.table_metadata.last_column_id, new_schema.highest_field_id)
                updates += (
                    AddSchemaUpdate(schema=new_schema, last_column_id=last_column_id),
                    SetCurrentSchemaUpdate(schema_id=-1),
                )
            else:
                updates += (SetCurrentSchemaUpdate(schema_id=existing_schema_id),)

            if name_mapping := self._name_mapping:
                updated_name_mapping = update_mapping(name_mapping, self._updates, self._adds)
                updates += (
                    SetPropertiesUpdate(updates={TableProperties.DEFAULT_NAME_MAPPING: updated_name_mapping.model_dump_json()}),
                )

        return updates, requirements

    def _apply(self) -> Schema:
        """Apply the pending changes to the original schema and returns the result.

        Returns:
            the result Schema when all pending updates are applied
        """
        struct = visit(self._schema, _ApplyChanges(self._adds, self._updates, self._deletes, self._moves))
        if struct is None:
            # Should never happen
            raise ValueError("Could not apply changes")

        # Check the field-ids
        new_schema = Schema(*struct.fields)
        field_ids = set()
        for name in self._identifier_field_names:
            try:
                field = new_schema.find_field(name, case_sensitive=self._case_sensitive)
            except ValueError as e:
                raise ValueError(
                    f"Cannot find identifier field {name}. In case of deletion, update the identifier fields first."
                ) from e

            field_ids.add(field.field_id)

        if txn := self._transaction:
            next_schema_id = 1 + (
                max(schema.schema_id for schema in txn.table_metadata.schemas) if txn.table_metadata is not None else 0
            )
        else:
            next_schema_id = 0

        return Schema(*struct.fields, schema_id=next_schema_id, identifier_field_ids=field_ids)

    def assign_new_column_id(self) -> int:
        return next(self._last_column_id)


class _ApplyChanges(SchemaVisitor[Optional[IcebergType]]):
    _adds: Dict[int, List[NestedField]]
    _updates: Dict[int, NestedField]
    _deletes: Set[int]
    _moves: Dict[int, List[Move]]

    def __init__(
        self, adds: Dict[int, List[NestedField]], updates: Dict[int, NestedField], deletes: Set[int], moves: Dict[int, List[Move]]
    ) -> None:
        self._adds = adds
        self._updates = updates
        self._deletes = deletes
        self._moves = moves

    def schema(self, schema: Schema, struct_result: Optional[IcebergType]) -> Optional[IcebergType]:
        added = self._adds.get(TABLE_ROOT_ID)
        moves = self._moves.get(TABLE_ROOT_ID)

        if added is not None or moves is not None:
            if not isinstance(struct_result, StructType):
                raise ValueError(f"Cannot add fields to non-struct: {struct_result}")

            if new_fields := _add_and_move_fields(struct_result.fields, added or [], moves or []):
                return StructType(*new_fields)

        return struct_result

    def struct(self, struct: StructType, field_results: List[Optional[IcebergType]]) -> Optional[IcebergType]:
        has_changes = False
        new_fields = []

        for idx, result_type in enumerate(field_results):
            result_type = field_results[idx]

            # Has been deleted
            if result_type is None:
                has_changes = True
                continue

            field = struct.fields[idx]

            name = field.name
            doc = field.doc
            required = field.required

            # There is an update
            if update := self._updates.get(field.field_id):
                name = update.name
                doc = update.doc
                required = update.required

            if field.name == name and field.field_type == result_type and field.required == required and field.doc == doc:
                new_fields.append(field)
            else:
                has_changes = True
                new_fields.append(
                    NestedField(field_id=field.field_id, name=name, field_type=result_type, required=required, doc=doc)
                )

        if has_changes:
            return StructType(*new_fields)

        return struct

    def field(self, field: NestedField, field_result: Optional[IcebergType]) -> Optional[IcebergType]:
        # the API validates deletes, updates, and additions don't conflict handle deletes
        if field.field_id in self._deletes:
            return None

        # handle updates
        if (update := self._updates.get(field.field_id)) and field.field_type != update.field_type:
            return update.field_type

        if isinstance(field_result, StructType):
            # handle add & moves
            added = self._adds.get(field.field_id)
            moves = self._moves.get(field.field_id)
            if added is not None or moves is not None:
                if not isinstance(field.field_type, StructType):
                    raise ValueError(f"Cannot add fields to non-struct: {field}")

                if new_fields := _add_and_move_fields(field_result.fields, added or [], moves or []):
                    return StructType(*new_fields)

        return field_result

    def list(self, list_type: ListType, element_result: Optional[IcebergType]) -> Optional[IcebergType]:
        element_type = self.field(list_type.element_field, element_result)
        if element_type is None:
            raise ValueError(f"Cannot delete element type from list: {element_result}")

        return ListType(element_id=list_type.element_id, element=element_type, element_required=list_type.element_required)

    def map(
        self, map_type: MapType, key_result: Optional[IcebergType], value_result: Optional[IcebergType]
    ) -> Optional[IcebergType]:
        key_id: int = map_type.key_field.field_id

        if key_id in self._deletes:
            raise ValueError(f"Cannot delete map keys: {map_type}")

        if key_id in self._updates:
            raise ValueError(f"Cannot update map keys: {map_type}")

        if key_id in self._adds:
            raise ValueError(f"Cannot add fields to map keys: {map_type}")

        if map_type.key_type != key_result:
            raise ValueError(f"Cannot alter map keys: {map_type}")

        value_field: NestedField = map_type.value_field
        value_type = self.field(value_field, value_result)
        if value_type is None:
            raise ValueError(f"Cannot delete value type from map: {value_field}")

        return MapType(
            key_id=map_type.key_id,
            key_type=map_type.key_type,
            value_id=map_type.value_id,
            value_type=value_type,
            value_required=map_type.value_required,
        )

    def primitive(self, primitive: PrimitiveType) -> Optional[IcebergType]:
        return primitive


class UnionByNameVisitor(SchemaWithPartnerVisitor[int, bool]):
    update_schema: UpdateSchema
    existing_schema: Schema
    case_sensitive: bool

    def __init__(self, update_schema: UpdateSchema, existing_schema: Schema, case_sensitive: bool) -> None:
        self.update_schema = update_schema
        self.existing_schema = existing_schema
        self.case_sensitive = case_sensitive

    def schema(self, schema: Schema, partner_id: Optional[int], struct_result: bool) -> bool:
        return struct_result

    def struct(self, struct: StructType, partner_id: Optional[int], missing_positions: List[bool]) -> bool:
        if partner_id is None:
            return True

        fields = struct.fields
        partner_struct = self._find_field_type(partner_id)

        if not partner_struct.is_struct:
            raise ValueError(f"Expected a struct, got: {partner_struct}")

        for pos, missing in enumerate(missing_positions):
            if missing:
                self._add_column(partner_id, fields[pos])
            else:
                field = fields[pos]
                if nested_field := partner_struct.field_by_name(field.name, case_sensitive=self.case_sensitive):
                    self._update_column(field, nested_field)

        return False

    def _add_column(self, parent_id: int, field: NestedField) -> None:
        if parent_name := self.existing_schema.find_column_name(parent_id):
            path: Tuple[str, ...] = (parent_name, field.name)
        else:
            path = (field.name,)

        self.update_schema.add_column(path=path, field_type=field.field_type, required=field.required, doc=field.doc)

    def _update_column(self, field: NestedField, existing_field: NestedField) -> None:
        full_name = self.existing_schema.find_column_name(existing_field.field_id)

        if full_name is None:
            raise ValueError(f"Could not find field: {existing_field}")

        if field.optional and existing_field.required:
            self.update_schema.make_column_optional(full_name)

        if field.field_type.is_primitive and field.field_type != existing_field.field_type:
            self.update_schema.update_column(full_name, field_type=field.field_type)

        if field.doc is not None and not field.doc != existing_field.doc:
            self.update_schema.update_column(full_name, doc=field.doc)

    def _find_field_type(self, field_id: int) -> IcebergType:
        if field_id == -1:
            return self.existing_schema.as_struct()
        else:
            return self.existing_schema.find_field(field_id).field_type

    def field(self, field: NestedField, partner_id: Optional[int], field_result: bool) -> bool:
        return partner_id is None

    def list(self, list_type: ListType, list_partner_id: Optional[int], element_missing: bool) -> bool:
        if list_partner_id is None:
            return True

        if element_missing:
            raise ValueError("Error traversing schemas: element is missing, but list is present")

        partner_list_type = self._find_field_type(list_partner_id)
        if not isinstance(partner_list_type, ListType):
            raise ValueError(f"Expected list-type, got: {partner_list_type}")

        self._update_column(list_type.element_field, partner_list_type.element_field)

        return False

    def map(self, map_type: MapType, map_partner_id: Optional[int], key_missing: bool, value_missing: bool) -> bool:
        if map_partner_id is None:
            return True

        if key_missing:
            raise ValueError("Error traversing schemas: key is missing, but map is present")

        if value_missing:
            raise ValueError("Error traversing schemas: value is missing, but map is present")

        partner_map_type = self._find_field_type(map_partner_id)
        if not isinstance(partner_map_type, MapType):
            raise ValueError(f"Expected map-type, got: {partner_map_type}")

        self._update_column(map_type.key_field, partner_map_type.key_field)
        self._update_column(map_type.value_field, partner_map_type.value_field)

        return False

    def primitive(self, primitive: PrimitiveType, primitive_partner_id: Optional[int]) -> bool:
        return primitive_partner_id is None


class PartnerIdByNameAccessor(PartnerAccessor[int]):
    partner_schema: Schema
    case_sensitive: bool

    def __init__(self, partner_schema: Schema, case_sensitive: bool) -> None:
        self.partner_schema = partner_schema
        self.case_sensitive = case_sensitive

    def schema_partner(self, partner: Optional[int]) -> Optional[int]:
        return -1

    def field_partner(self, partner_field_id: Optional[int], field_id: int, field_name: str) -> Optional[int]:
        if partner_field_id is not None:
            if partner_field_id == -1:
                struct = self.partner_schema.as_struct()
            else:
                struct = self.partner_schema.find_field(partner_field_id).field_type
                if not struct.is_struct:
                    raise ValueError(f"Expected StructType: {struct}")

            if field := struct.field_by_name(name=field_name, case_sensitive=self.case_sensitive):
                return field.field_id

        return None

    def list_element_partner(self, partner_list_id: Optional[int]) -> Optional[int]:
        if partner_list_id is not None and (field := self.partner_schema.find_field(partner_list_id)):
            if not isinstance(field.field_type, ListType):
                raise ValueError(f"Expected ListType: {field}")
            return field.field_type.element_field.field_id
        else:
            return None

    def map_key_partner(self, partner_map_id: Optional[int]) -> Optional[int]:
        if partner_map_id is not None and (field := self.partner_schema.find_field(partner_map_id)):
            if not isinstance(field.field_type, MapType):
                raise ValueError(f"Expected MapType: {field}")
            return field.field_type.key_field.field_id
        else:
            return None

    def map_value_partner(self, partner_map_id: Optional[int]) -> Optional[int]:
        if partner_map_id is not None and (field := self.partner_schema.find_field(partner_map_id)):
            if not isinstance(field.field_type, MapType):
                raise ValueError(f"Expected MapType: {field}")
            return field.field_type.value_field.field_id
        else:
            return None


def _add_fields(fields: Tuple[NestedField, ...], adds: Optional[List[NestedField]]) -> Tuple[NestedField, ...]:
    adds = adds or []
    return fields + tuple(adds)


def _move_fields(fields: Tuple[NestedField, ...], moves: List[Move]) -> Tuple[NestedField, ...]:
    reordered = list(copy(fields))
    for move in moves:
        # Find the field that we're about to move
        field = next(field for field in reordered if field.field_id == move.field_id)
        # Remove the field that we're about to move from the list
        reordered = [field for field in reordered if field.field_id != move.field_id]

        if move.op == MoveOperation.First:
            reordered = [field] + reordered
        elif move.op == MoveOperation.Before or move.op == MoveOperation.After:
            other_field_id = move.other_field_id
            other_field_pos = next(i for i, field in enumerate(reordered) if field.field_id == other_field_id)
            if move.op == MoveOperation.Before:
                reordered.insert(other_field_pos, field)
            else:
                reordered.insert(other_field_pos + 1, field)
        else:
            raise ValueError(f"Unknown operation: {move.op}")

    return tuple(reordered)


def _add_and_move_fields(
    fields: Tuple[NestedField, ...], adds: List[NestedField], moves: List[Move]
) -> Optional[Tuple[NestedField, ...]]:
    if len(adds) > 0:
        # always apply adds first so that added fields can be moved
        added = _add_fields(fields, adds)
        if len(moves) > 0:
            return _move_fields(added, moves)
        else:
            return added
    elif len(moves) > 0:
        return _move_fields(fields, moves)
    return None if len(adds) == 0 else tuple(*fields, *adds)


@dataclass(frozen=True)
class WriteTask:
    write_uuid: uuid.UUID
    task_id: int
    df: pa.Table
    sort_order_id: Optional[int] = None

    # Later to be extended with partition information

    def generate_data_file_filename(self, extension: str) -> str:
        # Mimics the behavior in the Java API:
        # https://github.com/apache/iceberg/blob/a582968975dd30ff4917fbbe999f1be903efac02/core/src/main/java/org/apache/iceberg/io/OutputFileFactory.java#L92-L101
        return f"00000-{self.task_id}-{self.write_uuid}.{extension}"


def _new_manifest_path(location: str, num: int, commit_uuid: uuid.UUID) -> str:
    return f'{location}/metadata/{commit_uuid}-m{num}.avro'


def _generate_manifest_list_path(location: str, snapshot_id: int, attempt: int, commit_uuid: uuid.UUID) -> str:
    # Mimics the behavior in Java:
    # https://github.com/apache/iceberg/blob/c862b9177af8e2d83122220764a056f3b96fd00c/core/src/main/java/org/apache/iceberg/SnapshotProducer.java#L491
    return f'{location}/metadata/snap-{snapshot_id}-{attempt}-{commit_uuid}.avro'


def _dataframe_to_data_files(
    table_metadata: TableMetadata, df: pa.Table, io: FileIO, write_uuid: Optional[uuid.UUID] = None
) -> Iterable[DataFile]:
    """Convert a PyArrow table into a DataFile.

    Returns:
        An iterable that supplies datafiles that represent the table.
    """
    from pyiceberg.io.pyarrow import write_file

    if len([spec for spec in table_metadata.partition_specs if spec.spec_id != 0]) > 0:
        raise ValueError("Cannot write to partitioned tables")

    counter = itertools.count(0)
    write_uuid = write_uuid or uuid.uuid4()

    # This is an iter, so we don't have to materialize everything every time
    # This will be more relevant when we start doing partitioned writes
    yield from write_file(io=io, table_metadata=table_metadata, tasks=iter([WriteTask(write_uuid, next(counter), df)]))


class _MergingSnapshotProducer(UpdateTableMetadata["_MergingSnapshotProducer"]):
    commit_uuid: uuid.UUID
    _operation: Operation
    _snapshot_id: int
    _parent_snapshot_id: Optional[int]
    _added_data_files: List[DataFile]

    def __init__(
        self,
        operation: Operation,
        transaction: Transaction,
        io: FileIO,
        commit_uuid: Optional[uuid.UUID] = None,
    ) -> None:
        super().__init__(transaction)
        self.commit_uuid = commit_uuid or uuid.uuid4()
        self._io = io
        self._operation = operation
        self._snapshot_id = self._transaction.table_metadata.new_snapshot_id()
        # Since we only support the main branch for now
        self._parent_snapshot_id = (
            snapshot.snapshot_id if (snapshot := self._transaction.table_metadata.current_snapshot()) else None
        )
        self._added_data_files = []

    def append_data_file(self, data_file: DataFile) -> _MergingSnapshotProducer:
        self._added_data_files.append(data_file)
        return self

    @abstractmethod
    def _deleted_entries(self) -> List[ManifestEntry]: ...

    @abstractmethod
    def _existing_manifests(self) -> List[ManifestFile]: ...

    def _manifests(self) -> List[ManifestFile]:
        def _write_added_manifest() -> List[ManifestFile]:
            if self._added_data_files:
                output_file_location = _new_manifest_path(
                    location=self._transaction.table_metadata.location, num=0, commit_uuid=self.commit_uuid
                )
                with write_manifest(
                    format_version=self._transaction.table_metadata.format_version,
                    spec=self._transaction.table_metadata.spec(),
                    schema=self._transaction.table_metadata.schema(),
                    output_file=self._io.new_output(output_file_location),
                    snapshot_id=self._snapshot_id,
                ) as writer:
                    for data_file in self._added_data_files:
                        writer.add_entry(
                            ManifestEntry(
                                status=ManifestEntryStatus.ADDED,
                                snapshot_id=self._snapshot_id,
                                data_sequence_number=None,
                                file_sequence_number=None,
                                data_file=data_file,
                            )
                        )
                return [writer.to_manifest_file()]
            else:
                return []

        def _write_delete_manifest() -> List[ManifestFile]:
            # Check if we need to mark the files as deleted
            deleted_entries = self._deleted_entries()
            if len(deleted_entries) > 0:
                output_file_location = _new_manifest_path(
                    location=self._transaction.table_metadata.location, num=1, commit_uuid=self.commit_uuid
                )

                with write_manifest(
                    format_version=self._transaction.table_metadata.format_version,
                    spec=self._transaction.table_metadata.spec(),
                    schema=self._transaction.table_metadata.schema(),
                    output_file=self._io.new_output(output_file_location),
                    snapshot_id=self._snapshot_id,
                ) as writer:
                    for delete_entry in deleted_entries:
                        writer.add_entry(delete_entry)
                return [writer.to_manifest_file()]
            else:
                return []

        executor = ExecutorFactory.get_or_create()

        added_manifests = executor.submit(_write_added_manifest)
        delete_manifests = executor.submit(_write_delete_manifest)
        existing_manifests = executor.submit(self._existing_manifests)

        return added_manifests.result() + delete_manifests.result() + existing_manifests.result()

    def _summary(self) -> Summary:
        ssc = SnapshotSummaryCollector()

        for data_file in self._added_data_files:
            ssc.add_file(data_file=data_file)

        previous_snapshot = (
            self._transaction.table_metadata.snapshot_by_id(self._parent_snapshot_id)
            if self._parent_snapshot_id is not None
            else None
        )

        return update_snapshot_summaries(
            summary=Summary(operation=self._operation, **ssc.build()),
            previous_summary=previous_snapshot.summary if previous_snapshot is not None else None,
            truncate_full_table=self._operation == Operation.OVERWRITE,
        )

    def _commit(self) -> UpdatesAndRequirements:
        new_manifests = self._manifests()
        next_sequence_number = self._transaction.table_metadata.next_sequence_number()

        summary = self._summary()

        manifest_list_file_path = _generate_manifest_list_path(
            location=self._transaction.table_metadata.location,
            snapshot_id=self._snapshot_id,
            attempt=0,
            commit_uuid=self.commit_uuid,
        )
        with write_manifest_list(
            format_version=self._transaction.table_metadata.format_version,
            output_file=self._io.new_output(manifest_list_file_path),
            snapshot_id=self._snapshot_id,
            parent_snapshot_id=self._parent_snapshot_id,
            sequence_number=next_sequence_number,
        ) as writer:
            writer.add_manifests(new_manifests)

        snapshot = Snapshot(
            snapshot_id=self._snapshot_id,
            parent_snapshot_id=self._parent_snapshot_id,
            manifest_list=manifest_list_file_path,
            sequence_number=next_sequence_number,
            summary=summary,
            schema_id=self._transaction.table_metadata.current_schema_id,
        )

        return (
            (
                AddSnapshotUpdate(snapshot=snapshot),
                SetSnapshotRefUpdate(
                    snapshot_id=self._snapshot_id, parent_snapshot_id=self._parent_snapshot_id, ref_name="main", type="branch"
                ),
            ),
            (
                AssertTableUUID(uuid=self._transaction.table_metadata.table_uuid),
                AssertRefSnapshotId(snapshot_id=self._parent_snapshot_id, ref="main"),
            ),
        )


class FastAppendFiles(_MergingSnapshotProducer):
    def _existing_manifests(self) -> List[ManifestFile]:
        """To determine if there are any existing manifest files.

        A fast append will add another ManifestFile to the ManifestList.
        All the existing manifest files are considered existing.
        """
        existing_manifests = []

        if self._parent_snapshot_id is not None:
            previous_snapshot = self._transaction.table_metadata.snapshot_by_id(self._parent_snapshot_id)

            if previous_snapshot is None:
                raise ValueError(f"Snapshot could not be found: {self._parent_snapshot_id}")

            for manifest in previous_snapshot.manifests(io=self._io):
                if manifest.has_added_files() or manifest.has_existing_files() or manifest.added_snapshot_id == self._snapshot_id:
                    existing_manifests.append(manifest)

        return existing_manifests

    def _deleted_entries(self) -> List[ManifestEntry]:
        """To determine if we need to record any deleted manifest entries.

        In case of an append, nothing is deleted.
        """
        return []


class OverwriteFiles(_MergingSnapshotProducer):
    def _existing_manifests(self) -> List[ManifestFile]:
        """To determine if there are any existing manifest files.

        In the of a full overwrite, all the previous manifests are
        considered deleted.
        """
        return []

    def _deleted_entries(self) -> List[ManifestEntry]:
        """To determine if we need to record any deleted entries.

        With a full overwrite all the entries are considered deleted.
        With partial overwrites we have to use the predicate to evaluate
        which entries are affected.
        """
        if self._parent_snapshot_id is not None:
            previous_snapshot = self._transaction.table_metadata.snapshot_by_id(self._parent_snapshot_id)
            if previous_snapshot is None:
                # This should never happen since you cannot overwrite an empty table
                raise ValueError(f"Could not find the previous snapshot: {self._parent_snapshot_id}")

            executor = ExecutorFactory.get_or_create()

            def _get_entries(manifest: ManifestFile) -> List[ManifestEntry]:
                return [
                    ManifestEntry(
                        status=ManifestEntryStatus.DELETED,
                        snapshot_id=entry.snapshot_id,
                        data_sequence_number=entry.data_sequence_number,
                        file_sequence_number=entry.file_sequence_number,
                        data_file=entry.data_file,
                    )
                    for entry in manifest.fetch_manifest_entry(self._io, discard_deleted=True)
                    if entry.data_file.content == DataFileContent.DATA
                ]

            list_of_entries = executor.map(_get_entries, previous_snapshot.manifests(self._io))
            return list(chain(*list_of_entries))
        else:
            return []


class UpdateSnapshot:
    _transaction: Transaction
    _io: FileIO

    def __init__(self, transaction: Transaction, io: FileIO) -> None:
        self._transaction = transaction
        self._io = io

    def fast_append(self) -> FastAppendFiles:
        return FastAppendFiles(operation=Operation.APPEND, transaction=self._transaction, io=self._io)

    def overwrite(self) -> OverwriteFiles:
        return OverwriteFiles(
            operation=Operation.OVERWRITE
            if self._transaction.table_metadata.current_snapshot() is not None
            else Operation.APPEND,
            transaction=self._transaction,
<<<<<<< HEAD
            io=self._io,
        )
=======
        )


class UpdateSpec:
    _table: Table
    _name_to_field: Dict[str, PartitionField] = {}
    _name_to_added_field: Dict[str, PartitionField] = {}
    _transform_to_field: Dict[Tuple[int, str], PartitionField] = {}
    _transform_to_added_field: Dict[Tuple[int, str], PartitionField] = {}
    _renames: Dict[str, str] = {}
    _added_time_fields: Dict[int, PartitionField] = {}
    _case_sensitive: bool
    _adds: List[PartitionField]
    _deletes: Set[int]
    _last_assigned_partition_id: int
    _transaction: Optional[Transaction]

    def __init__(self, table: Table, transaction: Optional[Transaction] = None, case_sensitive: bool = True) -> None:
        self._table = table
        self._name_to_field = {field.name: field for field in table.spec().fields}
        self._name_to_added_field = {}
        self._transform_to_field = {(field.source_id, repr(field.transform)): field for field in table.spec().fields}
        self._transform_to_added_field = {}
        self._adds = []
        self._deletes = set()
        self._last_assigned_partition_id = table.last_partition_id()
        self._renames = {}
        self._transaction = transaction
        self._case_sensitive = case_sensitive
        self._added_time_fields = {}

    def add_field(
        self,
        source_column_name: str,
        transform: Transform[Any, Any],
        partition_field_name: Optional[str] = None,
    ) -> UpdateSpec:
        ref = Reference(source_column_name)
        bound_ref = ref.bind(self._table.schema(), self._case_sensitive)
        # verify transform can actually bind it
        output_type = bound_ref.field.field_type
        if not transform.can_transform(output_type):
            raise ValueError(f"{transform} cannot transform {output_type} values from {bound_ref.field.name}")

        transform_key = (bound_ref.field.field_id, repr(transform))
        existing_partition_field = self._transform_to_field.get(transform_key)
        if existing_partition_field and self._is_duplicate_partition(transform, existing_partition_field):
            raise ValueError(f"Duplicate partition field for ${ref.name}=${ref}, ${existing_partition_field} already exists")

        added = self._transform_to_added_field.get(transform_key)
        if added:
            raise ValueError(f"Already added partition: {added.name}")

        new_field = self._partition_field((bound_ref.field.field_id, transform), partition_field_name)
        if new_field.name in self._name_to_added_field:
            raise ValueError(f"Already added partition field with name: {new_field.name}")

        if isinstance(new_field.transform, TimeTransform):
            existing_time_field = self._added_time_fields.get(new_field.source_id)
            if existing_time_field:
                raise ValueError(f"Cannot add time partition field: {new_field.name} conflicts with {existing_time_field.name}")
            self._added_time_fields[new_field.source_id] = new_field
        self._transform_to_added_field[transform_key] = new_field

        existing_partition_field = self._name_to_field.get(new_field.name)
        if existing_partition_field and new_field.field_id not in self._deletes:
            if isinstance(existing_partition_field.transform, VoidTransform):
                self.rename_field(
                    existing_partition_field.name, existing_partition_field.name + "_" + str(existing_partition_field.field_id)
                )
            else:
                raise ValueError(f"Cannot add duplicate partition field name: {existing_partition_field.name}")

        self._name_to_added_field[new_field.name] = new_field
        self._adds.append(new_field)
        return self

    def add_identity(self, source_column_name: str) -> UpdateSpec:
        return self.add_field(source_column_name, IdentityTransform(), None)

    def remove_field(self, name: str) -> UpdateSpec:
        added = self._name_to_added_field.get(name)
        if added:
            raise ValueError(f"Cannot delete newly added field {name}")
        renamed = self._renames.get(name)
        if renamed:
            raise ValueError(f"Cannot rename and delete field {name}")
        field = self._name_to_field.get(name)
        if not field:
            raise ValueError(f"No such partition field: {name}")

        self._deletes.add(field.field_id)
        return self

    def rename_field(self, name: str, new_name: str) -> UpdateSpec:
        existing_field = self._name_to_field.get(new_name)
        if existing_field and isinstance(existing_field.transform, VoidTransform):
            return self.rename_field(name, name + "_" + str(existing_field.field_id))
        added = self._name_to_added_field.get(name)
        if added:
            raise ValueError("Cannot rename recently added partitions")
        field = self._name_to_field.get(name)
        if not field:
            raise ValueError(f"Cannot find partition field {name}")
        if field.field_id in self._deletes:
            raise ValueError(f"Cannot delete and rename partition field {name}")
        self._renames[name] = new_name
        return self

    def commit(self) -> None:
        new_spec = self._apply()
        if self._table.metadata.default_spec_id != new_spec.spec_id:
            if new_spec.spec_id not in self._table.specs():
                updates = [AddPartitionSpecUpdate(spec=new_spec), SetDefaultSpecUpdate(spec_id=-1)]
            else:
                updates = [SetDefaultSpecUpdate(spec_id=new_spec.spec_id)]

            required_last_assigned_partitioned_id = self._table.last_partition_id()
            requirements = [AssertLastAssignedPartitionId(last_assigned_partition_id=required_last_assigned_partitioned_id)]

            if self._transaction is not None:
                self._transaction._append_updates(*updates)  # pylint: disable=W0212
                self._transaction._append_requirements(*requirements)  # pylint: disable=W0212
            else:
                requirements.append(AssertDefaultSpecId(default_spec_id=self._table.spec().spec_id))
                self._table._do_commit(updates=tuple(updates), requirements=tuple(requirements))  # pylint: disable=W0212

    def __exit__(self, _: Any, value: Any, traceback: Any) -> None:
        """Close and commit the change."""
        return self.commit()

    def __enter__(self) -> UpdateSpec:
        """Update the table."""
        return self

    def _apply(self) -> PartitionSpec:
        def _check_and_add_partition_name(schema: Schema, name: str, source_id: int, partition_names: Set[str]) -> None:
            try:
                field = schema.find_field(name)
            except ValueError:
                field = None

            if source_id is not None and field is not None and field.field_id != source_id:
                raise ValueError(f"Cannot create identity partition from a different field in the schema {name}")
            elif field is not None and source_id != field.field_id:
                raise ValueError(f"Cannot create partition from name that exists in schema {name}")
            if not name:
                raise ValueError("Undefined name")
            if name in partition_names:
                raise ValueError(f"Partition name has to be unique: {name}")
            partition_names.add(name)

        def _add_new_field(
            schema: Schema, source_id: int, field_id: int, name: str, transform: Transform[Any, Any], partition_names: Set[str]
        ) -> PartitionField:
            _check_and_add_partition_name(schema, name, source_id, partition_names)
            return PartitionField(source_id, field_id, transform, name)

        partition_fields = []
        partition_names: Set[str] = set()
        for field in self._table.spec().fields:
            if field.field_id not in self._deletes:
                renamed = self._renames.get(field.name)
                if renamed:
                    new_field = _add_new_field(
                        self._table.schema(), field.source_id, field.field_id, renamed, field.transform, partition_names
                    )
                else:
                    new_field = _add_new_field(
                        self._table.schema(), field.source_id, field.field_id, field.name, field.transform, partition_names
                    )
                partition_fields.append(new_field)
            elif self._table.format_version == 1:
                renamed = self._renames.get(field.name)
                if renamed:
                    new_field = _add_new_field(
                        self._table.schema(), field.source_id, field.field_id, renamed, VoidTransform(), partition_names
                    )
                else:
                    new_field = _add_new_field(
                        self._table.schema(), field.source_id, field.field_id, field.name, VoidTransform(), partition_names
                    )

                partition_fields.append(new_field)

        for added_field in self._adds:
            new_field = PartitionField(
                source_id=added_field.source_id,
                field_id=added_field.field_id,
                transform=added_field.transform,
                name=added_field.name,
            )
            partition_fields.append(new_field)

        # Reuse spec id or create a new one.
        new_spec = PartitionSpec(*partition_fields)
        new_spec_id = INITIAL_PARTITION_SPEC_ID
        for spec in self._table.specs().values():
            if new_spec.compatible_with(spec):
                new_spec_id = spec.spec_id
                break
            elif new_spec_id <= spec.spec_id:
                new_spec_id = spec.spec_id + 1
        return PartitionSpec(*partition_fields, spec_id=new_spec_id)

    def _partition_field(self, transform_key: Tuple[int, Transform[Any, Any]], name: Optional[str]) -> PartitionField:
        if self._table.metadata.format_version == 2:
            source_id, transform = transform_key
            historical_fields = []
            for spec in self._table.specs().values():
                for field in spec.fields:
                    historical_fields.append((field.source_id, field.field_id, repr(field.transform), field.name))

            for field_key in historical_fields:
                if field_key[0] == source_id and field_key[2] == repr(transform):
                    if name is None or field_key[3] == name:
                        return PartitionField(source_id, field_key[1], transform, name)

        new_field_id = self._new_field_id()
        if name is None:
            tmp_field = PartitionField(transform_key[0], new_field_id, transform_key[1], 'unassigned_field_name')
            name = _visit_partition_field(self._table.schema(), tmp_field, _PartitionNameGenerator())
        return PartitionField(transform_key[0], new_field_id, transform_key[1], name)

    def _new_field_id(self) -> int:
        self._last_assigned_partition_id += 1
        return self._last_assigned_partition_id

    def _is_duplicate_partition(self, transform: Transform[Any, Any], partition_field: PartitionField) -> bool:
        return partition_field.field_id not in self._deletes and partition_field.transform == transform
>>>>>>> 6a344217
<|MERGE_RESOLUTION|>--- conflicted
+++ resolved
@@ -2666,10 +2666,7 @@
             if self._transaction.table_metadata.current_snapshot() is not None
             else Operation.APPEND,
             transaction=self._transaction,
-<<<<<<< HEAD
             io=self._io,
-        )
-=======
         )
 
 
@@ -2899,5 +2896,4 @@
         return self._last_assigned_partition_id
 
     def _is_duplicate_partition(self, transform: Transform[Any, Any], partition_field: PartitionField) -> bool:
-        return partition_field.field_id not in self._deletes and partition_field.transform == transform
->>>>>>> 6a344217
+        return partition_field.field_id not in self._deletes and partition_field.transform == transform