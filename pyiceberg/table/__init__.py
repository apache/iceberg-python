# Licensed to the Apache Software Foundation (ASF) under one
# or more contributor license agreements.  See the NOTICE file
# distributed with this work for additional information
# regarding copyright ownership.  The ASF licenses this file
# to you under the Apache License, Version 2.0 (the
# "License"); you may not use this file except in compliance
# with the License.  You may obtain a copy of the License at
#
#   http://www.apache.org/licenses/LICENSE-2.0
#
# Unless required by applicable law or agreed to in writing,
# software distributed under the License is distributed on an
# "AS IS" BASIS, WITHOUT WARRANTIES OR CONDITIONS OF ANY
# KIND, either express or implied.  See the License for the
# specific language governing permissions and limitations
# under the License.
from __future__ import annotations

import itertools
import uuid
import warnings
from abc import ABC, abstractmethod
from dataclasses import dataclass
from functools import cached_property
from itertools import chain
from types import TracebackType
from typing import (
    TYPE_CHECKING,
    Any,
    Callable,
    Dict,
    Iterable,
    List,
    Optional,
    Set,
    Tuple,
    Type,
    TypeVar,
    Union,
)

from pydantic import Field
from sortedcontainers import SortedList

import pyiceberg.expressions.parser as parser
from pyiceberg.expressions import (
    AlwaysFalse,
    AlwaysTrue,
    And,
    BooleanExpression,
    EqualTo,
    IsNull,
    Or,
    Reference,
)
from pyiceberg.expressions.visitors import (
    ResidualEvaluator,
    _InclusiveMetricsEvaluator,
    bind,
    expression_evaluator,
    inclusive_projection,
    manifest_evaluator,
)
from pyiceberg.io import FileIO, load_file_io
from pyiceberg.io.pyarrow import ArrowScan, schema_to_pyarrow
from pyiceberg.manifest import (
    POSITIONAL_DELETE_SCHEMA,
    DataFile,
    DataFileContent,
    ManifestContent,
    ManifestEntry,
    ManifestFile,
)
from pyiceberg.partitioning import (
    PARTITION_FIELD_ID_START,
    UNPARTITIONED_PARTITION_SPEC,
    PartitionKey,
    PartitionSpec,
)
from pyiceberg.schema import Schema
from pyiceberg.table.inspect import InspectTable
from pyiceberg.table.metadata import (
    INITIAL_SEQUENCE_NUMBER,
    TableMetadata,
)
from pyiceberg.table.name_mapping import (
    NameMapping,
)
from pyiceberg.table.refs import SnapshotRef
from pyiceberg.table.snapshots import (
    Snapshot,
    SnapshotLogEntry,
)
from pyiceberg.table.sorting import UNSORTED_SORT_ORDER, SortOrder
from pyiceberg.table.update import (
    AddPartitionSpecUpdate,
    AddSchemaUpdate,
    AddSortOrderUpdate,
    AssertCreate,
    AssertRefSnapshotId,
    AssertTableUUID,
    AssignUUIDUpdate,
    RemovePropertiesUpdate,
    SetCurrentSchemaUpdate,
    SetDefaultSortOrderUpdate,
    SetDefaultSpecUpdate,
    SetLocationUpdate,
    SetPropertiesUpdate,
    SetSnapshotRefUpdate,
    TableRequirement,
    TableUpdate,
    UpdatesAndRequirements,
    UpgradeFormatVersionUpdate,
    update_table_metadata,
)
from pyiceberg.table.update.schema import UpdateSchema
from pyiceberg.table.update.snapshot import (
    ManageSnapshots,
    UpdateSnapshot,
    _FastAppendFiles,
)
from pyiceberg.table.update.spec import UpdateSpec
from pyiceberg.table.update.statistics import UpdateStatistics
from pyiceberg.transforms import IdentityTransform
from pyiceberg.typedef import (
    EMPTY_DICT,
    IcebergBaseModel,
    IcebergRootModel,
    Identifier,
    KeyDefaultDict,
    Properties,
    Record,
    TableVersion,
)
from pyiceberg.types import (
    strtobool,
)
from pyiceberg.utils.concurrent import ExecutorFactory
from pyiceberg.utils.config import Config
from pyiceberg.utils.properties import property_as_bool

if TYPE_CHECKING:
    import daft
    import pandas as pd
    import pyarrow as pa
    import ray
    from duckdb import DuckDBPyConnection
    import polars as pl

    from pyiceberg.catalog import Catalog

ALWAYS_TRUE = AlwaysTrue()
DOWNCAST_NS_TIMESTAMP_TO_US_ON_WRITE = "downcast-ns-timestamp-to-us-on-write"


class TableProperties:
    PARQUET_ROW_GROUP_SIZE_BYTES = "write.parquet.row-group-size-bytes"
    PARQUET_ROW_GROUP_SIZE_BYTES_DEFAULT = 128 * 1024 * 1024  # 128 MB

    PARQUET_ROW_GROUP_LIMIT = "write.parquet.row-group-limit"
    PARQUET_ROW_GROUP_LIMIT_DEFAULT = 1048576

    PARQUET_PAGE_SIZE_BYTES = "write.parquet.page-size-bytes"
    PARQUET_PAGE_SIZE_BYTES_DEFAULT = 1024 * 1024  # 1 MB

    PARQUET_PAGE_ROW_LIMIT = "write.parquet.page-row-limit"
    PARQUET_PAGE_ROW_LIMIT_DEFAULT = 20000

    PARQUET_DICT_SIZE_BYTES = "write.parquet.dict-size-bytes"
    PARQUET_DICT_SIZE_BYTES_DEFAULT = 2 * 1024 * 1024  # 2 MB

    PARQUET_COMPRESSION = "write.parquet.compression-codec"
    PARQUET_COMPRESSION_DEFAULT = "zstd"

    PARQUET_COMPRESSION_LEVEL = "write.parquet.compression-level"
    PARQUET_COMPRESSION_LEVEL_DEFAULT = None

    PARQUET_BLOOM_FILTER_MAX_BYTES = "write.parquet.bloom-filter-max-bytes"
    PARQUET_BLOOM_FILTER_MAX_BYTES_DEFAULT = 1024 * 1024

    PARQUET_BLOOM_FILTER_COLUMN_ENABLED_PREFIX = "write.parquet.bloom-filter-enabled.column"

    WRITE_TARGET_FILE_SIZE_BYTES = "write.target-file-size-bytes"
    WRITE_TARGET_FILE_SIZE_BYTES_DEFAULT = 512 * 1024 * 1024  # 512 MB

    DEFAULT_WRITE_METRICS_MODE = "write.metadata.metrics.default"
    DEFAULT_WRITE_METRICS_MODE_DEFAULT = "truncate(16)"

    METRICS_MODE_COLUMN_CONF_PREFIX = "write.metadata.metrics.column"

    WRITE_PARTITION_SUMMARY_LIMIT = "write.summary.partition-limit"
    WRITE_PARTITION_SUMMARY_LIMIT_DEFAULT = 0

    WRITE_PY_LOCATION_PROVIDER_IMPL = "write.py-location-provider.impl"

    OBJECT_STORE_ENABLED = "write.object-storage.enabled"
    OBJECT_STORE_ENABLED_DEFAULT = True

    WRITE_OBJECT_STORE_PARTITIONED_PATHS = "write.object-storage.partitioned-paths"
    WRITE_OBJECT_STORE_PARTITIONED_PATHS_DEFAULT = True

    WRITE_DATA_PATH = "write.data.path"

    DELETE_MODE = "write.delete.mode"
    DELETE_MODE_COPY_ON_WRITE = "copy-on-write"
    DELETE_MODE_MERGE_ON_READ = "merge-on-read"
    DELETE_MODE_DEFAULT = DELETE_MODE_COPY_ON_WRITE

    DEFAULT_NAME_MAPPING = "schema.name-mapping.default"
    FORMAT_VERSION = "format-version"
    DEFAULT_FORMAT_VERSION = 2

    MANIFEST_TARGET_SIZE_BYTES = "commit.manifest.target-size-bytes"
    MANIFEST_TARGET_SIZE_BYTES_DEFAULT = 8 * 1024 * 1024  # 8 MB

    MANIFEST_MIN_MERGE_COUNT = "commit.manifest.min-count-to-merge"
    MANIFEST_MIN_MERGE_COUNT_DEFAULT = 100

    MANIFEST_MERGE_ENABLED = "commit.manifest-merge.enabled"
    MANIFEST_MERGE_ENABLED_DEFAULT = False

    METADATA_PREVIOUS_VERSIONS_MAX = "write.metadata.previous-versions-max"
    METADATA_PREVIOUS_VERSIONS_MAX_DEFAULT = 100

    MAX_SNAPSHOT_AGE_MS = "history.expire.max-snapshot-age-ms"
    MAX_SNAPSHOT_AGE_MS_DEFAULT = 5 * 24 * 60 * 60 * 1000  # 5 days

    MIN_SNAPSHOTS_TO_KEEP = "history.expire.min-snapshots-to-keep"
    MIN_SNAPSHOTS_TO_KEEP_DEFAULT = 1


class Transaction:
    _table: Table
    table_metadata: TableMetadata
    _autocommit: bool
    _updates: Tuple[TableUpdate, ...]
    _requirements: Tuple[TableRequirement, ...]

    def __init__(self, table: Table, autocommit: bool = False):
        """Open a transaction to stage and commit changes to a table.

        Args:
            table: The table that will be altered.
            autocommit: Option to automatically commit the changes when they are staged.
        """
        self.table_metadata = table.metadata
        self._table = table
        self._autocommit = autocommit
        self._updates = ()
        self._requirements = ()

    def __enter__(self) -> Transaction:
        """Start a transaction to update the table."""
        return self

    def __exit__(
        self, exctype: Optional[Type[BaseException]], excinst: Optional[BaseException], exctb: Optional[TracebackType]
    ) -> None:
        """Close and commit the transaction if no exceptions have been raised."""
        if exctype is None and excinst is None and exctb is None:
            self.commit_transaction()

    def _apply(self, updates: Tuple[TableUpdate, ...], requirements: Tuple[TableRequirement, ...] = ()) -> Transaction:
        """Check if the requirements are met, and applies the updates to the metadata."""
        for requirement in requirements:
            requirement.validate(self.table_metadata)

        self._updates += updates

        # For the requirements, it does not make sense to add a requirement more than once
        # For example, you cannot assert that the current schema has two different IDs
        existing_requirements = {type(requirement) for requirement in self._requirements}
        for new_requirement in requirements:
            if type(new_requirement) not in existing_requirements:
                self._requirements = self._requirements + (new_requirement,)

        self.table_metadata = update_table_metadata(self.table_metadata, updates)

        if self._autocommit:
            self.commit_transaction()
            self._updates = ()
            self._requirements = ()

        return self

    def _scan(self, row_filter: Union[str, BooleanExpression] = ALWAYS_TRUE, case_sensitive: bool = True) -> DataScan:
        """Minimal data scan of the table with the current state of the transaction."""
        return DataScan(
            table_metadata=self.table_metadata, io=self._table.io, row_filter=row_filter, case_sensitive=case_sensitive
        )

    def upgrade_table_version(self, format_version: TableVersion) -> Transaction:
        """Set the table to a certain version.

        Args:
            format_version: The newly set version.

        Returns:
            The alter table builder.
        """
        if format_version not in {1, 2}:
            raise ValueError(f"Unsupported table format version: {format_version}")

        if format_version < self.table_metadata.format_version:
            raise ValueError(f"Cannot downgrade v{self.table_metadata.format_version} table to v{format_version}")

        if format_version > self.table_metadata.format_version:
            return self._apply((UpgradeFormatVersionUpdate(format_version=format_version),))

        return self

    def set_properties(self, properties: Properties = EMPTY_DICT, **kwargs: Any) -> Transaction:
        """Set properties.

        When a property is already set, it will be overwritten.

        Args:
            properties: The properties set on the table.
            kwargs: properties can also be pass as kwargs.

        Returns:
            The alter table builder.
        """
        if properties and kwargs:
            raise ValueError("Cannot pass both properties and kwargs")
        updates = properties or kwargs
        return self._apply((SetPropertiesUpdate(updates=updates),))

    def _set_ref_snapshot(
        self,
        snapshot_id: int,
        ref_name: str,
        type: str,
        max_ref_age_ms: Optional[int] = None,
        max_snapshot_age_ms: Optional[int] = None,
        min_snapshots_to_keep: Optional[int] = None,
    ) -> UpdatesAndRequirements:
        """Update a ref to a snapshot.

        Returns:
            The updates and requirements for the set-snapshot-ref staged
        """
        updates = (
            SetSnapshotRefUpdate(
                snapshot_id=snapshot_id,
                ref_name=ref_name,
                type=type,
                max_ref_age_ms=max_ref_age_ms,
                max_snapshot_age_ms=max_snapshot_age_ms,
                min_snapshots_to_keep=min_snapshots_to_keep,
            ),
        )
        requirements = (
            AssertRefSnapshotId(
                snapshot_id=self.table_metadata.refs[ref_name].snapshot_id if ref_name in self.table_metadata.refs else None,
                ref=ref_name,
            ),
        )

        return updates, requirements

    def _build_partition_predicate(self, partition_records: Set[Record]) -> BooleanExpression:
        """Build a filter predicate matching any of the input partition records.

        Args:
            partition_records: A set of partition records to match
        Returns:
            A predicate matching any of the input partition records.
        """
        partition_spec = self.table_metadata.spec()
        schema = self.table_metadata.schema()
        partition_fields = [schema.find_field(field.source_id).name for field in partition_spec.fields]

        expr: BooleanExpression = AlwaysFalse()
        for partition_record in partition_records:
            match_partition_expression: BooleanExpression = AlwaysTrue()

            for pos, partition_field in enumerate(partition_fields):
                predicate = (
                    EqualTo(Reference(partition_field), partition_record[pos])
                    if partition_record[pos] is not None
                    else IsNull(Reference(partition_field))
                )
                match_partition_expression = And(match_partition_expression, predicate)
            expr = Or(expr, match_partition_expression)
        return expr

    def _append_snapshot_producer(self, snapshot_properties: Dict[str, str]) -> _FastAppendFiles:
        """Determine the append type based on table properties.

        Args:
            snapshot_properties: Custom properties to be added to the snapshot summary
        Returns:
            Either a fast-append or a merge-append snapshot producer.
        """
        manifest_merge_enabled = property_as_bool(
            self.table_metadata.properties,
            TableProperties.MANIFEST_MERGE_ENABLED,
            TableProperties.MANIFEST_MERGE_ENABLED_DEFAULT,
        )
        update_snapshot = self.update_snapshot(snapshot_properties=snapshot_properties)
        return update_snapshot.merge_append() if manifest_merge_enabled else update_snapshot.fast_append()

    def update_schema(self, allow_incompatible_changes: bool = False, case_sensitive: bool = True) -> UpdateSchema:
        """Create a new UpdateSchema to alter the columns of this table.

        Args:
            allow_incompatible_changes: If changes are allowed that might break downstream consumers.
            case_sensitive: If field names are case-sensitive.

        Returns:
            A new UpdateSchema.
        """
        return UpdateSchema(
            self,
            allow_incompatible_changes=allow_incompatible_changes,
            case_sensitive=case_sensitive,
            name_mapping=self.table_metadata.name_mapping(),
        )

    def update_snapshot(self, snapshot_properties: Dict[str, str] = EMPTY_DICT) -> UpdateSnapshot:
        """Create a new UpdateSnapshot to produce a new snapshot for the table.

        Returns:
            A new UpdateSnapshot
        """
        return UpdateSnapshot(self, io=self._table.io, snapshot_properties=snapshot_properties)

    def append(self, df: pa.Table, snapshot_properties: Dict[str, str] = EMPTY_DICT) -> None:
        """
        Shorthand API for appending a PyArrow table to a table transaction.

        Args:
            df: The Arrow dataframe that will be appended to overwrite the table
            snapshot_properties: Custom properties to be added to the snapshot summary
        """
        try:
            import pyarrow as pa
        except ModuleNotFoundError as e:
            raise ModuleNotFoundError("For writes PyArrow needs to be installed") from e

        from pyiceberg.io.pyarrow import _check_pyarrow_schema_compatible, _dataframe_to_data_files

        if not isinstance(df, pa.Table):
            raise ValueError(f"Expected PyArrow table, got: {df}")

        if unsupported_partitions := [
            field for field in self.table_metadata.spec().fields if not field.transform.supports_pyarrow_transform
        ]:
            raise ValueError(
                f"Not all partition types are supported for writes. Following partitions cannot be written using pyarrow: {unsupported_partitions}."
            )
        downcast_ns_timestamp_to_us = Config().get_bool(DOWNCAST_NS_TIMESTAMP_TO_US_ON_WRITE) or False
        _check_pyarrow_schema_compatible(
            self.table_metadata.schema(), provided_schema=df.schema, downcast_ns_timestamp_to_us=downcast_ns_timestamp_to_us
        )

        with self._append_snapshot_producer(snapshot_properties) as append_files:
            # skip writing data files if the dataframe is empty
            if df.shape[0] > 0:
                data_files = list(
                    _dataframe_to_data_files(
                        table_metadata=self.table_metadata, write_uuid=append_files.commit_uuid, df=df, io=self._table.io
                    )
                )
                for data_file in data_files:
                    append_files.append_data_file(data_file)

    def dynamic_partition_overwrite(self, df: pa.Table, snapshot_properties: Dict[str, str] = EMPTY_DICT) -> None:
        """
        Shorthand for overwriting existing partitions with a PyArrow table.

        The function detects partition values in the provided arrow table using the current
        partition spec, and deletes existing partitions matching these values. Finally, the
        data in the table is appended to the table.

        Args:
            df: The Arrow dataframe that will be used to overwrite the table
            snapshot_properties: Custom properties to be added to the snapshot summary
        """
        try:
            import pyarrow as pa
        except ModuleNotFoundError as e:
            raise ModuleNotFoundError("For writes PyArrow needs to be installed") from e

        from pyiceberg.io.pyarrow import _check_pyarrow_schema_compatible, _dataframe_to_data_files

        if not isinstance(df, pa.Table):
            raise ValueError(f"Expected PyArrow table, got: {df}")

        if self.table_metadata.spec().is_unpartitioned():
            raise ValueError("Cannot apply dynamic overwrite on an unpartitioned table.")

        for field in self.table_metadata.spec().fields:
            if not isinstance(field.transform, IdentityTransform):
                raise ValueError(
                    f"For now dynamic overwrite does not support a table with non-identity-transform field in the latest partition spec: {field}"
                )

        downcast_ns_timestamp_to_us = Config().get_bool(DOWNCAST_NS_TIMESTAMP_TO_US_ON_WRITE) or False
        _check_pyarrow_schema_compatible(
            self.table_metadata.schema(), provided_schema=df.schema, downcast_ns_timestamp_to_us=downcast_ns_timestamp_to_us
        )

        # If dataframe does not have data, there is no need to overwrite
        if df.shape[0] == 0:
            return

        append_snapshot_commit_uuid = uuid.uuid4()
        data_files: List[DataFile] = list(
            _dataframe_to_data_files(
                table_metadata=self._table.metadata, write_uuid=append_snapshot_commit_uuid, df=df, io=self._table.io
            )
        )

        partitions_to_overwrite = {data_file.partition for data_file in data_files}
        delete_filter = self._build_partition_predicate(partition_records=partitions_to_overwrite)
        self.delete(delete_filter=delete_filter, snapshot_properties=snapshot_properties)

        with self._append_snapshot_producer(snapshot_properties) as append_files:
            append_files.commit_uuid = append_snapshot_commit_uuid
            for data_file in data_files:
                append_files.append_data_file(data_file)

    def overwrite(
        self,
        df: pa.Table,
        overwrite_filter: Union[BooleanExpression, str] = ALWAYS_TRUE,
        snapshot_properties: Dict[str, str] = EMPTY_DICT,
        case_sensitive: bool = True,
    ) -> None:
        """
        Shorthand for adding a table overwrite with a PyArrow table to the transaction.

        An overwrite may produce zero or more snapshots based on the operation:

            - DELETE: In case existing Parquet files can be dropped completely.
            - REPLACE: In case existing Parquet files need to be rewritten.
            - APPEND: In case new data is being inserted into the table.

        Args:
            df: The Arrow dataframe that will be used to overwrite the table
            overwrite_filter: ALWAYS_TRUE when you overwrite all the data,
                              or a boolean expression in case of a partial overwrite
            case_sensitive: A bool determine if the provided `overwrite_filter` is case-sensitive
            snapshot_properties: Custom properties to be added to the snapshot summary
        """
        try:
            import pyarrow as pa
        except ModuleNotFoundError as e:
            raise ModuleNotFoundError("For writes PyArrow needs to be installed") from e

        from pyiceberg.io.pyarrow import _check_pyarrow_schema_compatible, _dataframe_to_data_files

        if not isinstance(df, pa.Table):
            raise ValueError(f"Expected PyArrow table, got: {df}")

        if unsupported_partitions := [
            field for field in self.table_metadata.spec().fields if not field.transform.supports_pyarrow_transform
        ]:
            raise ValueError(
                f"Not all partition types are supported for writes. Following partitions cannot be written using pyarrow: {unsupported_partitions}."
            )
        downcast_ns_timestamp_to_us = Config().get_bool(DOWNCAST_NS_TIMESTAMP_TO_US_ON_WRITE) or False
        _check_pyarrow_schema_compatible(
            self.table_metadata.schema(), provided_schema=df.schema, downcast_ns_timestamp_to_us=downcast_ns_timestamp_to_us
        )

        self.delete(delete_filter=overwrite_filter, case_sensitive=case_sensitive, snapshot_properties=snapshot_properties)

        with self._append_snapshot_producer(snapshot_properties) as append_files:
            # skip writing data files if the dataframe is empty
            if df.shape[0] > 0:
                data_files = _dataframe_to_data_files(
                    table_metadata=self.table_metadata, write_uuid=append_files.commit_uuid, df=df, io=self._table.io
                )
                for data_file in data_files:
                    append_files.append_data_file(data_file)

    def delete(
        self,
        delete_filter: Union[str, BooleanExpression],
        snapshot_properties: Dict[str, str] = EMPTY_DICT,
        case_sensitive: bool = True,
    ) -> None:
        """
        Shorthand for deleting record from a table.

        A delete may produce zero or more snapshots based on the operation:

            - DELETE: In case existing Parquet files can be dropped completely.
            - REPLACE: In case existing Parquet files need to be rewritten

        Args:
            delete_filter: A boolean expression to delete rows from a table
            snapshot_properties: Custom properties to be added to the snapshot summary
            case_sensitive: A bool determine if the provided `delete_filter` is case-sensitive
        """
        from pyiceberg.io.pyarrow import (
            ArrowScan,
            _dataframe_to_data_files,
            _expression_to_complementary_pyarrow,
        )

        if (
            self.table_metadata.properties.get(TableProperties.DELETE_MODE, TableProperties.DELETE_MODE_DEFAULT)
            == TableProperties.DELETE_MODE_MERGE_ON_READ
        ):
            warnings.warn("Merge on read is not yet supported, falling back to copy-on-write")

        if isinstance(delete_filter, str):
            delete_filter = _parse_row_filter(delete_filter)

        with self.update_snapshot(snapshot_properties=snapshot_properties).delete() as delete_snapshot:
            delete_snapshot.delete_by_predicate(delete_filter, case_sensitive)

        # Check if there are any files that require an actual rewrite of a data file
        if delete_snapshot.rewrites_needed is True:
            bound_delete_filter = bind(self.table_metadata.schema(), delete_filter, case_sensitive)
            preserve_row_filter = _expression_to_complementary_pyarrow(bound_delete_filter)

            files = self._scan(row_filter=delete_filter, case_sensitive=case_sensitive).plan_files()

            commit_uuid = uuid.uuid4()
            counter = itertools.count(0)

            replaced_files: List[Tuple[DataFile, List[DataFile]]] = []
            # This will load the Parquet file into memory, including:
            #   - Filter out the rows based on the delete filter
            #   - Projecting it to the current schema
            #   - Applying the positional deletes if they are there
            # When writing
            #   - Apply the latest partition-spec
            #   - And sort order when added
            for original_file in files:
                df = ArrowScan(
                    table_metadata=self.table_metadata,
                    io=self._table.io,
                    projected_schema=self.table_metadata.schema(),
                    row_filter=AlwaysTrue(),
                ).to_table(tasks=[original_file])
                filtered_df = df.filter(preserve_row_filter)

                # Only rewrite if there are records being deleted
                if len(filtered_df) == 0:
                    replaced_files.append((original_file.file, []))
                elif len(df) != len(filtered_df):
                    replaced_files.append(
                        (
                            original_file.file,
                            list(
                                _dataframe_to_data_files(
                                    io=self._table.io,
                                    df=filtered_df,
                                    table_metadata=self.table_metadata,
                                    write_uuid=commit_uuid,
                                    counter=counter,
                                )
                            ),
                        )
                    )

            if len(replaced_files) > 0:
                with self.update_snapshot(snapshot_properties=snapshot_properties).overwrite() as overwrite_snapshot:
                    overwrite_snapshot.commit_uuid = commit_uuid
                    for original_data_file, replaced_data_files in replaced_files:
                        overwrite_snapshot.delete_data_file(original_data_file)
                        for replaced_data_file in replaced_data_files:
                            overwrite_snapshot.append_data_file(replaced_data_file)

        if not delete_snapshot.files_affected and not delete_snapshot.rewrites_needed:
            warnings.warn("Delete operation did not match any records")

    def add_files(
        self, file_paths: List[str], snapshot_properties: Dict[str, str] = EMPTY_DICT, check_duplicate_files: bool = True
    ) -> None:
        """
        Shorthand API for adding files as data files to the table transaction.

        Args:
            file_paths: The list of full file paths to be added as data files to the table

        Raises:
            FileNotFoundError: If the file does not exist.
            ValueError: Raises a ValueError given file_paths contains duplicate files
            ValueError: Raises a ValueError given file_paths already referenced by table
        """
        if len(file_paths) != len(set(file_paths)):
            raise ValueError("File paths must be unique")

        if check_duplicate_files:
            import pyarrow.compute as pc

            expr = pc.field("file_path").isin(file_paths)
            referenced_files = [file["file_path"] for file in self._table.inspect.files().filter(expr).to_pylist()]

            if referenced_files:
                raise ValueError(f"Cannot add files that are already referenced by table, files: {', '.join(referenced_files)}")

        if self.table_metadata.name_mapping() is None:
            self.set_properties(
                **{TableProperties.DEFAULT_NAME_MAPPING: self.table_metadata.schema().name_mapping.model_dump_json()}
            )
        with self.update_snapshot(snapshot_properties=snapshot_properties).fast_append() as update_snapshot:
            data_files = _parquet_files_to_data_files(
                table_metadata=self.table_metadata, file_paths=file_paths, io=self._table.io
            )
            for data_file in data_files:
                update_snapshot.append_data_file(data_file)

    def update_spec(self) -> UpdateSpec:
        """Create a new UpdateSpec to update the partitioning of the table.

        Returns:
            A new UpdateSpec.
        """
        return UpdateSpec(self)

    def remove_properties(self, *removals: str) -> Transaction:
        """Remove properties.

        Args:
            removals: Properties to be removed.

        Returns:
            The alter table builder.
        """
        return self._apply((RemovePropertiesUpdate(removals=removals),))

    def update_location(self, location: str) -> Transaction:
        """Set the new table location.

        Args:
            location: The new location of the table.

        Returns:
            The alter table builder.
        """
        raise NotImplementedError("Not yet implemented")

    def commit_transaction(self) -> Table:
        """Commit the changes to the catalog.

        Returns:
            The table with the updates applied.
        """
        if len(self._updates) > 0:
            self._requirements += (AssertTableUUID(uuid=self.table_metadata.table_uuid),)
            self._table._do_commit(  # pylint: disable=W0212
                updates=self._updates,
                requirements=self._requirements,
            )
            return self._table
        else:
            return self._table


class CreateTableTransaction(Transaction):
    """A transaction that involves the creation of a a new table."""

    def _initial_changes(self, table_metadata: TableMetadata) -> None:
        """Set the initial changes that can reconstruct the initial table metadata when creating the CreateTableTransaction."""
        self._updates += (
            AssignUUIDUpdate(uuid=table_metadata.table_uuid),
            UpgradeFormatVersionUpdate(format_version=table_metadata.format_version),
        )

        schema: Schema = table_metadata.schema()
        self._updates += (
            AddSchemaUpdate(schema_=schema, last_column_id=schema.highest_field_id),
            SetCurrentSchemaUpdate(schema_id=-1),
        )

        spec: PartitionSpec = table_metadata.spec()
        if spec.is_unpartitioned():
            self._updates += (AddPartitionSpecUpdate(spec=UNPARTITIONED_PARTITION_SPEC),)
        else:
            self._updates += (AddPartitionSpecUpdate(spec=spec),)
        self._updates += (SetDefaultSpecUpdate(spec_id=-1),)

        sort_order: Optional[SortOrder] = table_metadata.sort_order_by_id(table_metadata.default_sort_order_id)
        if sort_order is None or sort_order.is_unsorted:
            self._updates += (AddSortOrderUpdate(sort_order=UNSORTED_SORT_ORDER),)
        else:
            self._updates += (AddSortOrderUpdate(sort_order=sort_order),)
        self._updates += (SetDefaultSortOrderUpdate(sort_order_id=-1),)

        self._updates += (
            SetLocationUpdate(location=table_metadata.location),
            SetPropertiesUpdate(updates=table_metadata.properties),
        )

    def __init__(self, table: StagedTable):
        super().__init__(table, autocommit=False)
        self._initial_changes(table.metadata)

    def commit_transaction(self) -> Table:
        """Commit the changes to the catalog.

        In the case of a CreateTableTransaction, the only requirement is AssertCreate.
        Returns:
            The table with the updates applied.
        """
        self._requirements = (AssertCreate(),)
        self._table._do_commit(  # pylint: disable=W0212
            updates=self._updates,
            requirements=self._requirements,
        )
        return self._table


class Namespace(IcebergRootModel[List[str]]):
    """Reference to one or more levels of a namespace."""

    root: List[str] = Field(
        ...,
        description="Reference to one or more levels of a namespace",
    )


class TableIdentifier(IcebergBaseModel):
    """Fully Qualified identifier to a table."""

    namespace: Namespace
    name: str


class CommitTableRequest(IcebergBaseModel):
    """A pydantic BaseModel for a table commit request."""

    identifier: TableIdentifier = Field()
    requirements: Tuple[TableRequirement, ...] = Field(default_factory=tuple)
    updates: Tuple[TableUpdate, ...] = Field(default_factory=tuple)


class CommitTableResponse(IcebergBaseModel):
    """A pydantic BaseModel for a table commit response."""

    metadata: TableMetadata
    metadata_location: str = Field(alias="metadata-location")


class Table:
    """An Iceberg table."""

    _identifier: Identifier = Field()
    metadata: TableMetadata
    metadata_location: str = Field()
    io: FileIO
    catalog: Catalog
    config: Dict[str, str]

    def __init__(
        self,
        identifier: Identifier,
        metadata: TableMetadata,
        metadata_location: str,
        io: FileIO,
        catalog: Catalog,
        config: Dict[str, str] = EMPTY_DICT,
    ) -> None:
        self._identifier = identifier
        self.metadata = metadata
        self.metadata_location = metadata_location
        self.io = io
        self.catalog = catalog
        self.config = config

    def transaction(self) -> Transaction:
        """Create a new transaction object to first stage the changes, and then commit them to the catalog.

        Returns:
            The transaction object
        """
        return Transaction(self)

    @property
    def inspect(self) -> InspectTable:
        """Return the InspectTable object to browse the table metadata.

        Returns:
            InspectTable object based on this Table.
        """
        return InspectTable(self)

    def refresh(self) -> Table:
        """Refresh the current table metadata.

        Returns:
            An updated instance of the same Iceberg table
        """
        fresh = self.catalog.load_table(self._identifier)
        self.metadata = fresh.metadata
        self.io = fresh.io
        self.metadata_location = fresh.metadata_location
        return self

    def name(self) -> Identifier:
        """Return the identifier of this table.

        Returns:
            An Identifier tuple of the table name
        """
        return self._identifier

    def scan(
        self,
        row_filter: Union[str, BooleanExpression] = ALWAYS_TRUE,
        selected_fields: Tuple[str, ...] = ("*",),
        case_sensitive: bool = True,
        snapshot_id: Optional[int] = None,
        options: Properties = EMPTY_DICT,
        limit: Optional[int] = None,
    ) -> DataScan:
        """Fetch a DataScan based on the table's current metadata.

            The data scan can be used to project the table's data
            that matches the provided row_filter onto the table's
            current schema.

        Args:
            row_filter:
                A string or BooleanExpression that describes the
                desired rows
            selected_fields:
                A tuple of strings representing the column names
                to return in the output dataframe.
            case_sensitive:
                If True column matching is case sensitive
            snapshot_id:
                Optional Snapshot ID to time travel to. If None,
                scans the table as of the current snapshot ID.
            options:
                Additional Table properties as a dictionary of
                string key value pairs to use for this scan.
            limit:
                An integer representing the number of rows to
                return in the scan result. If None, fetches all
                matching rows.

        Returns:
            A DataScan based on the table's current metadata.
        """
        return DataScan(
            table_metadata=self.metadata,
            io=self.io,
            row_filter=row_filter,
            selected_fields=selected_fields,
            case_sensitive=case_sensitive,
            snapshot_id=snapshot_id,
            options=options,
            limit=limit,
        )

    @property
    def format_version(self) -> TableVersion:
        return self.metadata.format_version

    def schema(self) -> Schema:
        """Return the schema for this table."""
        return next(schema for schema in self.metadata.schemas if schema.schema_id == self.metadata.current_schema_id)

    def schemas(self) -> Dict[int, Schema]:
        """Return a dict of the schema of this table."""
        return {schema.schema_id: schema for schema in self.metadata.schemas}

    def spec(self) -> PartitionSpec:
        """Return the partition spec of this table."""
        return next(spec for spec in self.metadata.partition_specs if spec.spec_id == self.metadata.default_spec_id)

    def specs(self) -> Dict[int, PartitionSpec]:
        """Return a dict the partition specs this table."""
        return {spec.spec_id: spec for spec in self.metadata.partition_specs}

    def sort_order(self) -> SortOrder:
        """Return the sort order of this table."""
        return next(
            sort_order for sort_order in self.metadata.sort_orders if sort_order.order_id == self.metadata.default_sort_order_id
        )

    def sort_orders(self) -> Dict[int, SortOrder]:
        """Return a dict of the sort orders of this table."""
        return {sort_order.order_id: sort_order for sort_order in self.metadata.sort_orders}

    def last_partition_id(self) -> int:
        """Return the highest assigned partition field ID across all specs or 999 if only the unpartitioned spec exists."""
        if self.metadata.last_partition_id:
            return self.metadata.last_partition_id
        return PARTITION_FIELD_ID_START - 1

    @property
    def properties(self) -> Dict[str, str]:
        """Properties of the table."""
        return self.metadata.properties

    def location(self) -> str:
        """Return the table's base location."""
        return self.metadata.location

    @property
    def last_sequence_number(self) -> int:
        return self.metadata.last_sequence_number

    def current_snapshot(self) -> Optional[Snapshot]:
        """Get the current snapshot for this table, or None if there is no current snapshot."""
        if self.metadata.current_snapshot_id is not None:
            return self.snapshot_by_id(self.metadata.current_snapshot_id)
        return None

    def snapshots(self) -> List[Snapshot]:
        return self.metadata.snapshots

    def snapshot_by_id(self, snapshot_id: int) -> Optional[Snapshot]:
        """Get the snapshot of this table with the given id, or None if there is no matching snapshot."""
        return self.metadata.snapshot_by_id(snapshot_id)

    def snapshot_by_name(self, name: str) -> Optional[Snapshot]:
        """Return the snapshot referenced by the given name or null if no such reference exists."""
        if ref := self.metadata.refs.get(name):
            return self.snapshot_by_id(ref.snapshot_id)
        return None

    def snapshot_as_of_timestamp(self, timestamp_ms: int, inclusive: bool = True) -> Optional[Snapshot]:
        """Get the snapshot that was current as of or right before the given timestamp, or None if there is no matching snapshot.

        Args:
            timestamp_ms: Find snapshot that was current at/before this timestamp
            inclusive: Includes timestamp_ms in search when True. Excludes timestamp_ms when False
        """
        for log_entry in reversed(self.history()):
            if (inclusive and log_entry.timestamp_ms <= timestamp_ms) or log_entry.timestamp_ms < timestamp_ms:
                return self.snapshot_by_id(log_entry.snapshot_id)
        return None

    def history(self) -> List[SnapshotLogEntry]:
        """Get the snapshot history of this table."""
        return self.metadata.snapshot_log

    def manage_snapshots(self) -> ManageSnapshots:
        """
        Shorthand to run snapshot management operations like create branch, create tag, etc.

        Use table.manage_snapshots().<operation>().commit() to run a specific operation.
        Use table.manage_snapshots().<operation-one>().<operation-two>().commit() to run multiple operations.
        Pending changes are applied on commit.

        We can also use context managers to make more changes. For example,

        with table.manage_snapshots() as ms:
           ms.create_tag(snapshot_id1, "Tag_A").create_tag(snapshot_id2, "Tag_B")
        """
        return ManageSnapshots(transaction=Transaction(self, autocommit=True))

    def update_statistics(self) -> UpdateStatistics:
        """
        Shorthand to run statistics management operations like add statistics and remove statistics.

        Use table.update_statistics().<operation>().commit() to run a specific operation.
        Use table.update_statistics().<operation-one>().<operation-two>().commit() to run multiple operations.

        Pending changes are applied on commit.

        We can also use context managers to make more changes. For example:

        with table.update_statistics() as update:
            update.set_statistics(statistics_file=statistics_file)
            update.remove_statistics(snapshot_id=2)
        """
        return UpdateStatistics(transaction=Transaction(self, autocommit=True))

    def update_schema(self, allow_incompatible_changes: bool = False, case_sensitive: bool = True) -> UpdateSchema:
        """Create a new UpdateSchema to alter the columns of this table.

        Args:
            allow_incompatible_changes: If changes are allowed that might break downstream consumers.
            case_sensitive: If field names are case-sensitive.

        Returns:
            A new UpdateSchema.
        """
        return UpdateSchema(
            transaction=Transaction(self, autocommit=True),
            allow_incompatible_changes=allow_incompatible_changes,
            case_sensitive=case_sensitive,
            name_mapping=self.name_mapping(),
        )

    def name_mapping(self) -> Optional[NameMapping]:
        """Return the table's field-id NameMapping."""
        return self.metadata.name_mapping()

    def append(self, df: pa.Table, snapshot_properties: Dict[str, str] = EMPTY_DICT) -> None:
        """
        Shorthand API for appending a PyArrow table to the table.

        Args:
            df: The Arrow dataframe that will be appended to overwrite the table
            snapshot_properties: Custom properties to be added to the snapshot summary
        """
        with self.transaction() as tx:
            tx.append(df=df, snapshot_properties=snapshot_properties)

    def dynamic_partition_overwrite(self, df: pa.Table, snapshot_properties: Dict[str, str] = EMPTY_DICT) -> None:
        """Shorthand for dynamic overwriting the table with a PyArrow table.

        Old partitions are auto detected and replaced with data files created for input arrow table.
        Args:
            df: The Arrow dataframe that will be used to overwrite the table
            snapshot_properties: Custom properties to be added to the snapshot summary
        """
        with self.transaction() as tx:
            tx.dynamic_partition_overwrite(df=df, snapshot_properties=snapshot_properties)

    def overwrite(
        self,
        df: pa.Table,
        overwrite_filter: Union[BooleanExpression, str] = ALWAYS_TRUE,
        snapshot_properties: Dict[str, str] = EMPTY_DICT,
        case_sensitive: bool = True,
    ) -> None:
        """
        Shorthand for overwriting the table with a PyArrow table.

        An overwrite may produce zero or more snapshots based on the operation:

            - DELETE: In case existing Parquet files can be dropped completely.
            - REPLACE: In case existing Parquet files need to be rewritten.
            - APPEND: In case new data is being inserted into the table.

        Args:
            df: The Arrow dataframe that will be used to overwrite the table
            overwrite_filter: ALWAYS_TRUE when you overwrite all the data,
                              or a boolean expression in case of a partial overwrite
            snapshot_properties: Custom properties to be added to the snapshot summary
            case_sensitive: A bool determine if the provided `overwrite_filter` is case-sensitive
        """
        with self.transaction() as tx:
            tx.overwrite(
                df=df, overwrite_filter=overwrite_filter, case_sensitive=case_sensitive, snapshot_properties=snapshot_properties
            )

    def delete(
        self,
        delete_filter: Union[BooleanExpression, str] = ALWAYS_TRUE,
        snapshot_properties: Dict[str, str] = EMPTY_DICT,
        case_sensitive: bool = True,
    ) -> None:
        """
        Shorthand for deleting rows from the table.

        Args:
            delete_filter: The predicate that used to remove rows
            snapshot_properties: Custom properties to be added to the snapshot summary
            case_sensitive: A bool determine if the provided `delete_filter` is case-sensitive
        """
        with self.transaction() as tx:
            tx.delete(delete_filter=delete_filter, case_sensitive=case_sensitive, snapshot_properties=snapshot_properties)

    def add_files(
        self, file_paths: List[str], snapshot_properties: Dict[str, str] = EMPTY_DICT, check_duplicate_files: bool = True
    ) -> None:
        """
        Shorthand API for adding files as data files to the table.

        Args:
            file_paths: The list of full file paths to be added as data files to the table

        Raises:
            FileNotFoundError: If the file does not exist.
        """
        with self.transaction() as tx:
            tx.add_files(
                file_paths=file_paths, snapshot_properties=snapshot_properties, check_duplicate_files=check_duplicate_files
            )

    def update_spec(self, case_sensitive: bool = True) -> UpdateSpec:
        return UpdateSpec(Transaction(self, autocommit=True), case_sensitive=case_sensitive)

    def refs(self) -> Dict[str, SnapshotRef]:
        """Return the snapshot references in the table."""
        return self.metadata.refs

    def _do_commit(self, updates: Tuple[TableUpdate, ...], requirements: Tuple[TableRequirement, ...]) -> None:
        response = self.catalog.commit_table(self, requirements, updates)
        self.metadata = response.metadata
        self.metadata_location = response.metadata_location

    def __eq__(self, other: Any) -> bool:
        """Return the equality of two instances of the Table class."""
        return (
            self.name() == other.name() and self.metadata == other.metadata and self.metadata_location == other.metadata_location
            if isinstance(other, Table)
            else False
        )

    def __repr__(self) -> str:
        """Return the string representation of the Table class."""
        table_name = self.catalog.table_name_from(self._identifier)
        schema_str = ",\n  ".join(str(column) for column in self.schema().columns if self.schema())
        partition_str = f"partition by: [{', '.join(field.name for field in self.spec().fields if self.spec())}]"
        sort_order_str = f"sort order: [{', '.join(str(field) for field in self.sort_order().fields if self.sort_order())}]"
        snapshot_str = f"snapshot: {str(self.current_snapshot()) if self.current_snapshot() else 'null'}"
        result_str = f"{table_name}(\n  {schema_str}\n),\n{partition_str},\n{sort_order_str},\n{snapshot_str}"
        return result_str

    def to_daft(self) -> daft.DataFrame:
        """Read a Daft DataFrame lazily from this Iceberg table.

        Returns:
            daft.DataFrame: Unmaterialized Daft Dataframe created from the Iceberg table
        """
        import daft

        return daft.read_iceberg(self)
    
    def to_polars(self) -> pl.LazyFrame:
        """Lazily read from this Apache Iceberg table.

        Returns:
            pl.LazyFrame: Unmaterialized Polars LazyFrame created from the Iceberg table
        """
        import polars as pl

        return pl.scan_iceberg(self)


class StaticTable(Table):
    """Load a table directly from a metadata file (i.e., without using a catalog)."""

    def refresh(self) -> Table:
        """Refresh the current table metadata."""
        raise NotImplementedError("To be implemented")

    @classmethod
    def from_metadata(cls, metadata_location: str, properties: Properties = EMPTY_DICT) -> StaticTable:
        io = load_file_io(properties=properties, location=metadata_location)
        file = io.new_input(metadata_location)

        from pyiceberg.serializers import FromInputFile

        metadata = FromInputFile.table_metadata(file)

        from pyiceberg.catalog.noop import NoopCatalog

        return cls(
            identifier=("static-table", metadata_location),
            metadata_location=metadata_location,
            metadata=metadata,
            io=load_file_io({**properties, **metadata.properties}),
            catalog=NoopCatalog("static-table"),
        )


class StagedTable(Table):
    def refresh(self) -> Table:
        raise ValueError("Cannot refresh a staged table")

    def scan(
        self,
        row_filter: Union[str, BooleanExpression] = ALWAYS_TRUE,
        selected_fields: Tuple[str, ...] = ("*",),
        case_sensitive: bool = True,
        snapshot_id: Optional[int] = None,
        options: Properties = EMPTY_DICT,
        limit: Optional[int] = None,
    ) -> DataScan:
        raise ValueError("Cannot scan a staged table")

    def to_daft(self) -> daft.DataFrame:
        raise ValueError("Cannot convert a staged table to a Daft DataFrame")


def _parse_row_filter(expr: Union[str, BooleanExpression]) -> BooleanExpression:
    """Accept an expression in the form of a BooleanExpression or a string.

    In the case of a string, it will be converted into a unbound BooleanExpression.

    Args:
        expr: Expression as a BooleanExpression or a string.

    Returns: An unbound BooleanExpression.
    """
    return parser.parse(expr) if isinstance(expr, str) else expr


S = TypeVar("S", bound="TableScan", covariant=True)


class TableScan(ABC):
    table_metadata: TableMetadata
    io: FileIO
    row_filter: BooleanExpression
    selected_fields: Tuple[str, ...]
    case_sensitive: bool
    snapshot_id: Optional[int]
    options: Properties
    limit: Optional[int]

    def __init__(
        self,
        table_metadata: TableMetadata,
        io: FileIO,
        row_filter: Union[str, BooleanExpression] = ALWAYS_TRUE,
        selected_fields: Tuple[str, ...] = ("*",),
        case_sensitive: bool = True,
        snapshot_id: Optional[int] = None,
        options: Properties = EMPTY_DICT,
        limit: Optional[int] = None,
    ):
        self.table_metadata = table_metadata
        self.io = io
        self.row_filter = _parse_row_filter(row_filter)
        self.selected_fields = selected_fields
        self.case_sensitive = case_sensitive
        self.snapshot_id = snapshot_id
        self.options = options
        self.limit = limit

    def snapshot(self) -> Optional[Snapshot]:
        if self.snapshot_id:
            return self.table_metadata.snapshot_by_id(self.snapshot_id)
        return self.table_metadata.current_snapshot()

    def projection(self) -> Schema:
        current_schema = self.table_metadata.schema()
        if self.snapshot_id is not None:
            snapshot = self.table_metadata.snapshot_by_id(self.snapshot_id)
            if snapshot is not None:
                if snapshot.schema_id is not None:
                    try:
                        current_schema = next(
                            schema for schema in self.table_metadata.schemas if schema.schema_id == snapshot.schema_id
                        )
                    except StopIteration:
                        warnings.warn(f"Metadata does not contain schema with id: {snapshot.schema_id}")
            else:
                raise ValueError(f"Snapshot not found: {self.snapshot_id}")

        if "*" in self.selected_fields:
            return current_schema

        return current_schema.select(*self.selected_fields, case_sensitive=self.case_sensitive)

    @abstractmethod
    def plan_files(self) -> Iterable[ScanTask]: ...

    @abstractmethod
    def to_arrow(self) -> pa.Table: ...

    @abstractmethod
    def to_pandas(self, **kwargs: Any) -> pd.DataFrame: ...

    @abstractmethod
    def to_polars(self) -> pl.DataFrame: ...

    def update(self: S, **overrides: Any) -> S:
        """Create a copy of this table scan with updated fields."""
        return type(self)(**{**self.__dict__, **overrides})

    def use_ref(self: S, name: str) -> S:
        if self.snapshot_id:
            raise ValueError(f"Cannot override ref, already set snapshot id={self.snapshot_id}")
        if snapshot := self.table_metadata.snapshot_by_name(name):
            return self.update(snapshot_id=snapshot.snapshot_id)

        raise ValueError(f"Cannot scan unknown ref={name}")

    def select(self: S, *field_names: str) -> S:
        if "*" in self.selected_fields:
            return self.update(selected_fields=field_names)
        return self.update(selected_fields=tuple(set(self.selected_fields).intersection(set(field_names))))

    def filter(self: S, expr: Union[str, BooleanExpression]) -> S:
        return self.update(row_filter=And(self.row_filter, _parse_row_filter(expr)))

    def with_case_sensitive(self: S, case_sensitive: bool = True) -> S:
        return self.update(case_sensitive=case_sensitive)

    @abstractmethod
    def count(self) -> int: ...


class ScanTask(ABC):
    pass


@dataclass(init=False)
class FileScanTask(ScanTask):
    """Task representing a data file and its corresponding delete files."""

    file: DataFile
    delete_files: Set[DataFile]
    start: int
    length: int
    residual: BooleanExpression

    def __init__(
        self,
        data_file: DataFile,
        delete_files: Optional[Set[DataFile]] = None,
        start: Optional[int] = None,
        length: Optional[int] = None,
        residual: BooleanExpression = ALWAYS_TRUE,
    ) -> None:
        self.file = data_file
        self.delete_files = delete_files or set()
        self.start = start or 0
        self.length = length or data_file.file_size_in_bytes
        self.residual = residual


def _open_manifest(
    io: FileIO,
    manifest: ManifestFile,
    partition_filter: Callable[[DataFile], bool],
    residual_evaluator: Callable[[Record], BooleanExpression],
    metrics_evaluator: Callable[[DataFile], bool],
) -> List[ManifestEntry]:
    """Open a manifest file and return matching manifest entries.

    Returns:
        A list of ManifestEntry that matches the provided filters.
    """
    return [
        manifest_entry
        for manifest_entry in manifest.fetch_manifest_entry(io, discard_deleted=True)
        if partition_filter(manifest_entry.data_file) and metrics_evaluator(manifest_entry.data_file)
    ]


def _min_sequence_number(manifests: List[ManifestFile]) -> int:
    try:
        return min(
            manifest.min_sequence_number or INITIAL_SEQUENCE_NUMBER
            for manifest in manifests
            if manifest.content == ManifestContent.DATA
        )
    except ValueError:
        # In case of an empty iterator
        return INITIAL_SEQUENCE_NUMBER


def _match_deletes_to_data_file(data_entry: ManifestEntry, positional_delete_entries: SortedList[ManifestEntry]) -> Set[DataFile]:
    """Check if the delete file is relevant for the data file.

    Using the column metrics to see if the filename is in the lower and upper bound.

    Args:
        data_entry (ManifestEntry): The manifest entry path of the datafile.
        positional_delete_entries (List[ManifestEntry]): All the candidate positional deletes manifest entries.

    Returns:
        A set of files that are relevant for the data file.
    """
    relevant_entries = positional_delete_entries[positional_delete_entries.bisect_right(data_entry) :]

    if len(relevant_entries) > 0:
        evaluator = _InclusiveMetricsEvaluator(POSITIONAL_DELETE_SCHEMA, EqualTo("file_path", data_entry.data_file.file_path))
        return {
            positional_delete_entry.data_file
            for positional_delete_entry in relevant_entries
            if evaluator.eval(positional_delete_entry.data_file)
        }
    else:
        return set()


class DataScan(TableScan):
    def _build_partition_projection(self, spec_id: int) -> BooleanExpression:
        project = inclusive_projection(self.table_metadata.schema(), self.table_metadata.specs()[spec_id], self.case_sensitive)
        return project(self.row_filter)

    @cached_property
    def partition_filters(self) -> KeyDefaultDict[int, BooleanExpression]:
        return KeyDefaultDict(self._build_partition_projection)

    def _build_manifest_evaluator(self, spec_id: int) -> Callable[[ManifestFile], bool]:
        spec = self.table_metadata.specs()[spec_id]
        return manifest_evaluator(spec, self.table_metadata.schema(), self.partition_filters[spec_id], self.case_sensitive)

    def _build_partition_evaluator(self, spec_id: int) -> Callable[[DataFile], bool]:
        spec = self.table_metadata.specs()[spec_id]
        partition_type = spec.partition_type(self.table_metadata.schema())
        partition_schema = Schema(*partition_type.fields)
        partition_expr = self.partition_filters[spec_id]

        # The lambda created here is run in multiple threads.
        # So we avoid creating _EvaluatorExpression methods bound to a single
        # shared instance across multiple threads.
        return lambda data_file: expression_evaluator(partition_schema, partition_expr, self.case_sensitive)(data_file.partition)

    def _build_residual_evaluator(self, spec_id: int) -> Callable[[DataFile], ResidualEvaluator]:
        spec = self.table_metadata.specs()[spec_id]

        # The lambda created here is run in multiple threads.
        # So we avoid creating _EvaluatorExpression methods bound to a single
        # shared instance across multiple threads.
        # return lambda data_file: (partition_schema, partition_expr, self.case_sensitive)(data_file.partition)
        from pyiceberg.expressions.visitors import residual_evaluator_of

        # assert self.row_filter == False
        return lambda datafile: (
            residual_evaluator_of(
                spec=spec,
                expr=self.row_filter,
                case_sensitive=self.case_sensitive,
                schema=self.table_metadata.schema(),
            )
        )

    def _check_sequence_number(self, min_sequence_number: int, manifest: ManifestFile) -> bool:
        """Ensure that no manifests are loaded that contain deletes that are older than the data.

        Args:
            min_sequence_number (int): The minimal sequence number.
            manifest (ManifestFile): A ManifestFile that can be either data or deletes.

        Returns:
            Boolean indicating if it is either a data file, or a relevant delete file.
        """
        return manifest.content == ManifestContent.DATA or (
            # Not interested in deletes that are older than the data
            manifest.content == ManifestContent.DELETES
            and (manifest.sequence_number or INITIAL_SEQUENCE_NUMBER) >= min_sequence_number
        )

    def plan_files(self) -> Iterable[FileScanTask]:
        """Plans the relevant files by filtering on the PartitionSpecs.

        Returns:
            List of FileScanTasks that contain both data and delete files.
        """
        snapshot = self.snapshot()
        if not snapshot:
            return iter([])

        # step 1: filter manifests using partition summaries
        # the filter depends on the partition spec used to write the manifest file, so create a cache of filters for each spec id

        manifest_evaluators: Dict[int, Callable[[ManifestFile], bool]] = KeyDefaultDict(self._build_manifest_evaluator)

        residual_evaluators: Dict[int, Callable[[DataFile], ResidualEvaluator]] = KeyDefaultDict(self._build_residual_evaluator)

        manifests = [
            manifest_file
            for manifest_file in snapshot.manifests(self.io)
            if manifest_evaluators[manifest_file.partition_spec_id](manifest_file)
        ]

        # step 2: filter the data files in each manifest
        # this filter depends on the partition spec used to write the manifest file

        partition_evaluators: Dict[int, Callable[[DataFile], bool]] = KeyDefaultDict(self._build_partition_evaluator)

        metrics_evaluator = _InclusiveMetricsEvaluator(
            self.table_metadata.schema(),
            self.row_filter,
            self.case_sensitive,
            strtobool(self.options.get("include_empty_files", "false")),
        ).eval

        min_sequence_number = _min_sequence_number(manifests)

        data_entries: List[ManifestEntry] = []
        positional_delete_entries = SortedList(key=lambda entry: entry.sequence_number or INITIAL_SEQUENCE_NUMBER)

        executor = ExecutorFactory.get_or_create()
        for manifest_entry in chain(
            *executor.map(
                lambda args: _open_manifest(*args),
                [
                    (
                        self.io,
                        manifest,
                        partition_evaluators[manifest.partition_spec_id],
                        residual_evaluators[manifest.partition_spec_id],
                        metrics_evaluator,
                    )
                    for manifest in manifests
                    if self._check_sequence_number(min_sequence_number, manifest)
                ],
            )
        ):
            data_file = manifest_entry.data_file
            if data_file.content == DataFileContent.DATA:
                data_entries.append(manifest_entry)
            elif data_file.content == DataFileContent.POSITION_DELETES:
                positional_delete_entries.add(manifest_entry)
            elif data_file.content == DataFileContent.EQUALITY_DELETES:
                raise ValueError("PyIceberg does not yet support equality deletes: https://github.com/apache/iceberg/issues/6568")
            else:
                raise ValueError(f"Unknown DataFileContent ({data_file.content}): {manifest_entry}")

        return [
            FileScanTask(
                data_entry.data_file,
                delete_files=_match_deletes_to_data_file(
                    data_entry,
                    positional_delete_entries,
                ),
                residual=residual_evaluators[data_entry.data_file.spec_id](data_entry.data_file).residual_for(
                    data_entry.data_file.partition
                ),
            )
            for data_entry in data_entries
        ]

    def to_arrow(self) -> pa.Table:
        """Read an Arrow table eagerly from this DataScan.

        All rows will be loaded into memory at once.

        Returns:
            pa.Table: Materialized Arrow Table from the Iceberg table's DataScan
        """
        from pyiceberg.io.pyarrow import ArrowScan

        return ArrowScan(
            self.table_metadata, self.io, self.projection(), self.row_filter, self.case_sensitive, self.limit
        ).to_table(self.plan_files())

    def to_arrow_batch_reader(self) -> pa.RecordBatchReader:
        """Return an Arrow RecordBatchReader from this DataScan.

        For large results, using a RecordBatchReader requires less memory than
        loading an Arrow Table for the same DataScan, because a RecordBatch
        is read one at a time.

        Returns:
            pa.RecordBatchReader: Arrow RecordBatchReader from the Iceberg table's DataScan
                which can be used to read a stream of record batches one by one.
        """
        import pyarrow as pa

        from pyiceberg.io.pyarrow import ArrowScan

        target_schema = schema_to_pyarrow(self.projection())
        batches = ArrowScan(
            self.table_metadata, self.io, self.projection(), self.row_filter, self.case_sensitive, self.limit
        ).to_record_batches(self.plan_files())

        return pa.RecordBatchReader.from_batches(
            target_schema,
            batches,
        )

    def to_pandas(self, **kwargs: Any) -> pd.DataFrame:
        """Read a Pandas DataFrame eagerly from this Iceberg table.

        Returns:
            pd.DataFrame: Materialized Pandas Dataframe from the Iceberg table
        """
        return self.to_arrow().to_pandas(**kwargs)

    def to_duckdb(self, table_name: str, connection: Optional[DuckDBPyConnection] = None) -> DuckDBPyConnection:
        """Shorthand for loading the Iceberg Table in DuckDB.

        Returns:
            DuckDBPyConnection: In memory DuckDB connection with the Iceberg table.
        """
        import duckdb

        con = connection or duckdb.connect(database=":memory:")
        con.register(table_name, self.to_arrow())

        return con

    def to_ray(self) -> ray.data.dataset.Dataset:
        """Read a Ray Dataset eagerly from this Iceberg table.

        Returns:
            ray.data.dataset.Dataset: Materialized Ray Dataset from the Iceberg table
        """
        import ray

        return ray.data.from_arrow(self.to_arrow())

<<<<<<< HEAD
    def to_polars(self) -> pl.DataFrame:
        """Read a Polars DataFrame from this Iceberg table.

        Returns:
            pl.DataFrame: Materialized Polars Dataframe from the Iceberg table
        """
        import polars as pl

        result = pl.from_arrow(self.to_arrow())
        if isinstance(result, pl.Series):
            result = result.to_frame()

        return result
=======
    def count(self) -> int:
        # Usage: Calculates the total number of records in a Scan that haven't had positional deletes.
        res = 0
        # every task is a FileScanTask
        tasks = self.plan_files()

        for task in tasks:
            # task.residual is a Boolean Expression if the filter condition is fully satisfied by the
            # partition value and task.delete_files represents that positional delete haven't been merged yet
            # hence those files have to read as a pyarrow table applying the filter and deletes
            if task.residual == AlwaysTrue() and len(task.delete_files) == 0:
                # Every File has a metadata stat that stores the file record count
                res += task.file.record_count
            else:
                arrow_scan = ArrowScan(
                    table_metadata=self.table_metadata,
                    io=self.io,
                    projected_schema=self.projection(),
                    row_filter=self.row_filter,
                    case_sensitive=self.case_sensitive,
                )
                tbl = arrow_scan.to_table([task])
                res += len(tbl)
        return res

>>>>>>> df2e16a3

@dataclass(frozen=True)
class WriteTask:
    """Task with the parameters for writing a DataFile."""

    write_uuid: uuid.UUID
    task_id: int
    schema: Schema
    record_batches: List[pa.RecordBatch]
    sort_order_id: Optional[int] = None
    partition_key: Optional[PartitionKey] = None

    def generate_data_file_filename(self, extension: str) -> str:
        # Mimics the behavior in the Java API:
        # https://github.com/apache/iceberg/blob/a582968975dd30ff4917fbbe999f1be903efac02/core/src/main/java/org/apache/iceberg/io/OutputFileFactory.java#L92-L101
        return f"00000-{self.task_id}-{self.write_uuid}.{extension}"


@dataclass(frozen=True)
class AddFileTask:
    """Task with the parameters for adding a Parquet file as a DataFile."""

    file_path: str
    partition_field_value: Record


def _parquet_files_to_data_files(table_metadata: TableMetadata, file_paths: List[str], io: FileIO) -> Iterable[DataFile]:
    """Convert a list files into DataFiles.

    Returns:
        An iterable that supplies DataFiles that describe the parquet files.
    """
    from pyiceberg.io.pyarrow import parquet_files_to_data_files

    yield from parquet_files_to_data_files(io=io, table_metadata=table_metadata, file_paths=iter(file_paths))<|MERGE_RESOLUTION|>--- conflicted
+++ resolved
@@ -1675,7 +1675,6 @@
 
         return ray.data.from_arrow(self.to_arrow())
 
-<<<<<<< HEAD
     def to_polars(self) -> pl.DataFrame:
         """Read a Polars DataFrame from this Iceberg table.
 
@@ -1689,7 +1688,7 @@
             result = result.to_frame()
 
         return result
-=======
+
     def count(self) -> int:
         # Usage: Calculates the total number of records in a Scan that haven't had positional deletes.
         res = 0
@@ -1715,7 +1714,6 @@
                 res += len(tbl)
         return res
 
->>>>>>> df2e16a3
 
 @dataclass(frozen=True)
 class WriteTask:
