--- conflicted
+++ resolved
@@ -1019,24 +1019,12 @@
         if len(self.spec().fields) > 0:
             raise ValueError("Cannot write to partitioned tables")
 
-<<<<<<< HEAD
-        merge = _MergingSnapshotProducer(operation=Operation.APPEND, table=self)
-
-        # skip writing data files if the dataframe is empty
-        if df.shape[0] > 0:
-            data_files = _dataframe_to_data_files(self, write_uuid=merge.commit_uuid, df=df)
-            for data_file in data_files:
-                merge.append_data_file(data_file)
-
-        merge.commit()
-=======
         with self.update_snapshot().fast_append() as update_snapshot:
             # skip writing data files if the dataframe is empty
             if df.shape[0] > 0:
-                data_files = _dataframe_to_data_files(self, df=df)
+                data_files = _dataframe_to_data_files(self, write_uuid=merge.commit_uuid, df=df)
                 for data_file in data_files:
                     update_snapshot.append_data_file(data_file)
->>>>>>> 82d88920
 
     def overwrite(self, df: pa.Table, overwrite_filter: BooleanExpression = ALWAYS_TRUE) -> None:
         """
@@ -1061,27 +1049,12 @@
         if len(self.spec().fields) > 0:
             raise ValueError("Cannot write to partitioned tables")
 
-<<<<<<< HEAD
-        merge = _MergingSnapshotProducer(
-            operation=Operation.OVERWRITE if self.current_snapshot() is not None else Operation.APPEND,
-            table=self,
-        )
-
-        # skip writing data files if the dataframe is empty
-        if df.shape[0] > 0:
-            data_files = _dataframe_to_data_files(self, write_uuid=merge.commit_uuid, df=df)
-            for data_file in data_files:
-                merge.append_data_file(data_file)
-
-        merge.commit()
-=======
         with self.update_snapshot().overwrite() as update_snapshot:
             # skip writing data files if the dataframe is empty
             if df.shape[0] > 0:
-                data_files = _dataframe_to_data_files(self, df=df)
+                data_files = _dataframe_to_data_files(self, write_uuid=merge.commit_uuid, df=df)
                 for data_file in data_files:
                     update_snapshot.append_data_file(data_file)
->>>>>>> 82d88920
 
     def refs(self) -> Dict[str, SnapshotRef]:
         """Return the snapshot references in the table."""
@@ -2376,16 +2349,12 @@
     return f'{location}/metadata/snap-{snapshot_id}-{attempt}-{commit_uuid}.avro'
 
 
-<<<<<<< HEAD
-def _dataframe_to_data_files(table: Table, write_uuid: uuid.UUID, df: pa.Table) -> Iterable[DataFile]:
-=======
-def _dataframe_to_data_files(table: Table, df: pa.Table, file_schema: Optional[Schema] = None) -> Iterable[DataFile]:
+def _dataframe_to_data_files(table: Table, df: pa.Table, write_uuid: uuid.UUID, file_schema: Optional[Schema] = None) -> Iterable[DataFile]:
     """Convert a PyArrow table into a DataFile.
 
     Returns:
         An iterable that supplies datafiles that represent the table.
     """
->>>>>>> 82d88920
     from pyiceberg.io.pyarrow import write_file
 
     if len(table.spec().fields) > 0:
@@ -2405,11 +2374,8 @@
     _snapshot_id: int
     _parent_snapshot_id: Optional[int]
     _added_data_files: List[DataFile]
-<<<<<<< HEAD
-=======
     _commit_uuid: uuid.UUID
     _transaction: Optional[Transaction]
->>>>>>> 82d88920
 
     def __init__(self, operation: Operation, table: Table, transaction: Optional[Transaction] = None) -> None:
         self._operation = operation
@@ -2418,9 +2384,6 @@
         # Since we only support the main branch for now
         self._parent_snapshot_id = snapshot.snapshot_id if (snapshot := self._table.current_snapshot()) else None
         self._added_data_files = []
-<<<<<<< HEAD
-        self.commit_uuid = uuid.uuid4()
-=======
         self._commit_uuid = uuid.uuid4()
         self._transaction = transaction
 
@@ -2431,7 +2394,6 @@
     def __exit__(self, _: Any, value: Any, traceback: Any) -> None:
         """Close and commit the transaction."""
         self.commit()
->>>>>>> 82d88920
 
     def append_data_file(self, data_file: DataFile) -> _MergingSnapshotProducer:
         self._added_data_files.append(data_file)
@@ -2471,13 +2433,9 @@
         def _write_delete_manifest() -> List[ManifestFile]:
             # Check if we need to mark the files as deleted
             deleted_entries = self._deleted_entries()
-<<<<<<< HEAD
-            if deleted_entries:
-                output_file_location = _new_manifest_path(location=self._table.location(), num=1, commit_uuid=self.commit_uuid)
-=======
             if len(deleted_entries) > 0:
                 output_file_location = _new_manifest_path(location=self._table.location(), num=1, commit_uuid=self._commit_uuid)
->>>>>>> 82d88920
+
                 with write_manifest(
                     format_version=self._table.format_version,
                     spec=self._table.spec(),
