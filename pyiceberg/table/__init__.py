# Licensed to the Apache Software Foundation (ASF) under one
# or more contributor license agreements.  See the NOTICE file
# distributed with this work for additional information
# regarding copyright ownership.  The ASF licenses this file
# to you under the Apache License, Version 2.0 (the
# "License"); you may not use this file except in compliance
# with the License.  You may obtain a copy of the License at
#
#   http://www.apache.org/licenses/LICENSE-2.0
#
# Unless required by applicable law or agreed to in writing,
# software distributed under the License is distributed on an
# "AS IS" BASIS, WITHOUT WARRANTIES OR CONDITIONS OF ANY
# KIND, either express or implied.  See the License for the
# specific language governing permissions and limitations
# under the License.
from __future__ import annotations

import datetime
import itertools
import uuid
import warnings
from abc import ABC, abstractmethod
from copy import copy
from dataclasses import dataclass
from enum import Enum
from functools import cached_property, singledispatch
from itertools import chain
from typing import (
    TYPE_CHECKING,
    Any,
    Callable,
    Dict,
    Iterable,
    List,
    Literal,
    Optional,
    Set,
    Tuple,
    TypeVar,
    Union,
)

from pydantic import Field, SerializeAsAny
from sortedcontainers import SortedList
from typing_extensions import Annotated

from pyiceberg.exceptions import CommitFailedException, ResolveError, ValidationError
from pyiceberg.expressions import (
    AlwaysTrue,
    And,
    BooleanExpression,
    EqualTo,
    parser,
    visitors,
)
from pyiceberg.expressions.visitors import _InclusiveMetricsEvaluator, inclusive_projection
from pyiceberg.io import FileIO, load_file_io
from pyiceberg.manifest import (
    POSITIONAL_DELETE_SCHEMA,
    DataFile,
    DataFileContent,
    ManifestContent,
    ManifestEntry,
    ManifestEntryStatus,
    ManifestFile,
    write_manifest,
    write_manifest_list,
)
from pyiceberg.partitioning import PartitionSpec
from pyiceberg.schema import (
    Schema,
    SchemaVisitor,
    assign_fresh_schema_ids,
    promote,
    visit,
)
from pyiceberg.table.metadata import (
    INITIAL_SEQUENCE_NUMBER,
    SUPPORTED_TABLE_FORMAT_VERSION,
    TableMetadata,
    TableMetadataUtil,
)
from pyiceberg.table.name_mapping import SCHEMA_NAME_MAPPING_DEFAULT, NameMapping, parse_mapping_from_json
from pyiceberg.table.refs import MAIN_BRANCH, SnapshotRef
from pyiceberg.table.snapshots import (
    Operation,
    Snapshot,
    SnapshotLogEntry,
    SnapshotSummaryCollector,
    Summary,
    update_snapshot_summaries,
)
from pyiceberg.table.sorting import SortOrder
from pyiceberg.typedef import (
    EMPTY_DICT,
    IcebergBaseModel,
    IcebergRootModel,
    Identifier,
    KeyDefaultDict,
    Properties,
)
from pyiceberg.types import (
    IcebergType,
    ListType,
    MapType,
    NestedField,
    PrimitiveType,
    StructType,
)
from pyiceberg.utils.concurrent import ExecutorFactory
from pyiceberg.utils.datetime import datetime_to_millis

if TYPE_CHECKING:
    import pandas as pd
    import pyarrow as pa
    import ray
    from duckdb import DuckDBPyConnection

    from pyiceberg.catalog import Catalog

ALWAYS_TRUE = AlwaysTrue()
TABLE_ROOT_ID = -1

_JAVA_LONG_MAX = 9223372036854775807


class Transaction:
    _table: Table
    _updates: Tuple[TableUpdate, ...]
    _requirements: Tuple[TableRequirement, ...]

    def __init__(
        self,
        table: Table,
        actions: Optional[Tuple[TableUpdate, ...]] = None,
        requirements: Optional[Tuple[TableRequirement, ...]] = None,
    ):
        self._table = table
        self._updates = actions or ()
        self._requirements = requirements or ()

    def __enter__(self) -> Transaction:
        """Start a transaction to update the table."""
        return self

    def __exit__(self, _: Any, value: Any, traceback: Any) -> None:
        """Close and commit the transaction."""
        fresh_table = self.commit_transaction()
        # Update the new data in place
        self._table.metadata = fresh_table.metadata
        self._table.metadata_location = fresh_table.metadata_location

    def _append_updates(self, *new_updates: TableUpdate) -> Transaction:
        """Append updates to the set of staged updates.

        Args:
            *new_updates: Any new updates.

        Raises:
            ValueError: When the type of update is not unique.

        Returns:
            Transaction object with the new updates appended.
        """
        for new_update in new_updates:
            # explicitly get type of new_update as new_update is an instantiated class
            type_new_update = type(new_update)
            if any(isinstance(update, type_new_update) for update in self._updates):
                raise ValueError(f"Updates in a single commit need to be unique, duplicate: {type_new_update}")
        self._updates = self._updates + new_updates
        return self

    def _append_requirements(self, *new_requirements: TableRequirement) -> Transaction:
        """Append requirements to the set of staged requirements.

        Args:
            *new_requirements: Any new requirements.

        Raises:
            ValueError: When the type of requirement is not unique.

        Returns:
            Transaction object with the new requirements appended.
        """
        for new_requirement in new_requirements:
            # explicitly get type of new_update as requirement is an instantiated class
            type_new_requirement = type(new_requirement)
            if any(isinstance(requirement, type_new_requirement) for requirement in self._requirements):
                raise ValueError(f"Requirements in a single commit need to be unique, duplicate: {type_new_requirement}")
        self._requirements = self._requirements + new_requirements
        return self

    def upgrade_table_version(self, format_version: Literal[1, 2]) -> Transaction:
        """Set the table to a certain version.

        Args:
            format_version: The newly set version.

        Returns:
            The alter table builder.
        """
        if format_version not in {1, 2}:
            raise ValueError(f"Unsupported table format version: {format_version}")

        if format_version < self._table.metadata.format_version:
            raise ValueError(f"Cannot downgrade v{self._table.metadata.format_version} table to v{format_version}")
        if format_version > self._table.metadata.format_version:
            return self._append_updates(UpgradeFormatVersionUpdate(format_version=format_version))
        else:
            return self

    def set_properties(self, **updates: str) -> Transaction:
        """Set properties.

        When a property is already set, it will be overwritten.

        Args:
            updates: The properties set on the table.

        Returns:
            The alter table builder.
        """
        return self._append_updates(SetPropertiesUpdate(updates=updates))

    def add_snapshot(self, snapshot: Snapshot) -> Transaction:
        """Add a new snapshot to the table.

        Returns:
            The transaction with the add-snapshot staged.
        """
        self._append_updates(AddSnapshotUpdate(snapshot=snapshot))
        self._append_requirements(AssertTableUUID(uuid=self._table.metadata.table_uuid))

        return self

    def set_ref_snapshot(
        self,
        snapshot_id: int,
        parent_snapshot_id: Optional[int],
        ref_name: str,
        type: str,
        max_age_ref_ms: Optional[int] = None,
        max_snapshot_age_ms: Optional[int] = None,
        min_snapshots_to_keep: Optional[int] = None,
    ) -> Transaction:
        """Update a ref to a snapshot.

        Returns:
            The transaction with the set-snapshot-ref staged
        """
        self._append_updates(
            SetSnapshotRefUpdate(
                snapshot_id=snapshot_id,
                parent_snapshot_id=parent_snapshot_id,
                ref_name=ref_name,
                type=type,
                max_age_ref_ms=max_age_ref_ms,
                max_snapshot_age_ms=max_snapshot_age_ms,
                min_snapshots_to_keep=min_snapshots_to_keep,
            )
        )

        self._append_requirements(AssertRefSnapshotId(snapshot_id=parent_snapshot_id, ref="main"))
        return self

    def update_schema(self) -> UpdateSchema:
        """Create a new UpdateSchema to alter the columns of this table.

        Returns:
            A new UpdateSchema.
        """
        return UpdateSchema(self._table, self)

    def remove_properties(self, *removals: str) -> Transaction:
        """Remove properties.

        Args:
            removals: Properties to be removed.

        Returns:
            The alter table builder.
        """
        return self._append_updates(RemovePropertiesUpdate(removals=removals))

    def update_location(self, location: str) -> Transaction:
        """Set the new table location.

        Args:
            location: The new location of the table.

        Returns:
            The alter table builder.
        """
        raise NotImplementedError("Not yet implemented")

    def commit_transaction(self) -> Table:
        """Commit the changes to the catalog.

        Returns:
            The table with the updates applied.
        """
        # Strip the catalog name
        if len(self._updates) > 0:
            self._table._do_commit(  # pylint: disable=W0212
                updates=self._updates,
                requirements=self._requirements,
            )
            return self._table
        else:
            return self._table


class TableUpdateAction(Enum):
    upgrade_format_version = "upgrade-format-version"
    add_schema = "add-schema"
    set_current_schema = "set-current-schema"
    add_spec = "add-spec"
    set_default_spec = "set-default-spec"
    add_sort_order = "add-sort-order"
    set_default_sort_order = "set-default-sort-order"
    add_snapshot = "add-snapshot"
    set_snapshot_ref = "set-snapshot-ref"
    remove_snapshots = "remove-snapshots"
    remove_snapshot_ref = "remove-snapshot-ref"
    set_location = "set-location"
    set_properties = "set-properties"
    remove_properties = "remove-properties"


class TableUpdate(IcebergBaseModel):
    action: TableUpdateAction


class UpgradeFormatVersionUpdate(TableUpdate):
    action: TableUpdateAction = TableUpdateAction.upgrade_format_version
    format_version: int = Field(alias="format-version")


class AddSchemaUpdate(TableUpdate):
    action: TableUpdateAction = TableUpdateAction.add_schema
    schema_: Schema = Field(alias="schema")
    # This field is required: https://github.com/apache/iceberg/pull/7445
    last_column_id: int = Field(alias="last-column-id")


class SetCurrentSchemaUpdate(TableUpdate):
    action: TableUpdateAction = TableUpdateAction.set_current_schema
    schema_id: int = Field(
        alias="schema-id", description="Schema ID to set as current, or -1 to set last added schema", default=-1
    )


class AddPartitionSpecUpdate(TableUpdate):
    action: TableUpdateAction = TableUpdateAction.add_spec
    spec: PartitionSpec


class SetDefaultSpecUpdate(TableUpdate):
    action: TableUpdateAction = TableUpdateAction.set_default_spec
    spec_id: int = Field(
        alias="spec-id", description="Partition spec ID to set as the default, or -1 to set last added spec", default=-1
    )


class AddSortOrderUpdate(TableUpdate):
    action: TableUpdateAction = TableUpdateAction.add_sort_order
    sort_order: SortOrder = Field(alias="sort-order")


class SetDefaultSortOrderUpdate(TableUpdate):
    action: TableUpdateAction = TableUpdateAction.set_default_sort_order
    sort_order_id: int = Field(
        alias="sort-order-id", description="Sort order ID to set as the default, or -1 to set last added sort order", default=-1
    )


class AddSnapshotUpdate(TableUpdate):
    action: TableUpdateAction = TableUpdateAction.add_snapshot
    snapshot: Snapshot


class SetSnapshotRefUpdate(TableUpdate):
    action: TableUpdateAction = TableUpdateAction.set_snapshot_ref
    ref_name: str = Field(alias="ref-name")
    type: Literal["tag", "branch"]
    snapshot_id: int = Field(alias="snapshot-id")
    max_ref_age_ms: Annotated[Optional[int], Field(alias="max-ref-age-ms", default=None)]
    max_snapshot_age_ms: Annotated[Optional[int], Field(alias="max-snapshot-age-ms", default=None)]
    min_snapshots_to_keep: Annotated[Optional[int], Field(alias="min-snapshots-to-keep", default=None)]


class RemoveSnapshotsUpdate(TableUpdate):
    action: TableUpdateAction = TableUpdateAction.remove_snapshots
    snapshot_ids: List[int] = Field(alias="snapshot-ids")


class RemoveSnapshotRefUpdate(TableUpdate):
    action: TableUpdateAction = TableUpdateAction.remove_snapshot_ref
    ref_name: str = Field(alias="ref-name")


class SetLocationUpdate(TableUpdate):
    action: TableUpdateAction = TableUpdateAction.set_location
    location: str


class SetPropertiesUpdate(TableUpdate):
    action: TableUpdateAction = TableUpdateAction.set_properties
    updates: Dict[str, str]


class RemovePropertiesUpdate(TableUpdate):
    action: TableUpdateAction = TableUpdateAction.remove_properties
    removals: List[str]


class _TableMetadataUpdateContext:
    _updates: List[TableUpdate]

    def __init__(self) -> None:
        self._updates = []

    def add_update(self, update: TableUpdate) -> None:
        self._updates.append(update)

    def is_added_snapshot(self, snapshot_id: int) -> bool:
        return any(
            update.snapshot.snapshot_id == snapshot_id
            for update in self._updates
            if update.action == TableUpdateAction.add_snapshot
        )

    def is_added_schema(self, schema_id: int) -> bool:
        return any(
            update.schema_.schema_id == schema_id for update in self._updates if update.action == TableUpdateAction.add_schema
        )


@singledispatch
def _apply_table_update(update: TableUpdate, base_metadata: TableMetadata, context: _TableMetadataUpdateContext) -> TableMetadata:
    """Apply a table update to the table metadata.

    Args:
        update: The update to be applied.
        base_metadata: The base metadata to be updated.
        context: Contains previous updates and other change tracking information in the current transaction.

    Returns:
        The updated metadata.

    """
    raise NotImplementedError(f"Unsupported table update: {update}")


@_apply_table_update.register(UpgradeFormatVersionUpdate)
def _(update: UpgradeFormatVersionUpdate, base_metadata: TableMetadata, context: _TableMetadataUpdateContext) -> TableMetadata:
    if update.format_version > SUPPORTED_TABLE_FORMAT_VERSION:
        raise ValueError(f"Unsupported table format version: {update.format_version}")
    elif update.format_version < base_metadata.format_version:
        raise ValueError(f"Cannot downgrade v{base_metadata.format_version} table to v{update.format_version}")
    elif update.format_version == base_metadata.format_version:
        return base_metadata

    updated_metadata_data = copy(base_metadata.model_dump())
    updated_metadata_data["format-version"] = update.format_version

    context.add_update(update)
    return TableMetadataUtil.parse_obj(updated_metadata_data)


@_apply_table_update.register(SetPropertiesUpdate)
def _(update: SetPropertiesUpdate, base_metadata: TableMetadata, context: _TableMetadataUpdateContext) -> TableMetadata:
    if len(update.updates) == 0:
        return base_metadata

    properties = dict(base_metadata.properties)
    properties.update(update.updates)

    context.add_update(update)
    return base_metadata.model_copy(update={"properties": properties})


@_apply_table_update.register(RemovePropertiesUpdate)
def _(update: RemovePropertiesUpdate, base_metadata: TableMetadata, context: _TableMetadataUpdateContext) -> TableMetadata:
    if len(update.removals) == 0:
        return base_metadata

    properties = dict(base_metadata.properties)
    for key in update.removals:
        properties.pop(key)

    context.add_update(update)
    return base_metadata.model_copy(update={"properties": properties})


@_apply_table_update.register(AddSchemaUpdate)
def _(update: AddSchemaUpdate, base_metadata: TableMetadata, context: _TableMetadataUpdateContext) -> TableMetadata:
    if update.last_column_id < base_metadata.last_column_id:
        raise ValueError(f"Invalid last column id {update.last_column_id}, must be >= {base_metadata.last_column_id}")

    context.add_update(update)
    return base_metadata.model_copy(
        update={
            "last_column_id": update.last_column_id,
            "schemas": base_metadata.schemas + [update.schema_],
        }
    )


@_apply_table_update.register(SetCurrentSchemaUpdate)
def _(update: SetCurrentSchemaUpdate, base_metadata: TableMetadata, context: _TableMetadataUpdateContext) -> TableMetadata:
    new_schema_id = update.schema_id
    if new_schema_id == -1:
        # The last added schema should be in base_metadata.schemas at this point
        new_schema_id = max(schema.schema_id for schema in base_metadata.schemas)
        if not context.is_added_schema(new_schema_id):
            raise ValueError("Cannot set current schema to last added schema when no schema has been added")

    if new_schema_id == base_metadata.current_schema_id:
        return base_metadata

    schema = base_metadata.schema_by_id(new_schema_id)
    if schema is None:
        raise ValueError(f"Schema with id {new_schema_id} does not exist")

    context.add_update(update)
    return base_metadata.model_copy(update={"current_schema_id": new_schema_id})


@_apply_table_update.register(AddSnapshotUpdate)
def _(update: AddSnapshotUpdate, base_metadata: TableMetadata, context: _TableMetadataUpdateContext) -> TableMetadata:
    if len(base_metadata.schemas) == 0:
        raise ValueError("Attempting to add a snapshot before a schema is added")
    elif len(base_metadata.partition_specs) == 0:
        raise ValueError("Attempting to add a snapshot before a partition spec is added")
    elif len(base_metadata.sort_orders) == 0:
        raise ValueError("Attempting to add a snapshot before a sort order is added")
    elif base_metadata.snapshot_by_id(update.snapshot.snapshot_id) is not None:
        raise ValueError(f"Snapshot with id {update.snapshot.snapshot_id} already exists")
    elif (
        base_metadata.format_version == 2
        and update.snapshot.sequence_number is not None
        and update.snapshot.sequence_number <= base_metadata.last_sequence_number
        and update.snapshot.parent_snapshot_id is not None
    ):
        raise ValueError(
            f"Cannot add snapshot with sequence number {update.snapshot.sequence_number} "
            f"older than last sequence number {base_metadata.last_sequence_number}"
        )

    context.add_update(update)
    return base_metadata.model_copy(
        update={
            "last_updated_ms": update.snapshot.timestamp_ms,
            "last_sequence_number": update.snapshot.sequence_number,
            "snapshots": base_metadata.snapshots + [update.snapshot],
        }
    )


@_apply_table_update.register(SetSnapshotRefUpdate)
def _(update: SetSnapshotRefUpdate, base_metadata: TableMetadata, context: _TableMetadataUpdateContext) -> TableMetadata:
    snapshot_ref = SnapshotRef(
        snapshot_id=update.snapshot_id,
        snapshot_ref_type=update.type,
        min_snapshots_to_keep=update.min_snapshots_to_keep,
        max_snapshot_age_ms=update.max_snapshot_age_ms,
        max_ref_age_ms=update.max_ref_age_ms,
    )

    existing_ref = base_metadata.refs.get(update.ref_name)
    if existing_ref is not None and existing_ref == snapshot_ref:
        return base_metadata

    snapshot = base_metadata.snapshot_by_id(snapshot_ref.snapshot_id)
    if snapshot is None:
        raise ValueError(f"Cannot set {update.ref_name} to unknown snapshot {snapshot_ref.snapshot_id}")

    metadata_updates: Dict[str, Any] = {}
    if context.is_added_snapshot(snapshot_ref.snapshot_id):
        metadata_updates["last_updated_ms"] = snapshot.timestamp_ms

    if update.ref_name == MAIN_BRANCH:
        metadata_updates["current_snapshot_id"] = snapshot_ref.snapshot_id
        if "last_updated_ms" not in metadata_updates:
            metadata_updates["last_updated_ms"] = datetime_to_millis(datetime.datetime.now().astimezone())

        metadata_updates["snapshot_log"] = base_metadata.snapshot_log + [
            SnapshotLogEntry(
                snapshot_id=snapshot_ref.snapshot_id,
                timestamp_ms=metadata_updates["last_updated_ms"],
            )
        ]

    metadata_updates["refs"] = {**base_metadata.refs, update.ref_name: snapshot_ref}
    context.add_update(update)
    return base_metadata.model_copy(update=metadata_updates)


def update_table_metadata(base_metadata: TableMetadata, updates: Tuple[TableUpdate, ...]) -> TableMetadata:
    """Update the table metadata with the given updates in one transaction.

    Args:
        base_metadata: The base metadata to be updated.
        updates: The updates in one transaction.

    Returns:
        The metadata with the updates applied.
    """
    context = _TableMetadataUpdateContext()
    new_metadata = base_metadata

    for update in updates:
        new_metadata = _apply_table_update(update, new_metadata, context)

    return new_metadata.model_copy(deep=True)


class TableRequirement(IcebergBaseModel):
    type: str

    @abstractmethod
    def validate(self, base_metadata: Optional[TableMetadata]) -> None:
        """Validate the requirement against the base metadata.

        Args:
            base_metadata: The base metadata to be validated against.

        Raises:
            CommitFailedException: When the requirement is not met.
        """
        ...


class AssertCreate(TableRequirement):
    """The table must not already exist; used for create transactions."""

    type: Literal["assert-create"] = Field(default="assert-create")

    def validate(self, base_metadata: Optional[TableMetadata]) -> None:
        if base_metadata is not None:
            raise CommitFailedException("Table already exists")


class AssertTableUUID(TableRequirement):
    """The table UUID must match the requirement's `uuid`."""

    type: Literal["assert-table-uuid"] = Field(default="assert-table-uuid")
    uuid: uuid.UUID

    def validate(self, base_metadata: Optional[TableMetadata]) -> None:
        if base_metadata is None:
            raise CommitFailedException("Requirement failed: current table metadata is missing")
        elif self.uuid != base_metadata.table_uuid:
            raise CommitFailedException(f"Table UUID does not match: {self.uuid} != {base_metadata.table_uuid}")


class AssertRefSnapshotId(TableRequirement):
    """The table branch or tag identified by the requirement's `ref` must reference the requirement's `snapshot-id`.

    if `snapshot-id` is `null` or missing, the ref must not already exist.
    """

    type: Literal["assert-ref-snapshot-id"] = Field(default="assert-ref-snapshot-id")
    ref: str = Field(...)
    snapshot_id: Optional[int] = Field(default=None, alias="snapshot-id")

    def validate(self, base_metadata: Optional[TableMetadata]) -> None:
        if base_metadata is None:
            raise CommitFailedException("Requirement failed: current table metadata is missing")
        elif snapshot_ref := base_metadata.refs.get(self.ref):
            ref_type = snapshot_ref.snapshot_ref_type
            if self.snapshot_id is None:
                raise CommitFailedException(f"Requirement failed: {ref_type} {self.ref} was created concurrently")
            elif self.snapshot_id != snapshot_ref.snapshot_id:
                raise CommitFailedException(
                    f"Requirement failed: {ref_type} {self.ref} has changed: expected id {self.snapshot_id}, found {snapshot_ref.snapshot_id}"
                )
        elif self.snapshot_id is not None:
            raise CommitFailedException(f"Requirement failed: branch or tag {self.ref} is missing, expected {self.snapshot_id}")


class AssertLastAssignedFieldId(TableRequirement):
    """The table's last assigned column id must match the requirement's `last-assigned-field-id`."""

    type: Literal["assert-last-assigned-field-id"] = Field(default="assert-last-assigned-field-id")
    last_assigned_field_id: int = Field(..., alias="last-assigned-field-id")

    def validate(self, base_metadata: Optional[TableMetadata]) -> None:
        if base_metadata is None:
            raise CommitFailedException("Requirement failed: current table metadata is missing")
        elif base_metadata.last_column_id != self.last_assigned_field_id:
            raise CommitFailedException(
                f"Requirement failed: last assigned field id has changed: expected {self.last_assigned_field_id}, found {base_metadata.last_column_id}"
            )


class AssertCurrentSchemaId(TableRequirement):
    """The table's current schema id must match the requirement's `current-schema-id`."""

    type: Literal["assert-current-schema-id"] = Field(default="assert-current-schema-id")
    current_schema_id: int = Field(..., alias="current-schema-id")

    def validate(self, base_metadata: Optional[TableMetadata]) -> None:
        if base_metadata is None:
            raise CommitFailedException("Requirement failed: current table metadata is missing")
        elif self.current_schema_id != base_metadata.current_schema_id:
            raise CommitFailedException(
                f"Requirement failed: current schema id has changed: expected {self.current_schema_id}, found {base_metadata.current_schema_id}"
            )


class AssertLastAssignedPartitionId(TableRequirement):
    """The table's last assigned partition id must match the requirement's `last-assigned-partition-id`."""

    type: Literal["assert-last-assigned-partition-id"] = Field(default="assert-last-assigned-partition-id")
    last_assigned_partition_id: int = Field(..., alias="last-assigned-partition-id")

    def validate(self, base_metadata: Optional[TableMetadata]) -> None:
        if base_metadata is None:
            raise CommitFailedException("Requirement failed: current table metadata is missing")
        elif base_metadata.last_partition_id != self.last_assigned_partition_id:
            raise CommitFailedException(
                f"Requirement failed: last assigned partition id has changed: expected {self.last_assigned_partition_id}, found {base_metadata.last_partition_id}"
            )


class AssertDefaultSpecId(TableRequirement):
    """The table's default spec id must match the requirement's `default-spec-id`."""

    type: Literal["assert-default-spec-id"] = Field(default="assert-default-spec-id")
    default_spec_id: int = Field(..., alias="default-spec-id")

    def validate(self, base_metadata: Optional[TableMetadata]) -> None:
        if base_metadata is None:
            raise CommitFailedException("Requirement failed: current table metadata is missing")
        elif self.default_spec_id != base_metadata.default_spec_id:
            raise CommitFailedException(
                f"Requirement failed: default spec id has changed: expected {self.default_spec_id}, found {base_metadata.default_spec_id}"
            )


class AssertDefaultSortOrderId(TableRequirement):
    """The table's default sort order id must match the requirement's `default-sort-order-id`."""

    type: Literal["assert-default-sort-order-id"] = Field(default="assert-default-sort-order-id")
    default_sort_order_id: int = Field(..., alias="default-sort-order-id")

    def validate(self, base_metadata: Optional[TableMetadata]) -> None:
        if base_metadata is None:
            raise CommitFailedException("Requirement failed: current table metadata is missing")
        elif self.default_sort_order_id != base_metadata.default_sort_order_id:
            raise CommitFailedException(
                f"Requirement failed: default sort order id has changed: expected {self.default_sort_order_id}, found {base_metadata.default_sort_order_id}"
            )


class Namespace(IcebergRootModel[List[str]]):
    """Reference to one or more levels of a namespace."""

    root: List[str] = Field(
        ...,
        description='Reference to one or more levels of a namespace',
    )


class TableIdentifier(IcebergBaseModel):
    """Fully Qualified identifier to a table."""

    namespace: Namespace
    name: str


class CommitTableRequest(IcebergBaseModel):
    identifier: TableIdentifier = Field()
    requirements: Tuple[SerializeAsAny[TableRequirement], ...] = Field(default_factory=tuple)
    updates: Tuple[SerializeAsAny[TableUpdate], ...] = Field(default_factory=tuple)


class CommitTableResponse(IcebergBaseModel):
    metadata: TableMetadata
    metadata_location: str = Field(alias="metadata-location")


class Table:
    identifier: Identifier = Field()
    metadata: TableMetadata
    metadata_location: str = Field()
    io: FileIO
    catalog: Catalog

    def __init__(
        self, identifier: Identifier, metadata: TableMetadata, metadata_location: str, io: FileIO, catalog: Catalog
    ) -> None:
        self.identifier = identifier
        self.metadata = metadata
        self.metadata_location = metadata_location
        self.io = io
        self.catalog = catalog

    def transaction(self) -> Transaction:
        return Transaction(self)

    def refresh(self) -> Table:
        """Refresh the current table metadata."""
        fresh = self.catalog.load_table(self.identifier[1:])
        self.metadata = fresh.metadata
        self.io = fresh.io
        self.metadata_location = fresh.metadata_location
        return self

    def name(self) -> Identifier:
        """Return the identifier of this table."""
        return self.identifier

    def scan(
        self,
        row_filter: Union[str, BooleanExpression] = ALWAYS_TRUE,
        selected_fields: Tuple[str, ...] = ("*",),
        case_sensitive: bool = True,
        snapshot_id: Optional[int] = None,
        options: Properties = EMPTY_DICT,
        limit: Optional[int] = None,
    ) -> DataScan:
        return DataScan(
            table=self,
            row_filter=row_filter,
            selected_fields=selected_fields,
            case_sensitive=case_sensitive,
            snapshot_id=snapshot_id,
            options=options,
            limit=limit,
        )

    @property
    def format_version(self) -> Literal[1, 2]:
        return self.metadata.format_version

    def schema(self) -> Schema:
        """Return the schema for this table."""
        return next(schema for schema in self.metadata.schemas if schema.schema_id == self.metadata.current_schema_id)

    def schemas(self) -> Dict[int, Schema]:
        """Return a dict of the schema of this table."""
        return {schema.schema_id: schema for schema in self.metadata.schemas}

    def spec(self) -> PartitionSpec:
        """Return the partition spec of this table."""
        return next(spec for spec in self.metadata.partition_specs if spec.spec_id == self.metadata.default_spec_id)

    def specs(self) -> Dict[int, PartitionSpec]:
        """Return a dict the partition specs this table."""
        return {spec.spec_id: spec for spec in self.metadata.partition_specs}

    def sort_order(self) -> SortOrder:
        """Return the sort order of this table."""
        return next(
            sort_order for sort_order in self.metadata.sort_orders if sort_order.order_id == self.metadata.default_sort_order_id
        )

    def sort_orders(self) -> Dict[int, SortOrder]:
        """Return a dict of the sort orders of this table."""
        return {sort_order.order_id: sort_order for sort_order in self.metadata.sort_orders}

    @property
    def properties(self) -> Dict[str, str]:
        """Properties of the table."""
        return self.metadata.properties

    def location(self) -> str:
        """Return the table's base location."""
        return self.metadata.location

    @property
    def last_sequence_number(self) -> int:
        return self.metadata.last_sequence_number

    def next_sequence_number(self) -> int:
        return self.last_sequence_number + 1 if self.metadata.format_version > 1 else INITIAL_SEQUENCE_NUMBER

    def new_snapshot_id(self) -> int:
        """Generate a new snapshot-id that's not in use."""
        snapshot_id = _generate_snapshot_id()
        while self.snapshot_by_id(snapshot_id) is not None:
            snapshot_id = _generate_snapshot_id()

        return snapshot_id

    def current_snapshot(self) -> Optional[Snapshot]:
        """Get the current snapshot for this table, or None if there is no current snapshot."""
        if self.metadata.current_snapshot_id is not None:
            return self.snapshot_by_id(self.metadata.current_snapshot_id)
        return None

    def snapshot_by_id(self, snapshot_id: int) -> Optional[Snapshot]:
        """Get the snapshot of this table with the given id, or None if there is no matching snapshot."""
        return self.metadata.snapshot_by_id(snapshot_id)

    def snapshot_by_name(self, name: str) -> Optional[Snapshot]:
        """Return the snapshot referenced by the given name or null if no such reference exists."""
        if ref := self.metadata.refs.get(name):
            return self.snapshot_by_id(ref.snapshot_id)
        return None

    def history(self) -> List[SnapshotLogEntry]:
        """Get the snapshot history of this table."""
        return self.metadata.snapshot_log

    def update_schema(self, allow_incompatible_changes: bool = False, case_sensitive: bool = True) -> UpdateSchema:
        return UpdateSchema(self, allow_incompatible_changes=allow_incompatible_changes, case_sensitive=case_sensitive)

<<<<<<< HEAD
    def name_mapping(self) -> NameMapping:
        """Return the table's field-id NameMapping."""
        if name_mapping_json := self.properties.get(SCHEMA_NAME_MAPPING_DEFAULT):
            return parse_mapping_from_json(name_mapping_json)
        else:
            return create_mapping_from_schema(self.schema())
=======
    def append(self, df: pa.Table) -> None:
        """
        Append data to the table.

        Args:
            df: The Arrow dataframe that will be appended to overwrite the table
        """
        if len(self.spec().fields) > 0:
            raise ValueError("Cannot write to partitioned tables")

        if len(self.sort_order().fields) > 0:
            raise ValueError("Cannot write to tables with a sort-order")

        data_files = _dataframe_to_data_files(self, df=df)
        merge = _MergingSnapshotProducer(operation=Operation.APPEND, table=self)
        for data_file in data_files:
            merge.append_data_file(data_file)

        merge.commit()

    def overwrite(self, df: pa.Table, overwrite_filter: BooleanExpression = ALWAYS_TRUE) -> None:
        """
        Overwrite all the data in the table.

        Args:
            df: The Arrow dataframe that will be used to overwrite the table
            overwrite_filter: ALWAYS_TRUE when you overwrite all the data,
                              or a boolean expression in case of a partial overwrite
        """
        if overwrite_filter != AlwaysTrue():
            raise NotImplementedError("Cannot overwrite a subset of a table")

        if len(self.spec().fields) > 0:
            raise ValueError("Cannot write to partitioned tables")

        if len(self.sort_order().fields) > 0:
            raise ValueError("Cannot write to tables with a sort-order")

        data_files = _dataframe_to_data_files(self, df=df)
        merge = _MergingSnapshotProducer(
            operation=Operation.OVERWRITE if self.current_snapshot() is not None else Operation.APPEND,
            table=self,
        )

        for data_file in data_files:
            merge.append_data_file(data_file)

        merge.commit()
>>>>>>> d796878e

    def refs(self) -> Dict[str, SnapshotRef]:
        """Return the snapshot references in the table."""
        return self.metadata.refs

    def _do_commit(self, updates: Tuple[TableUpdate, ...], requirements: Tuple[TableRequirement, ...]) -> None:
        response = self.catalog._commit_table(  # pylint: disable=W0212
            CommitTableRequest(
                identifier=TableIdentifier(namespace=self.identifier[:-1], name=self.identifier[-1]),
                updates=updates,
                requirements=requirements,
            )
        )  # pylint: disable=W0212
        self.metadata = response.metadata
        self.metadata_location = response.metadata_location

    def __eq__(self, other: Any) -> bool:
        """Return the equality of two instances of the Table class."""
        return (
            self.identifier == other.identifier
            and self.metadata == other.metadata
            and self.metadata_location == other.metadata_location
            if isinstance(other, Table)
            else False
        )

    def __repr__(self) -> str:
        """Return the string representation of the Table class."""
        table_name = self.catalog.table_name_from(self.identifier)
        schema_str = ",\n  ".join(str(column) for column in self.schema().columns if self.schema())
        partition_str = f"partition by: [{', '.join(field.name for field in self.spec().fields if self.spec())}]"
        sort_order_str = f"sort order: [{', '.join(str(field) for field in self.sort_order().fields if self.sort_order())}]"
        snapshot_str = f"snapshot: {str(self.current_snapshot()) if self.current_snapshot() else 'null'}"
        result_str = f"{table_name}(\n  {schema_str}\n),\n{partition_str},\n{sort_order_str},\n{snapshot_str}"
        return result_str


class StaticTable(Table):
    """Load a table directly from a metadata file (i.e., without using a catalog)."""

    def refresh(self) -> Table:
        """Refresh the current table metadata."""
        raise NotImplementedError("To be implemented")

    @classmethod
    def from_metadata(cls, metadata_location: str, properties: Properties = EMPTY_DICT) -> StaticTable:
        io = load_file_io(properties=properties, location=metadata_location)
        file = io.new_input(metadata_location)

        from pyiceberg.serializers import FromInputFile

        metadata = FromInputFile.table_metadata(file)

        from pyiceberg.catalog.noop import NoopCatalog

        return cls(
            identifier=("static-table", metadata_location),
            metadata_location=metadata_location,
            metadata=metadata,
            io=load_file_io({**properties, **metadata.properties}),
            catalog=NoopCatalog("static-table"),
        )


def _parse_row_filter(expr: Union[str, BooleanExpression]) -> BooleanExpression:
    """Accept an expression in the form of a BooleanExpression or a string.

    In the case of a string, it will be converted into a unbound BooleanExpression.

    Args:
        expr: Expression as a BooleanExpression or a string.

    Returns: An unbound BooleanExpression.
    """
    return parser.parse(expr) if isinstance(expr, str) else expr


S = TypeVar("S", bound="TableScan", covariant=True)


class TableScan(ABC):
    table: Table
    row_filter: BooleanExpression
    selected_fields: Tuple[str, ...]
    case_sensitive: bool
    snapshot_id: Optional[int]
    options: Properties
    limit: Optional[int]

    def __init__(
        self,
        table: Table,
        row_filter: Union[str, BooleanExpression] = ALWAYS_TRUE,
        selected_fields: Tuple[str, ...] = ("*",),
        case_sensitive: bool = True,
        snapshot_id: Optional[int] = None,
        options: Properties = EMPTY_DICT,
        limit: Optional[int] = None,
    ):
        self.table = table
        self.row_filter = _parse_row_filter(row_filter)
        self.selected_fields = selected_fields
        self.case_sensitive = case_sensitive
        self.snapshot_id = snapshot_id
        self.options = options
        self.limit = limit

    def snapshot(self) -> Optional[Snapshot]:
        if self.snapshot_id:
            return self.table.snapshot_by_id(self.snapshot_id)
        return self.table.current_snapshot()

    def projection(self) -> Schema:
        current_schema = self.table.schema()
        if self.snapshot_id is not None:
            snapshot = self.table.snapshot_by_id(self.snapshot_id)
            if snapshot is not None:
                if snapshot.schema_id is not None:
                    snapshot_schema = self.table.schemas().get(snapshot.schema_id)
                    if snapshot_schema is not None:
                        current_schema = snapshot_schema
                    else:
                        warnings.warn(f"Metadata does not contain schema with id: {snapshot.schema_id}")
            else:
                raise ValueError(f"Snapshot not found: {self.snapshot_id}")

        if "*" in self.selected_fields:
            return current_schema

        return current_schema.select(*self.selected_fields, case_sensitive=self.case_sensitive)

    @abstractmethod
    def plan_files(self) -> Iterable[ScanTask]: ...

    @abstractmethod
    def to_arrow(self) -> pa.Table: ...

    @abstractmethod
    def to_pandas(self, **kwargs: Any) -> pd.DataFrame: ...

    def update(self: S, **overrides: Any) -> S:
        """Create a copy of this table scan with updated fields."""
        return type(self)(**{**self.__dict__, **overrides})

    def use_ref(self: S, name: str) -> S:
        if self.snapshot_id:
            raise ValueError(f"Cannot override ref, already set snapshot id={self.snapshot_id}")
        if snapshot := self.table.snapshot_by_name(name):
            return self.update(snapshot_id=snapshot.snapshot_id)

        raise ValueError(f"Cannot scan unknown ref={name}")

    def select(self: S, *field_names: str) -> S:
        if "*" in self.selected_fields:
            return self.update(selected_fields=field_names)
        return self.update(selected_fields=tuple(set(self.selected_fields).intersection(set(field_names))))

    def filter(self: S, expr: Union[str, BooleanExpression]) -> S:
        return self.update(row_filter=And(self.row_filter, _parse_row_filter(expr)))

    def with_case_sensitive(self: S, case_sensitive: bool = True) -> S:
        return self.update(case_sensitive=case_sensitive)


class ScanTask(ABC):
    pass


@dataclass(init=False)
class FileScanTask(ScanTask):
    file: DataFile
    delete_files: Set[DataFile]
    start: int
    length: int

    def __init__(
        self,
        data_file: DataFile,
        delete_files: Optional[Set[DataFile]] = None,
        start: Optional[int] = None,
        length: Optional[int] = None,
    ) -> None:
        self.file = data_file
        self.delete_files = delete_files or set()
        self.start = start or 0
        self.length = length or data_file.file_size_in_bytes


def _open_manifest(
    io: FileIO,
    manifest: ManifestFile,
    partition_filter: Callable[[DataFile], bool],
    metrics_evaluator: Callable[[DataFile], bool],
) -> List[ManifestEntry]:
    return [
        manifest_entry
        for manifest_entry in manifest.fetch_manifest_entry(io, discard_deleted=True)
        if partition_filter(manifest_entry.data_file) and metrics_evaluator(manifest_entry.data_file)
    ]


def _min_data_file_sequence_number(manifests: List[ManifestFile]) -> int:
    try:
        return min(
            manifest.min_sequence_number or INITIAL_SEQUENCE_NUMBER
            for manifest in manifests
            if manifest.content == ManifestContent.DATA
        )
    except ValueError:
        # In case of an empty iterator
        return INITIAL_SEQUENCE_NUMBER


def _match_deletes_to_data_file(data_entry: ManifestEntry, positional_delete_entries: SortedList[ManifestEntry]) -> Set[DataFile]:
    """Check if the delete file is relevant for the data file.

    Using the column metrics to see if the filename is in the lower and upper bound.

    Args:
        data_entry (ManifestEntry): The manifest entry path of the datafile.
        positional_delete_entries (List[ManifestEntry]): All the candidate positional deletes manifest entries.

    Returns:
        A set of files that are relevant for the data file.
    """
    relevant_entries = positional_delete_entries[positional_delete_entries.bisect_right(data_entry) :]

    if len(relevant_entries) > 0:
        evaluator = _InclusiveMetricsEvaluator(POSITIONAL_DELETE_SCHEMA, EqualTo("file_path", data_entry.data_file.file_path))
        return {
            positional_delete_entry.data_file
            for positional_delete_entry in relevant_entries
            if evaluator.eval(positional_delete_entry.data_file)
        }
    else:
        return set()


class DataScan(TableScan):
    def __init__(
        self,
        table: Table,
        row_filter: Union[str, BooleanExpression] = ALWAYS_TRUE,
        selected_fields: Tuple[str, ...] = ("*",),
        case_sensitive: bool = True,
        snapshot_id: Optional[int] = None,
        options: Properties = EMPTY_DICT,
        limit: Optional[int] = None,
    ):
        super().__init__(table, row_filter, selected_fields, case_sensitive, snapshot_id, options, limit)

    def _build_partition_projection(self, spec_id: int) -> BooleanExpression:
        project = inclusive_projection(self.table.schema(), self.table.specs()[spec_id])
        return project(self.row_filter)

    @cached_property
    def partition_filters(self) -> KeyDefaultDict[int, BooleanExpression]:
        return KeyDefaultDict(self._build_partition_projection)

    def _build_manifest_evaluator(self, spec_id: int) -> Callable[[ManifestFile], bool]:
        spec = self.table.specs()[spec_id]
        return visitors.manifest_evaluator(spec, self.table.schema(), self.partition_filters[spec_id], self.case_sensitive)

    def _build_partition_evaluator(self, spec_id: int) -> Callable[[DataFile], bool]:
        spec = self.table.specs()[spec_id]
        partition_type = spec.partition_type(self.table.schema())
        partition_schema = Schema(*partition_type.fields)
        partition_expr = self.partition_filters[spec_id]

        # The lambda created here is run in multiple threads.
        # So we avoid creating _EvaluatorExpression methods bound to a single
        # shared instance across multiple threads.
        return lambda data_file: visitors.expression_evaluator(partition_schema, partition_expr, self.case_sensitive)(
            data_file.partition
        )

    def _check_sequence_number(self, min_data_sequence_number: int, manifest: ManifestFile) -> bool:
        """Ensure that no manifests are loaded that contain deletes that are older than the data.

        Args:
            min_data_sequence_number (int): The minimal sequence number.
            manifest (ManifestFile): A ManifestFile that can be either data or deletes.

        Returns:
            Boolean indicating if it is either a data file, or a relevant delete file.
        """
        return manifest.content == ManifestContent.DATA or (
            # Not interested in deletes that are older than the data
            manifest.content == ManifestContent.DELETES
            and (manifest.sequence_number or INITIAL_SEQUENCE_NUMBER) >= min_data_sequence_number
        )

    def plan_files(self) -> Iterable[FileScanTask]:
        """Plans the relevant files by filtering on the PartitionSpecs.

        Returns:
            List of FileScanTasks that contain both data and delete files.
        """
        snapshot = self.snapshot()
        if not snapshot:
            return iter([])

        io = self.table.io

        # step 1: filter manifests using partition summaries
        # the filter depends on the partition spec used to write the manifest file, so create a cache of filters for each spec id

        manifest_evaluators: Dict[int, Callable[[ManifestFile], bool]] = KeyDefaultDict(self._build_manifest_evaluator)

        manifests = [
            manifest_file
            for manifest_file in snapshot.manifests(io)
            if manifest_evaluators[manifest_file.partition_spec_id](manifest_file)
        ]

        # step 2: filter the data files in each manifest
        # this filter depends on the partition spec used to write the manifest file

        partition_evaluators: Dict[int, Callable[[DataFile], bool]] = KeyDefaultDict(self._build_partition_evaluator)
        metrics_evaluator = _InclusiveMetricsEvaluator(
            self.table.schema(), self.row_filter, self.case_sensitive, self.options.get("include_empty_files") == "true"
        ).eval

        min_data_sequence_number = _min_data_file_sequence_number(manifests)

        data_entries: List[ManifestEntry] = []
        positional_delete_entries = SortedList(key=lambda entry: entry.data_sequence_number or INITIAL_SEQUENCE_NUMBER)

        executor = ExecutorFactory.get_or_create()
        for manifest_entry in chain(
            *executor.map(
                lambda args: _open_manifest(*args),
                [
                    (
                        io,
                        manifest,
                        partition_evaluators[manifest.partition_spec_id],
                        metrics_evaluator,
                    )
                    for manifest in manifests
                    if self._check_sequence_number(min_data_sequence_number, manifest)
                ],
            )
        ):
            data_file = manifest_entry.data_file
            if data_file.content == DataFileContent.DATA:
                data_entries.append(manifest_entry)
            elif data_file.content == DataFileContent.POSITION_DELETES:
                positional_delete_entries.add(manifest_entry)
            elif data_file.content == DataFileContent.EQUALITY_DELETES:
                raise ValueError("PyIceberg does not yet support equality deletes: https://github.com/apache/iceberg/issues/6568")
            else:
                raise ValueError(f"Unknown DataFileContent ({data_file.content}): {manifest_entry}")

        return [
            FileScanTask(
                data_entry.data_file,
                delete_files=_match_deletes_to_data_file(
                    data_entry,
                    positional_delete_entries,
                ),
            )
            for data_entry in data_entries
        ]

    def to_arrow(self) -> pa.Table:
        from pyiceberg.io.pyarrow import project_table

        return project_table(
            self.plan_files(),
            self.table,
            self.row_filter,
            self.projection(),
            case_sensitive=self.case_sensitive,
            limit=self.limit,
        )

    def to_pandas(self, **kwargs: Any) -> pd.DataFrame:
        return self.to_arrow().to_pandas(**kwargs)

    def to_duckdb(self, table_name: str, connection: Optional[DuckDBPyConnection] = None) -> DuckDBPyConnection:
        import duckdb

        con = connection or duckdb.connect(database=":memory:")
        con.register(table_name, self.to_arrow())

        return con

    def to_ray(self) -> ray.data.dataset.Dataset:
        import ray

        return ray.data.from_arrow(self.to_arrow())


class MoveOperation(Enum):
    First = 1
    Before = 2
    After = 3


@dataclass
class Move:
    field_id: int
    full_name: str
    op: MoveOperation
    other_field_id: Optional[int] = None


class UpdateSchema:
    _table: Table
    _schema: Schema
    _last_column_id: itertools.count[int]
    _identifier_field_names: Set[str]

    _adds: Dict[int, List[NestedField]] = {}
    _updates: Dict[int, NestedField] = {}
    _deletes: Set[int] = set()
    _moves: Dict[int, List[Move]] = {}

    _added_name_to_id: Dict[str, int] = {}
    # Part of https://github.com/apache/iceberg/pull/8393
    _id_to_parent: Dict[int, str] = {}
    _allow_incompatible_changes: bool
    _case_sensitive: bool
    _transaction: Optional[Transaction]

    def __init__(
        self,
        table: Table,
        transaction: Optional[Transaction] = None,
        allow_incompatible_changes: bool = False,
        case_sensitive: bool = True,
    ) -> None:
        self._table = table
        self._schema = table.schema()
        self._last_column_id = itertools.count(table.metadata.last_column_id + 1)
        self._identifier_field_names = self._schema.identifier_field_names()

        self._adds = {}
        self._updates = {}
        self._deletes = set()
        self._moves = {}

        self._added_name_to_id = {}

        def get_column_name(field_id: int) -> str:
            column_name = self._schema.find_column_name(column_id=field_id)
            if column_name is None:
                raise ValueError(f"Could not find field-id: {field_id}")
            return column_name

        self._id_to_parent = {
            field_id: get_column_name(parent_field_id) for field_id, parent_field_id in self._schema._lazy_id_to_parent.items()
        }

        self._allow_incompatible_changes = allow_incompatible_changes
        self._case_sensitive = case_sensitive
        self._transaction = transaction

    def __exit__(self, _: Any, value: Any, traceback: Any) -> None:
        """Close and commit the change."""
        return self.commit()

    def __enter__(self) -> UpdateSchema:
        """Update the table."""
        return self

    def case_sensitive(self, case_sensitive: bool) -> UpdateSchema:
        """Determine if the case of schema needs to be considered when comparing column names.

        Args:
            case_sensitive: When false case is not considered in column name comparisons.

        Returns:
            This for method chaining
        """
        self._case_sensitive = case_sensitive
        return self

    def add_column(
        self, path: Union[str, Tuple[str, ...]], field_type: IcebergType, doc: Optional[str] = None, required: bool = False
    ) -> UpdateSchema:
        """Add a new column to a nested struct or Add a new top-level column.

        Because "." may be interpreted as a column path separator or may be used in field names, it
        is not allowed to add nested column by passing in a string. To add to nested structures or
        to add fields with names that contain "." use a tuple instead to indicate the path.

        If type is a nested type, its field IDs are reassigned when added to the existing schema.

        Args:
            path: Name for the new column.
            field_type: Type for the new column.
            doc: Documentation string for the new column.
            required: Whether the new column is required.

        Returns:
            This for method chaining.
        """
        if isinstance(path, str):
            if "." in path:
                raise ValueError(f"Cannot add column with ambiguous name: {path}, provide a tuple instead")
            path = (path,)

        if required and not self._allow_incompatible_changes:
            # Table format version 1 and 2 cannot add required column because there is no initial value
            raise ValueError(f'Incompatible change: cannot add required column: {".".join(path)}')

        name = path[-1]
        parent = path[:-1]

        full_name = ".".join(path)
        parent_full_path = ".".join(parent)
        parent_id: int = TABLE_ROOT_ID

        if len(parent) > 0:
            parent_field = self._schema.find_field(parent_full_path, self._case_sensitive)
            parent_type = parent_field.field_type
            if isinstance(parent_type, MapType):
                parent_field = parent_type.value_field
            elif isinstance(parent_type, ListType):
                parent_field = parent_type.element_field

            if not parent_field.field_type.is_struct:
                raise ValueError(f"Cannot add column '{name}' to non-struct type: {parent_full_path}")

            parent_id = parent_field.field_id

        existing_field = None
        try:
            existing_field = self._schema.find_field(full_name, self._case_sensitive)
        except ValueError:
            pass

        if existing_field is not None and existing_field.field_id not in self._deletes:
            raise ValueError(f"Cannot add column, name already exists: {full_name}")

        # assign new IDs in order
        new_id = self.assign_new_column_id()

        # update tracking for moves
        self._added_name_to_id[full_name] = new_id
        self._id_to_parent[new_id] = parent_full_path

        new_type = assign_fresh_schema_ids(field_type, self.assign_new_column_id)
        field = NestedField(field_id=new_id, name=name, field_type=new_type, required=required, doc=doc)

        if parent_id in self._adds:
            self._adds[parent_id].append(field)
        else:
            self._adds[parent_id] = [field]

        return self

    def delete_column(self, path: Union[str, Tuple[str, ...]]) -> UpdateSchema:
        """Delete a column from a table.

        Args:
            path: The path to the column.

        Returns:
            The UpdateSchema with the delete operation staged.
        """
        name = (path,) if isinstance(path, str) else path
        full_name = ".".join(name)

        field = self._schema.find_field(full_name, case_sensitive=self._case_sensitive)

        if field.field_id in self._adds:
            raise ValueError(f"Cannot delete a column that has additions: {full_name}")
        if field.field_id in self._updates:
            raise ValueError(f"Cannot delete a column that has updates: {full_name}")

        self._deletes.add(field.field_id)

        return self

    def rename_column(self, path_from: Union[str, Tuple[str, ...]], new_name: str) -> UpdateSchema:
        """Update the name of a column.

        Args:
            path_from: The path to the column to be renamed.
            new_name: The new path of the column.

        Returns:
            The UpdateSchema with the rename operation staged.
        """
        path_from = ".".join(path_from) if isinstance(path_from, tuple) else path_from
        field_from = self._schema.find_field(path_from, self._case_sensitive)

        if field_from.field_id in self._deletes:
            raise ValueError(f"Cannot rename a column that will be deleted: {path_from}")

        if updated := self._updates.get(field_from.field_id):
            self._updates[field_from.field_id] = NestedField(
                field_id=updated.field_id,
                name=new_name,
                field_type=updated.field_type,
                doc=updated.doc,
                required=updated.required,
            )
        else:
            self._updates[field_from.field_id] = NestedField(
                field_id=field_from.field_id,
                name=new_name,
                field_type=field_from.field_type,
                doc=field_from.doc,
                required=field_from.required,
            )

        # Lookup the field because of casing
        from_field_correct_casing = self._schema.find_column_name(field_from.field_id)
        if from_field_correct_casing in self._identifier_field_names:
            self._identifier_field_names.remove(from_field_correct_casing)
            new_identifier_path = f"{from_field_correct_casing[:-len(field_from.name)]}{new_name}"
            self._identifier_field_names.add(new_identifier_path)

        return self

    def make_column_optional(self, path: Union[str, Tuple[str, ...]]) -> UpdateSchema:
        """Make a column optional.

        Args:
            path: The path to the field.

        Returns:
            The UpdateSchema with the requirement change staged.
        """
        self._set_column_requirement(path, required=False)
        return self

    def set_identifier_fields(self, *fields: str) -> None:
        self._identifier_field_names = set(fields)

    def _set_column_requirement(self, path: Union[str, Tuple[str, ...]], required: bool) -> None:
        path = (path,) if isinstance(path, str) else path
        name = ".".join(path)

        field = self._schema.find_field(name, self._case_sensitive)

        if (field.required and required) or (field.optional and not required):
            # if the change is a noop, allow it even if allowIncompatibleChanges is false
            return

        if not self._allow_incompatible_changes and required:
            raise ValueError(f"Cannot change column nullability: {name}: optional -> required")

        if field.field_id in self._deletes:
            raise ValueError(f"Cannot update a column that will be deleted: {name}")

        if updated := self._updates.get(field.field_id):
            self._updates[field.field_id] = NestedField(
                field_id=updated.field_id,
                name=updated.name,
                field_type=updated.field_type,
                doc=updated.doc,
                required=required,
            )
        else:
            self._updates[field.field_id] = NestedField(
                field_id=field.field_id,
                name=field.name,
                field_type=field.field_type,
                doc=field.doc,
                required=required,
            )

    def update_column(
        self,
        path: Union[str, Tuple[str, ...]],
        field_type: Optional[IcebergType] = None,
        required: Optional[bool] = None,
        doc: Optional[str] = None,
    ) -> UpdateSchema:
        """Update the type of column.

        Args:
            path: The path to the field.
            field_type: The new type
            required: If the field should be required
            doc: Documentation describing the column

        Returns:
            The UpdateSchema with the type update staged.
        """
        path = (path,) if isinstance(path, str) else path
        full_name = ".".join(path)

        if field_type is None and required is None and doc is None:
            return self

        field = self._schema.find_field(full_name, self._case_sensitive)

        if field.field_id in self._deletes:
            raise ValueError(f"Cannot update a column that will be deleted: {full_name}")

        if field_type is not None:
            if not field.field_type.is_primitive:
                raise ValidationError(f"Cannot change column type: {field.field_type} is not a primitive")

            if not self._allow_incompatible_changes and field.field_type != field_type:
                try:
                    promote(field.field_type, field_type)
                except ResolveError as e:
                    raise ValidationError(f"Cannot change column type: {full_name}: {field.field_type} -> {field_type}") from e

        if updated := self._updates.get(field.field_id):
            self._updates[field.field_id] = NestedField(
                field_id=updated.field_id,
                name=updated.name,
                field_type=field_type or updated.field_type,
                doc=doc or updated.doc,
                required=updated.required,
            )
        else:
            self._updates[field.field_id] = NestedField(
                field_id=field.field_id,
                name=field.name,
                field_type=field_type or field.field_type,
                doc=doc or field.doc,
                required=field.required,
            )

        if required is not None:
            self._set_column_requirement(path, required=required)

        return self

    def _find_for_move(self, name: str) -> Optional[int]:
        try:
            return self._schema.find_field(name, self._case_sensitive).field_id
        except ValueError:
            pass

        return self._added_name_to_id.get(name)

    def _move(self, move: Move) -> None:
        if parent_name := self._id_to_parent.get(move.field_id):
            parent_field = self._schema.find_field(parent_name, case_sensitive=self._case_sensitive)
            if not parent_field.field_type.is_struct:
                raise ValueError(f"Cannot move fields in non-struct type: {parent_field.field_type}")

            if move.op == MoveOperation.After or move.op == MoveOperation.Before:
                if move.other_field_id is None:
                    raise ValueError("Expected other field when performing before/after move")

                if self._id_to_parent.get(move.field_id) != self._id_to_parent.get(move.other_field_id):
                    raise ValueError(f"Cannot move field {move.full_name} to a different struct")

            self._moves[parent_field.field_id] = self._moves.get(parent_field.field_id, []) + [move]
        else:
            # In the top level field
            if move.op == MoveOperation.After or move.op == MoveOperation.Before:
                if move.other_field_id is None:
                    raise ValueError("Expected other field when performing before/after move")

                if other_struct := self._id_to_parent.get(move.other_field_id):
                    raise ValueError(f"Cannot move field {move.full_name} to a different struct: {other_struct}")

            self._moves[TABLE_ROOT_ID] = self._moves.get(TABLE_ROOT_ID, []) + [move]

    def move_first(self, path: Union[str, Tuple[str, ...]]) -> UpdateSchema:
        """Move the field to the first position of the parent struct.

        Args:
            path: The path to the field.

        Returns:
            The UpdateSchema with the move operation staged.
        """
        full_name = ".".join(path) if isinstance(path, tuple) else path

        field_id = self._find_for_move(full_name)

        if field_id is None:
            raise ValueError(f"Cannot move missing column: {full_name}")

        self._move(Move(field_id=field_id, full_name=full_name, op=MoveOperation.First))

        return self

    def move_before(self, path: Union[str, Tuple[str, ...]], before_path: Union[str, Tuple[str, ...]]) -> UpdateSchema:
        """Move the field to before another field.

        Args:
            path: The path to the field.

        Returns:
            The UpdateSchema with the move operation staged.
        """
        full_name = ".".join(path) if isinstance(path, tuple) else path
        field_id = self._find_for_move(full_name)

        if field_id is None:
            raise ValueError(f"Cannot move missing column: {full_name}")

        before_full_name = (
            ".".join(
                before_path,
            )
            if isinstance(before_path, tuple)
            else before_path
        )
        before_field_id = self._find_for_move(before_full_name)

        if before_field_id is None:
            raise ValueError(f"Cannot move {full_name} before missing column: {before_full_name}")

        if field_id == before_field_id:
            raise ValueError(f"Cannot move {full_name} before itself")

        self._move(Move(field_id=field_id, full_name=full_name, other_field_id=before_field_id, op=MoveOperation.Before))

        return self

    def move_after(self, path: Union[str, Tuple[str, ...]], after_name: Union[str, Tuple[str, ...]]) -> UpdateSchema:
        """Move the field to after another field.

        Args:
            path: The path to the field.

        Returns:
            The UpdateSchema with the move operation staged.
        """
        full_name = ".".join(path) if isinstance(path, tuple) else path

        field_id = self._find_for_move(full_name)

        if field_id is None:
            raise ValueError(f"Cannot move missing column: {full_name}")

        after_path = ".".join(after_name) if isinstance(after_name, tuple) else after_name
        after_field_id = self._find_for_move(after_path)

        if after_field_id is None:
            raise ValueError(f"Cannot move {full_name} after missing column: {after_path}")

        if field_id == after_field_id:
            raise ValueError(f"Cannot move {full_name} after itself")

        self._move(Move(field_id=field_id, full_name=full_name, other_field_id=after_field_id, op=MoveOperation.After))

        return self

    def commit(self) -> None:
        """Apply the pending changes and commit."""
        new_schema = self._apply()

        existing_schema_id = next((schema.schema_id for schema in self._table.metadata.schemas if schema == new_schema), None)

        # Check if it is different current schema ID
        if existing_schema_id != self._table.schema().schema_id:
            requirements = (AssertCurrentSchemaId(current_schema_id=self._schema.schema_id),)
            if existing_schema_id is None:
                last_column_id = max(self._table.metadata.last_column_id, new_schema.highest_field_id)
                updates = (
                    AddSchemaUpdate(schema=new_schema, last_column_id=last_column_id),
                    SetCurrentSchemaUpdate(schema_id=-1),
                )
            else:
                updates = (SetCurrentSchemaUpdate(schema_id=existing_schema_id),)  # type: ignore

            if self._transaction is not None:
                self._transaction._append_updates(*updates)  # pylint: disable=W0212
                self._transaction._append_requirements(*requirements)  # pylint: disable=W0212
            else:
                self._table._do_commit(updates=updates, requirements=requirements)  # pylint: disable=W0212

    def _apply(self) -> Schema:
        """Apply the pending changes to the original schema and returns the result.

        Returns:
            the result Schema when all pending updates are applied
        """
        struct = visit(self._schema, _ApplyChanges(self._adds, self._updates, self._deletes, self._moves))
        if struct is None:
            # Should never happen
            raise ValueError("Could not apply changes")

        # Check the field-ids
        new_schema = Schema(*struct.fields)
        field_ids = set()
        for name in self._identifier_field_names:
            try:
                field = new_schema.find_field(name, case_sensitive=self._case_sensitive)
            except ValueError as e:
                raise ValueError(
                    f"Cannot find identifier field {name}. In case of deletion, update the identifier fields first."
                ) from e

            field_ids.add(field.field_id)

        return Schema(*struct.fields, schema_id=1 + max(self._table.schemas().keys()), identifier_field_ids=field_ids)

    def assign_new_column_id(self) -> int:
        return next(self._last_column_id)


class _ApplyChanges(SchemaVisitor[Optional[IcebergType]]):
    _adds: Dict[int, List[NestedField]]
    _updates: Dict[int, NestedField]
    _deletes: Set[int]
    _moves: Dict[int, List[Move]]

    def __init__(
        self, adds: Dict[int, List[NestedField]], updates: Dict[int, NestedField], deletes: Set[int], moves: Dict[int, List[Move]]
    ) -> None:
        self._adds = adds
        self._updates = updates
        self._deletes = deletes
        self._moves = moves

    def schema(self, schema: Schema, struct_result: Optional[IcebergType]) -> Optional[IcebergType]:
        added = self._adds.get(TABLE_ROOT_ID)
        moves = self._moves.get(TABLE_ROOT_ID)

        if added is not None or moves is not None:
            if not isinstance(struct_result, StructType):
                raise ValueError(f"Cannot add fields to non-struct: {struct_result}")

            if new_fields := _add_and_move_fields(struct_result.fields, added or [], moves or []):
                return StructType(*new_fields)

        return struct_result

    def struct(self, struct: StructType, field_results: List[Optional[IcebergType]]) -> Optional[IcebergType]:
        has_changes = False
        new_fields = []

        for idx, result_type in enumerate(field_results):
            result_type = field_results[idx]

            # Has been deleted
            if result_type is None:
                has_changes = True
                continue

            field = struct.fields[idx]

            name = field.name
            doc = field.doc
            required = field.required

            # There is an update
            if update := self._updates.get(field.field_id):
                name = update.name
                doc = update.doc
                required = update.required

            if field.name == name and field.field_type == result_type and field.required == required and field.doc == doc:
                new_fields.append(field)
            else:
                has_changes = True
                new_fields.append(
                    NestedField(field_id=field.field_id, name=name, field_type=result_type, required=required, doc=doc)
                )

        if has_changes:
            return StructType(*new_fields)

        return struct

    def field(self, field: NestedField, field_result: Optional[IcebergType]) -> Optional[IcebergType]:
        # the API validates deletes, updates, and additions don't conflict handle deletes
        if field.field_id in self._deletes:
            return None

        # handle updates
        if (update := self._updates.get(field.field_id)) and field.field_type != update.field_type:
            return update.field_type

        if isinstance(field_result, StructType):
            # handle add & moves
            added = self._adds.get(field.field_id)
            moves = self._moves.get(field.field_id)
            if added is not None or moves is not None:
                if not isinstance(field.field_type, StructType):
                    raise ValueError(f"Cannot add fields to non-struct: {field}")

                if new_fields := _add_and_move_fields(field_result.fields, added or [], moves or []):
                    return StructType(*new_fields)

        return field_result

    def list(self, list_type: ListType, element_result: Optional[IcebergType]) -> Optional[IcebergType]:
        element_type = self.field(list_type.element_field, element_result)
        if element_type is None:
            raise ValueError(f"Cannot delete element type from list: {element_result}")

        return ListType(element_id=list_type.element_id, element=element_type, element_required=list_type.element_required)

    def map(
        self, map_type: MapType, key_result: Optional[IcebergType], value_result: Optional[IcebergType]
    ) -> Optional[IcebergType]:
        key_id: int = map_type.key_field.field_id

        if key_id in self._deletes:
            raise ValueError(f"Cannot delete map keys: {map_type}")

        if key_id in self._updates:
            raise ValueError(f"Cannot update map keys: {map_type}")

        if key_id in self._adds:
            raise ValueError(f"Cannot add fields to map keys: {map_type}")

        if map_type.key_type != key_result:
            raise ValueError(f"Cannot alter map keys: {map_type}")

        value_field: NestedField = map_type.value_field
        value_type = self.field(value_field, value_result)
        if value_type is None:
            raise ValueError(f"Cannot delete value type from map: {value_field}")

        return MapType(
            key_id=map_type.key_id,
            key_type=map_type.key_type,
            value_id=map_type.value_id,
            value_type=value_type,
            value_required=map_type.value_required,
        )

    def primitive(self, primitive: PrimitiveType) -> Optional[IcebergType]:
        return primitive


def _add_fields(fields: Tuple[NestedField, ...], adds: Optional[List[NestedField]]) -> Tuple[NestedField, ...]:
    adds = adds or []
    return fields + tuple(adds)


def _move_fields(fields: Tuple[NestedField, ...], moves: List[Move]) -> Tuple[NestedField, ...]:
    reordered = list(copy(fields))
    for move in moves:
        # Find the field that we're about to move
        field = next(field for field in reordered if field.field_id == move.field_id)
        # Remove the field that we're about to move from the list
        reordered = [field for field in reordered if field.field_id != move.field_id]

        if move.op == MoveOperation.First:
            reordered = [field] + reordered
        elif move.op == MoveOperation.Before or move.op == MoveOperation.After:
            other_field_id = move.other_field_id
            other_field_pos = next(i for i, field in enumerate(reordered) if field.field_id == other_field_id)
            if move.op == MoveOperation.Before:
                reordered.insert(other_field_pos, field)
            else:
                reordered.insert(other_field_pos + 1, field)
        else:
            raise ValueError(f"Unknown operation: {move.op}")

    return tuple(reordered)


def _add_and_move_fields(
    fields: Tuple[NestedField, ...], adds: List[NestedField], moves: List[Move]
) -> Optional[Tuple[NestedField, ...]]:
    if len(adds) > 0:
        # always apply adds first so that added fields can be moved
        added = _add_fields(fields, adds)
        if len(moves) > 0:
            return _move_fields(added, moves)
        else:
            return added
    elif len(moves) > 0:
        return _move_fields(fields, moves)
    return None if len(adds) == 0 else tuple(*fields, *adds)


def _generate_snapshot_id() -> int:
    """Generate a new Snapshot ID from a UUID.

    Returns: An 64 bit long
    """
    rnd_uuid = uuid.uuid4()
    snapshot_id = int.from_bytes(
        bytes(lhs ^ rhs for lhs, rhs in zip(rnd_uuid.bytes[0:8], rnd_uuid.bytes[8:16])), byteorder='little', signed=True
    )
    snapshot_id = snapshot_id if snapshot_id >= 0 else snapshot_id * -1

    return snapshot_id


@dataclass(frozen=True)
class WriteTask:
    write_uuid: uuid.UUID
    task_id: int
    df: pa.Table
    sort_order_id: Optional[int] = None

    # Later to be extended with partition information

    def generate_data_file_filename(self, extension: str) -> str:
        # Mimics the behavior in the Java API:
        # https://github.com/apache/iceberg/blob/a582968975dd30ff4917fbbe999f1be903efac02/core/src/main/java/org/apache/iceberg/io/OutputFileFactory.java#L92-L101
        return f"00000-{self.task_id}-{self.write_uuid}.{extension}"


def _new_manifest_path(location: str, num: int, commit_uuid: uuid.UUID) -> str:
    return f'{location}/metadata/{commit_uuid}-m{num}.avro'


def _generate_manifest_list_path(location: str, snapshot_id: int, attempt: int, commit_uuid: uuid.UUID) -> str:
    # Mimics the behavior in Java:
    # https://github.com/apache/iceberg/blob/c862b9177af8e2d83122220764a056f3b96fd00c/core/src/main/java/org/apache/iceberg/SnapshotProducer.java#L491
    return f'{location}/metadata/snap-{snapshot_id}-{attempt}-{commit_uuid}.avro'


def _dataframe_to_data_files(table: Table, df: pa.Table) -> Iterable[DataFile]:
    from pyiceberg.io.pyarrow import write_file

    if len(table.spec().fields) > 0:
        raise ValueError("Cannot write to partitioned tables")

    if len(table.sort_order().fields) > 0:
        raise ValueError("Cannot write to tables with a sort-order")

    write_uuid = uuid.uuid4()
    counter = itertools.count(0)

    # This is an iter, so we don't have to materialize everything every time
    # This will be more relevant when we start doing partitioned writes
    yield from write_file(table, iter([WriteTask(write_uuid, next(counter), df)]))


class _MergingSnapshotProducer:
    _operation: Operation
    _table: Table
    _snapshot_id: int
    _parent_snapshot_id: Optional[int]
    _added_data_files: List[DataFile]
    _commit_uuid: uuid.UUID

    def __init__(self, operation: Operation, table: Table) -> None:
        self._operation = operation
        self._table = table
        self._snapshot_id = table.new_snapshot_id()
        # Since we only support the main branch for now
        self._parent_snapshot_id = snapshot.snapshot_id if (snapshot := self._table.current_snapshot()) else None
        self._added_data_files = []
        self._commit_uuid = uuid.uuid4()

    def append_data_file(self, data_file: DataFile) -> _MergingSnapshotProducer:
        self._added_data_files.append(data_file)
        return self

    def _deleted_entries(self) -> List[ManifestEntry]:
        """To determine if we need to record any deleted entries.

        With partial overwrites we have to use the predicate to evaluate
        which entries are affected.
        """
        if self._operation == Operation.OVERWRITE:
            if self._parent_snapshot_id is not None:
                previous_snapshot = self._table.snapshot_by_id(self._parent_snapshot_id)
                if previous_snapshot is None:
                    # This should never happen since you cannot overwrite an empty table
                    raise ValueError(f"Could not find the previous snapshot: {self._parent_snapshot_id}")

                executor = ExecutorFactory.get_or_create()

                def _get_entries(manifest: ManifestFile) -> List[ManifestEntry]:
                    return [
                        ManifestEntry(
                            status=ManifestEntryStatus.DELETED,
                            snapshot_id=entry.snapshot_id,
                            data_sequence_number=entry.data_sequence_number,
                            file_sequence_number=entry.file_sequence_number,
                            data_file=entry.data_file,
                        )
                        for entry in manifest.fetch_manifest_entry(self._table.io, discard_deleted=True)
                        if entry.data_file.content == DataFileContent.DATA
                    ]

                list_of_entries = executor.map(_get_entries, previous_snapshot.manifests(self._table.io))
                return list(chain(*list_of_entries))
            return []
        elif self._operation == Operation.APPEND:
            return []
        else:
            raise ValueError(f"Not implemented for: {self._operation}")

    def _manifests(self) -> List[ManifestFile]:
        def _write_added_manifest() -> List[ManifestFile]:
            if self._added_data_files:
                output_file_location = _new_manifest_path(location=self._table.location(), num=0, commit_uuid=self._commit_uuid)
                with write_manifest(
                    format_version=self._table.format_version,
                    spec=self._table.spec(),
                    schema=self._table.schema(),
                    output_file=self._table.io.new_output(output_file_location),
                    snapshot_id=self._snapshot_id,
                ) as writer:
                    for data_file in self._added_data_files:
                        writer.add_entry(
                            ManifestEntry(
                                status=ManifestEntryStatus.ADDED,
                                snapshot_id=self._snapshot_id,
                                data_sequence_number=None,
                                file_sequence_number=None,
                                data_file=data_file,
                            )
                        )
                return [writer.to_manifest_file()]
            else:
                return []

        def _write_delete_manifest() -> List[ManifestFile]:
            # Check if we need to mark the files as deleted
            deleted_entries = self._deleted_entries()
            if deleted_entries:
                output_file_location = _new_manifest_path(location=self._table.location(), num=1, commit_uuid=self._commit_uuid)
                with write_manifest(
                    format_version=self._table.format_version,
                    spec=self._table.spec(),
                    schema=self._table.schema(),
                    output_file=self._table.io.new_output(output_file_location),
                    snapshot_id=self._snapshot_id,
                ) as writer:
                    for delete_entry in deleted_entries:
                        writer.add_entry(delete_entry)
                return [writer.to_manifest_file()]
            else:
                return []

        def _fetch_existing_manifests() -> List[ManifestFile]:
            existing_manifests = []

            # Add existing manifests
            if self._operation == Operation.APPEND and self._parent_snapshot_id is not None:
                # In case we want to append, just add the existing manifests
                previous_snapshot = self._table.snapshot_by_id(self._parent_snapshot_id)

                if previous_snapshot is None:
                    raise ValueError(f"Snapshot could not be found: {self._parent_snapshot_id}")

                for manifest in previous_snapshot.manifests(io=self._table.io):
                    if (
                        manifest.has_added_files()
                        or manifest.has_existing_files()
                        or manifest.added_snapshot_id == self._snapshot_id
                    ):
                        existing_manifests.append(manifest)

            return existing_manifests

        executor = ExecutorFactory.get_or_create()

        added_manifests = executor.submit(_write_added_manifest)
        delete_manifests = executor.submit(_write_delete_manifest)
        existing_manifests = executor.submit(_fetch_existing_manifests)

        return added_manifests.result() + delete_manifests.result() + existing_manifests.result()

    def _summary(self) -> Summary:
        ssc = SnapshotSummaryCollector()

        for data_file in self._added_data_files:
            ssc.add_file(data_file=data_file)

        previous_snapshot = self._table.snapshot_by_id(self._parent_snapshot_id) if self._parent_snapshot_id is not None else None

        return update_snapshot_summaries(
            summary=Summary(operation=self._operation, **ssc.build()),
            previous_summary=previous_snapshot.summary if previous_snapshot is not None else None,
            truncate_full_table=self._operation == Operation.OVERWRITE,
        )

    def commit(self) -> Snapshot:
        new_manifests = self._manifests()
        next_sequence_number = self._table.next_sequence_number()

        summary = self._summary()

        manifest_list_file_path = _generate_manifest_list_path(
            location=self._table.location(), snapshot_id=self._snapshot_id, attempt=0, commit_uuid=self._commit_uuid
        )
        with write_manifest_list(
            format_version=self._table.metadata.format_version,
            output_file=self._table.io.new_output(manifest_list_file_path),
            snapshot_id=self._snapshot_id,
            parent_snapshot_id=self._parent_snapshot_id,
            sequence_number=next_sequence_number,
        ) as writer:
            writer.add_manifests(new_manifests)

        snapshot = Snapshot(
            snapshot_id=self._snapshot_id,
            parent_snapshot_id=self._parent_snapshot_id,
            manifest_list=manifest_list_file_path,
            sequence_number=next_sequence_number,
            summary=summary,
            schema_id=self._table.schema().schema_id,
        )

        with self._table.transaction() as tx:
            tx.add_snapshot(snapshot=snapshot)
            tx.set_ref_snapshot(
                snapshot_id=self._snapshot_id, parent_snapshot_id=self._parent_snapshot_id, ref_name="main", type="branch"
            )

        return snapshot<|MERGE_RESOLUTION|>--- conflicted
+++ resolved
@@ -910,14 +910,13 @@
     def update_schema(self, allow_incompatible_changes: bool = False, case_sensitive: bool = True) -> UpdateSchema:
         return UpdateSchema(self, allow_incompatible_changes=allow_incompatible_changes, case_sensitive=case_sensitive)
 
-<<<<<<< HEAD
     def name_mapping(self) -> NameMapping:
         """Return the table's field-id NameMapping."""
         if name_mapping_json := self.properties.get(SCHEMA_NAME_MAPPING_DEFAULT):
             return parse_mapping_from_json(name_mapping_json)
         else:
             return create_mapping_from_schema(self.schema())
-=======
+            
     def append(self, df: pa.Table) -> None:
         """
         Append data to the table.
@@ -966,7 +965,6 @@
             merge.append_data_file(data_file)
 
         merge.commit()
->>>>>>> d796878e
 
     def refs(self) -> Dict[str, SnapshotRef]:
         """Return the snapshot references in the table."""
