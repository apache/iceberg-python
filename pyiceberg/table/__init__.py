--- conflicted
+++ resolved
@@ -3423,7 +3423,6 @@
             schema=entries_schema,
         )
 
-<<<<<<< HEAD
     def refs(self) -> "pa.Table":
         import pyarrow as pa
 
@@ -3449,7 +3448,7 @@
                 })
 
         return pa.Table.from_pylist(ref_results, schema=ref_schema)
-=======
+
     def partitions(self, snapshot_id: Optional[int] = None) -> "pa.Table":
         import pyarrow as pa
 
@@ -3537,7 +3536,6 @@
             partitions_map.values(),
             schema=table_schema,
         )
->>>>>>> c69b8d28
 
 
 @dataclass(frozen=True)
