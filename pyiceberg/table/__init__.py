--- conflicted
+++ resolved
@@ -327,13 +327,13 @@
             name_mapping=self._table.name_mapping(),
         )
 
-    def update_snapshot(self) -> UpdateSnapshot:
+    def update_snapshot(self, snapshot_properties: Dict[str, str] = EMPTY_DICT) -> UpdateSnapshot:
         """Create a new UpdateSnapshot to produce a new snapshot for the table.
 
         Returns:
             A new UpdateSnapshot
         """
-        return UpdateSnapshot(self, io=self._table.io)
+        return UpdateSnapshot(self, io=self._table.io, snapshot_properties=snapshot_properties)
 
     def update_spec(self) -> UpdateSpec:
         """Create a new UpdateSpec to update the partitioning of the table.
@@ -1101,13 +1101,10 @@
         if len(self.spec().fields) > 0:
             raise ValueError("Cannot write to partitioned tables")
 
-<<<<<<< HEAD
-        merge = _MergingSnapshotProducer(operation=Operation.APPEND, table=self)
-=======
         _check_schema(self.schema(), other_schema=df.schema)
 
         with self.transaction() as txn:
-            with txn.update_snapshot().fast_append() as update_snapshot:
+            with txn.update_snapshot(snapshot_properties=snapshot_properties).fast_append() as update_snapshot:
                 # skip writing data files if the dataframe is empty
                 if df.shape[0] > 0:
                     data_files = _dataframe_to_data_files(
@@ -1115,15 +1112,6 @@
                     )
                     for data_file in data_files:
                         update_snapshot.append_data_file(data_file)
->>>>>>> 781096eb
-
-        # skip writing data files if the dataframe is empty
-        if df.shape[0] > 0:
-            data_files = _dataframe_to_data_files(self, df=df)
-            for data_file in data_files:
-                merge.append_data_file(data_file)
-
-        merge.commit(snapshot_properties)
 
     def overwrite(
         self, df: pa.Table, overwrite_filter: BooleanExpression = ALWAYS_TRUE, snapshot_properties: Dict[str, str] = EMPTY_DICT
@@ -1151,24 +1139,10 @@
         if len(self.spec().fields) > 0:
             raise ValueError("Cannot write to partitioned tables")
 
-<<<<<<< HEAD
-        merge = _MergingSnapshotProducer(
-            operation=Operation.OVERWRITE if self.current_snapshot() is not None else Operation.APPEND,
-            table=self,
-        )
-
-        # skip writing data files if the dataframe is empty
-        if df.shape[0] > 0:
-            data_files = _dataframe_to_data_files(self, df=df)
-            for data_file in data_files:
-                merge.append_data_file(data_file)
-
-        merge.commit(snapshot_properties)
-=======
         _check_schema(self.schema(), other_schema=df.schema)
 
         with self.transaction() as txn:
-            with txn.update_snapshot().overwrite() as update_snapshot:
+            with txn.update_snapshot(snapshot_properties=snapshot_properties).overwrite() as update_snapshot:
                 # skip writing data files if the dataframe is empty
                 if df.shape[0] > 0:
                     data_files = _dataframe_to_data_files(
@@ -1179,7 +1153,6 @@
 
     def update_spec(self, case_sensitive: bool = True) -> UpdateSpec:
         return UpdateSpec(Transaction(self, autocommit=True), case_sensitive=case_sensitive)
->>>>>>> 781096eb
 
     def refs(self) -> Dict[str, SnapshotRef]:
         """Return the snapshot references in the table."""
@@ -2518,6 +2491,7 @@
         operation: Operation,
         transaction: Transaction,
         io: FileIO,
+        snapshot_properties: Dict[str, str],
         commit_uuid: Optional[uuid.UUID] = None,
     ) -> None:
         super().__init__(transaction)
@@ -2530,6 +2504,7 @@
             snapshot.snapshot_id if (snapshot := self._transaction.table_metadata.current_snapshot()) else None
         )
         self._added_data_files = []
+        self.snapshot_properties = snapshot_properties
 
     def append_data_file(self, data_file: DataFile) -> _MergingSnapshotProducer:
         self._added_data_files.append(data_file)
@@ -2615,15 +2590,11 @@
             truncate_full_table=self._operation == Operation.OVERWRITE,
         )
 
-<<<<<<< HEAD
-    def commit(self, snapshot_properties: Dict[str, str] = EMPTY_DICT) -> Snapshot:
-=======
     def _commit(self) -> UpdatesAndRequirements:
->>>>>>> 781096eb
         new_manifests = self._manifests()
         next_sequence_number = self._transaction.table_metadata.next_sequence_number()
 
-        summary = self._summary(snapshot_properties)
+        summary = self._summary(self.snapshot_properties)
 
         manifest_list_file_path = _generate_manifest_list_path(
             location=self._transaction.table_metadata.location,
@@ -2738,13 +2709,17 @@
 class UpdateSnapshot:
     _transaction: Transaction
     _io: FileIO
-
-    def __init__(self, transaction: Transaction, io: FileIO) -> None:
+    _snapshot_properties: Dict[str, str]
+
+    def __init__(self, transaction: Transaction, io: FileIO, snapshot_properties: Dict[str, str]) -> None:
         self._transaction = transaction
         self._io = io
+        self._snapshot_properties = snapshot_properties
 
     def fast_append(self) -> FastAppendFiles:
-        return FastAppendFiles(operation=Operation.APPEND, transaction=self._transaction, io=self._io)
+        return FastAppendFiles(
+            operation=Operation.APPEND, transaction=self._transaction, io=self._io, snapshot_properties=self._snapshot_properties
+        )
 
     def overwrite(self) -> OverwriteFiles:
         return OverwriteFiles(
@@ -2753,6 +2728,7 @@
             else Operation.APPEND,
             transaction=self._transaction,
             io=self._io,
+            snapshot_properties=self._snapshot_properties,
         )
 
 
