--- conflicted
+++ resolved
@@ -64,8 +64,10 @@
     """
     all_columns = set(source_table.column_names)
     join_cols_set = set(join_cols)
-<<<<<<< HEAD
     non_key_cols = all_columns - join_cols_set
+
+    if has_duplicate_rows(target_table, join_cols):
+        raise ValueError("Target table has duplicate rows, aborting upsert")
 
     diff_expr = functools.reduce(operator.or_, [pc.field(f"{col}-lhs") != pc.field(f"{col}-rhs") for col in non_key_cols])
 
@@ -80,44 +82,3 @@
         # Finally cast to the original schema since it doesn't carry nullability:
         # https://github.com/apache/arrow/issues/45557
     ).cast(target_table.schema)
-=======
-
-    non_key_cols = list(all_columns - join_cols_set)
-
-    match_expr = functools.reduce(operator.and_, [pc.field(col).isin(target_table.column(col).to_pylist()) for col in join_cols])
-
-    matching_source_rows = source_table.filter(match_expr)
-
-    rows_to_update = []
-
-    for index in range(matching_source_rows.num_rows):
-        source_row = matching_source_rows.slice(index, 1)
-
-        target_filter = functools.reduce(operator.and_, [pc.field(col) == source_row.column(col)[0].as_py() for col in join_cols])
-
-        matching_target_row = target_table.filter(target_filter)
-
-        if matching_target_row.num_rows > 0:
-            needs_update = False
-
-            for non_key_col in non_key_cols:
-                source_value = source_row.column(non_key_col)[0].as_py()
-                target_value = matching_target_row.column(non_key_col)[0].as_py()
-
-                if source_value != target_value:
-                    needs_update = True
-                    break
-
-            if needs_update:
-                rows_to_update.append(source_row)
-
-    if rows_to_update:
-        rows_to_update_table = pa.concat_tables(rows_to_update)
-    else:
-        rows_to_update_table = source_table.schema.empty_table()
-
-    common_columns = set(source_table.column_names).intersection(set(target_table.column_names))
-    rows_to_update_table = rows_to_update_table.select(list(common_columns))
-
-    return rows_to_update_table
->>>>>>> 948486e8
