--- conflicted
+++ resolved
@@ -170,7 +170,6 @@
     )
 
 
-<<<<<<< HEAD
 @pytest.mark.parametrize(
     "source_type, value",
     [
@@ -192,7 +191,6 @@
     import pyarrow as pa
 
     assert bucket.transform(source_type)(value) == bucket.pyarrow_transform(source_type)(pa.array([value])).to_pylist()[0]
-=======
 def test_deserialize_partition_field_v2() -> None:
     json_partition_spec = """{"source-id": 1, "field-id": 1000, "transform": "truncate[19]", "name": "str_truncate"}"""
 
@@ -204,5 +202,4 @@
     json_partition_spec = """{"source-ids": [1], "field-id": 1000, "transform": "truncate[19]", "name": "str_truncate"}"""
 
     field = PartitionField.model_validate_json(json_partition_spec)
-    assert field == PartitionField(source_id=1, field_id=1000, transform=TruncateTransform(width=19), name="str_truncate")
->>>>>>> 2cd4e789
+    assert field == PartitionField(source_id=1, field_id=1000, transform=TruncateTransform(width=19), name="str_truncate")