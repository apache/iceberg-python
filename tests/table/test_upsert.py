--- conflicted
+++ resolved
@@ -427,18 +427,13 @@
     )
 
 
-<<<<<<< HEAD
 def test_upsert_with_duplicate_rows_in_table(catalog: Catalog) -> None:
     identifier = "default.test_upsert_with_duplicate_rows_in_table"
-=======
-def test_upsert_without_identifier_fields(catalog: Catalog) -> None:
-    identifier = "default.test_upsert_without_identifier_fields"
->>>>>>> 68a08b19
-    _drop_table(catalog, identifier)
-
+
+    _drop_table(catalog, identifier)
     schema = Schema(
+
         NestedField(1, "city", StringType(), required=True),
-<<<<<<< HEAD
         NestedField(2, "inhabitants", IntegerType(), required=True),
         # Mark City as the identifier field, also known as the primary-key
         identifier_field_ids=[1],
@@ -473,7 +468,20 @@
 
     with pytest.raises(ValueError, match="Target table has duplicate rows, aborting upsert"):
         _ = tbl.upsert(df)
-=======
+
+
+
+
+
+
+def test_upsert_without_identifier_fields(catalog: Catalog) -> None:
+    identifier = "default.test_upsert_without_identifier_fields"
+
+    _drop_table(catalog, identifier)
+
+    schema = Schema(
+        NestedField(1, "city", StringType(), required=True),
+
         NestedField(2, "population", IntegerType(), required=True),
         # No identifier field :o
         identifier_field_ids=[],
@@ -494,5 +502,4 @@
     with pytest.raises(
         ValueError, match="Join columns could not be found, please set identifier-field-ids or pass in explicitly."
     ):
-        tbl.upsert(df)
->>>>>>> 68a08b19
+        tbl.upsert(df)