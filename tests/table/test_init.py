# Licensed to the Apache Software Foundation (ASF) under one
# or more contributor license agreements.  See the NOTICE file
# distributed with this work for additional information
# regarding copyright ownership.  The ASF licenses this file
# to you under the Apache License, Version 2.0 (the
# "License"); you may not use this file except in compliance
# with the License.  You may obtain a copy of the License at
#
#   http://www.apache.org/licenses/LICENSE-2.0
#
# Unless required by applicable law or agreed to in writing,
# software distributed under the License is distributed on an
# "AS IS" BASIS, WITHOUT WARRANTIES OR CONDITIONS OF ANY
# KIND, either express or implied.  See the License for the
# specific language governing permissions and limitations
# under the License.
# pylint:disable=redefined-outer-name
import uuid
from copy import copy
from typing import Dict

import pyarrow as pa
import pytest
from sortedcontainers import SortedList

from pyiceberg.catalog.noop import NoopCatalog
from pyiceberg.exceptions import CommitFailedException
from pyiceberg.expressions import (
    AlwaysTrue,
    And,
    EqualTo,
    In,
)
from pyiceberg.io import PY_IO_IMPL, load_file_io
from pyiceberg.manifest import (
    DataFile,
    DataFileContent,
    FileFormat,
    ManifestEntry,
    ManifestEntryStatus,
)
from pyiceberg.partitioning import PartitionField, PartitionSpec
from pyiceberg.schema import Schema
from pyiceberg.table import (
    AddSnapshotUpdate,
    AssertCreate,
    AssertCurrentSchemaId,
    AssertDefaultSortOrderId,
    AssertDefaultSpecId,
    AssertLastAssignedFieldId,
    AssertLastAssignedPartitionId,
    AssertRefSnapshotId,
    AssertTableUUID,
    RemovePropertiesUpdate,
    SetPropertiesUpdate,
    SetSnapshotRefUpdate,
    SnapshotRef,
    StaticTable,
    Table,
    UpdateSchema,
    _apply_table_update,
<<<<<<< HEAD
=======
    _check_schema,
    _generate_snapshot_id,
>>>>>>> 339ba53f
    _match_deletes_to_data_file,
    _TableMetadataUpdateContext,
    update_table_metadata,
)
from pyiceberg.table.metadata import INITIAL_SEQUENCE_NUMBER, TableMetadataUtil, TableMetadataV2, _generate_snapshot_id
from pyiceberg.table.snapshots import (
    Operation,
    Snapshot,
    SnapshotLogEntry,
    Summary,
)
from pyiceberg.table.sorting import (
    NullOrder,
    SortDirection,
    SortField,
    SortOrder,
)
from pyiceberg.transforms import BucketTransform, IdentityTransform
from pyiceberg.types import (
    BinaryType,
    BooleanType,
    DateType,
    DoubleType,
    FloatType,
    IntegerType,
    ListType,
    LongType,
    MapType,
    NestedField,
    PrimitiveType,
    StringType,
    StructType,
    TimestampType,
    TimestamptzType,
    TimeType,
    UUIDType,
)


def test_schema(table_v2: Table) -> None:
    assert table_v2.schema() == Schema(
        NestedField(field_id=1, name="x", field_type=LongType(), required=True),
        NestedField(field_id=2, name="y", field_type=LongType(), required=True, doc="comment"),
        NestedField(field_id=3, name="z", field_type=LongType(), required=True),
        schema_id=1,
        identifier_field_ids=[1, 2],
    )


def test_schemas(table_v2: Table) -> None:
    assert table_v2.schemas() == {
        0: Schema(
            NestedField(field_id=1, name="x", field_type=LongType(), required=True),
            schema_id=0,
            identifier_field_ids=[],
        ),
        1: Schema(
            NestedField(field_id=1, name="x", field_type=LongType(), required=True),
            NestedField(field_id=2, name="y", field_type=LongType(), required=True, doc="comment"),
            NestedField(field_id=3, name="z", field_type=LongType(), required=True),
            schema_id=1,
            identifier_field_ids=[1, 2],
        ),
    }


def test_spec(table_v2: Table) -> None:
    assert table_v2.spec() == PartitionSpec(
        PartitionField(source_id=1, field_id=1000, transform=IdentityTransform(), name="x"), spec_id=0
    )


def test_specs(table_v2: Table) -> None:
    assert table_v2.specs() == {
        0: PartitionSpec(PartitionField(source_id=1, field_id=1000, transform=IdentityTransform(), name="x"), spec_id=0)
    }


def test_sort_order(table_v2: Table) -> None:
    assert table_v2.sort_order() == SortOrder(
        SortField(source_id=2, transform=IdentityTransform(), direction=SortDirection.ASC, null_order=NullOrder.NULLS_FIRST),
        SortField(
            source_id=3,
            transform=BucketTransform(num_buckets=4),
            direction=SortDirection.DESC,
            null_order=NullOrder.NULLS_LAST,
        ),
        order_id=3,
    )


def test_sort_orders(table_v2: Table) -> None:
    assert table_v2.sort_orders() == {
        3: SortOrder(
            SortField(source_id=2, transform=IdentityTransform(), direction=SortDirection.ASC, null_order=NullOrder.NULLS_FIRST),
            SortField(
                source_id=3,
                transform=BucketTransform(num_buckets=4),
                direction=SortDirection.DESC,
                null_order=NullOrder.NULLS_LAST,
            ),
            order_id=3,
        )
    }


def test_location(table_v2: Table) -> None:
    assert table_v2.location() == "s3://bucket/test/location"


def test_current_snapshot(table_v2: Table) -> None:
    assert table_v2.current_snapshot() == Snapshot(
        snapshot_id=3055729675574597004,
        parent_snapshot_id=3051729675574597004,
        sequence_number=1,
        timestamp_ms=1555100955770,
        manifest_list="s3://a/b/2.avro",
        summary=Summary(operation=Operation.APPEND),
        schema_id=1,
    )


def test_snapshot_by_id(table_v2: Table) -> None:
    assert table_v2.snapshot_by_id(3055729675574597004) == Snapshot(
        snapshot_id=3055729675574597004,
        parent_snapshot_id=3051729675574597004,
        sequence_number=1,
        timestamp_ms=1555100955770,
        manifest_list="s3://a/b/2.avro",
        summary=Summary(operation=Operation.APPEND),
        schema_id=1,
    )


def test_snapshot_by_id_does_not_exist(table_v2: Table) -> None:
    assert table_v2.snapshot_by_id(-1) is None


def test_snapshot_by_name(table_v2: Table) -> None:
    assert table_v2.snapshot_by_name("test") == Snapshot(
        snapshot_id=3051729675574597004,
        parent_snapshot_id=None,
        sequence_number=0,
        timestamp_ms=1515100955770,
        manifest_list="s3://a/b/1.avro",
        summary=Summary(operation=Operation.APPEND),
        schema_id=None,
    )


def test_snapshot_by_name_does_not_exist(table_v2: Table) -> None:
    assert table_v2.snapshot_by_name("doesnotexist") is None


def test_repr(table_v2: Table) -> None:
    expected = """table(
  1: x: required long,
  2: y: required long (comment),
  3: z: required long
),
partition by: [x],
sort order: [2 ASC NULLS FIRST, bucket[4](3) DESC NULLS LAST],
snapshot: Operation.APPEND: id=3055729675574597004, parent_id=3051729675574597004, schema_id=1"""
    assert repr(table_v2) == expected


def test_history(table_v2: Table) -> None:
    assert table_v2.history() == [
        SnapshotLogEntry(snapshot_id=3051729675574597004, timestamp_ms=1515100955770),
        SnapshotLogEntry(snapshot_id=3055729675574597004, timestamp_ms=1555100955770),
    ]


def test_table_scan_select(table_v2: Table) -> None:
    scan = table_v2.scan()
    assert scan.selected_fields == ("*",)
    assert scan.select("a", "b").selected_fields == ("a", "b")
    assert scan.select("a", "c").select("a").selected_fields == ("a",)


def test_table_scan_row_filter(table_v2: Table) -> None:
    scan = table_v2.scan()
    assert scan.row_filter == AlwaysTrue()
    assert scan.filter(EqualTo("x", 10)).row_filter == EqualTo("x", 10)
    assert scan.filter(EqualTo("x", 10)).filter(In("y", (10, 11))).row_filter == And(EqualTo("x", 10), In("y", (10, 11)))


def test_table_scan_ref(table_v2: Table) -> None:
    scan = table_v2.scan()
    assert scan.use_ref("test").snapshot_id == 3051729675574597004


def test_table_scan_ref_does_not_exists(table_v2: Table) -> None:
    scan = table_v2.scan()

    with pytest.raises(ValueError) as exc_info:
        _ = scan.use_ref("boom")

    assert "Cannot scan unknown ref=boom" in str(exc_info.value)


def test_table_scan_projection_full_schema(table_v2: Table) -> None:
    scan = table_v2.scan()
    assert scan.select("x", "y", "z").projection() == Schema(
        NestedField(field_id=1, name="x", field_type=LongType(), required=True),
        NestedField(field_id=2, name="y", field_type=LongType(), required=True, doc="comment"),
        NestedField(field_id=3, name="z", field_type=LongType(), required=True),
        schema_id=1,
        identifier_field_ids=[1, 2],
    )


def test_table_scan_projection_single_column(table_v2: Table) -> None:
    scan = table_v2.scan()
    assert scan.select("y").projection() == Schema(
        NestedField(field_id=2, name="y", field_type=LongType(), required=True, doc="comment"),
        schema_id=1,
        identifier_field_ids=[2],
    )


def test_table_scan_projection_single_column_case_sensitive(table_v2: Table) -> None:
    scan = table_v2.scan()
    assert scan.with_case_sensitive(False).select("Y").projection() == Schema(
        NestedField(field_id=2, name="y", field_type=LongType(), required=True, doc="comment"),
        schema_id=1,
        identifier_field_ids=[2],
    )


def test_table_scan_projection_unknown_column(table_v2: Table) -> None:
    scan = table_v2.scan()

    with pytest.raises(ValueError) as exc_info:
        _ = scan.select("a").projection()

    assert "Could not find column: 'a'" in str(exc_info.value)


def test_static_table_same_as_table(table_v2: Table, metadata_location: str) -> None:
    static_table = StaticTable.from_metadata(metadata_location)
    assert isinstance(static_table, Table)
    assert static_table.metadata == table_v2.metadata


def test_static_table_gz_same_as_table(table_v2: Table, metadata_location_gz: str) -> None:
    static_table = StaticTable.from_metadata(metadata_location_gz)
    assert isinstance(static_table, Table)
    assert static_table.metadata == table_v2.metadata


def test_static_table_io_does_not_exist(metadata_location: str) -> None:
    with pytest.raises(ValueError):
        StaticTable.from_metadata(metadata_location, {PY_IO_IMPL: "pyiceberg.does.not.exist.FileIO"})


def test_match_deletes_to_datafile() -> None:
    data_entry = ManifestEntry(
        status=ManifestEntryStatus.ADDED,
        sequence_number=1,
        data_file=DataFile(
            content=DataFileContent.DATA,
            file_path="s3://bucket/0000.parquet",
            file_format=FileFormat.PARQUET,
            partition={},
            record_count=3,
            file_size_in_bytes=3,
        ),
    )
    delete_entry_1 = ManifestEntry(
        status=ManifestEntryStatus.ADDED,
        sequence_number=0,  # Older than the data
        data_file=DataFile(
            content=DataFileContent.POSITION_DELETES,
            file_path="s3://bucket/0001-delete.parquet",
            file_format=FileFormat.PARQUET,
            partition={},
            record_count=3,
            file_size_in_bytes=3,
        ),
    )
    delete_entry_2 = ManifestEntry(
        status=ManifestEntryStatus.ADDED,
        sequence_number=3,
        data_file=DataFile(
            content=DataFileContent.POSITION_DELETES,
            file_path="s3://bucket/0002-delete.parquet",
            file_format=FileFormat.PARQUET,
            partition={},
            record_count=3,
            file_size_in_bytes=3,
            # We don't really care about the tests here
            value_counts={},
            null_value_counts={},
            nan_value_counts={},
            lower_bounds={},
            upper_bounds={},
        ),
    )
    assert _match_deletes_to_data_file(
        data_entry,
        SortedList(iterable=[delete_entry_1, delete_entry_2], key=lambda entry: entry.sequence_number or INITIAL_SEQUENCE_NUMBER),
    ) == {
        delete_entry_2.data_file,
    }


def test_match_deletes_to_datafile_duplicate_number() -> None:
    data_entry = ManifestEntry(
        status=ManifestEntryStatus.ADDED,
        sequence_number=1,
        data_file=DataFile(
            content=DataFileContent.DATA,
            file_path="s3://bucket/0000.parquet",
            file_format=FileFormat.PARQUET,
            partition={},
            record_count=3,
            file_size_in_bytes=3,
        ),
    )
    delete_entry_1 = ManifestEntry(
        status=ManifestEntryStatus.ADDED,
        sequence_number=3,
        data_file=DataFile(
            content=DataFileContent.POSITION_DELETES,
            file_path="s3://bucket/0001-delete.parquet",
            file_format=FileFormat.PARQUET,
            partition={},
            record_count=3,
            file_size_in_bytes=3,
            # We don't really care about the tests here
            value_counts={},
            null_value_counts={},
            nan_value_counts={},
            lower_bounds={},
            upper_bounds={},
        ),
    )
    delete_entry_2 = ManifestEntry(
        status=ManifestEntryStatus.ADDED,
        sequence_number=3,
        data_file=DataFile(
            content=DataFileContent.POSITION_DELETES,
            file_path="s3://bucket/0002-delete.parquet",
            file_format=FileFormat.PARQUET,
            partition={},
            record_count=3,
            file_size_in_bytes=3,
            # We don't really care about the tests here
            value_counts={},
            null_value_counts={},
            nan_value_counts={},
            lower_bounds={},
            upper_bounds={},
        ),
    )
    assert _match_deletes_to_data_file(
        data_entry,
        SortedList(iterable=[delete_entry_1, delete_entry_2], key=lambda entry: entry.sequence_number or INITIAL_SEQUENCE_NUMBER),
    ) == {
        delete_entry_1.data_file,
        delete_entry_2.data_file,
    }


def test_serialize_set_properties_updates() -> None:
    assert (
        SetPropertiesUpdate(updates={"abc": "🤪"}).model_dump_json() == """{"action":"set-properties","updates":{"abc":"🤪"}}"""
    )


def test_add_column(table_v2: Table) -> None:
    update = UpdateSchema(transaction=None, table_metadata=table_v2.metadata)  # type: ignore
    update.add_column(path="b", field_type=IntegerType())
    apply_schema: Schema = update._apply()  # pylint: disable=W0212
    assert len(apply_schema.fields) == 4

    assert apply_schema == Schema(
        NestedField(field_id=1, name="x", field_type=LongType(), required=True),
        NestedField(field_id=2, name="y", field_type=LongType(), required=True, doc="comment"),
        NestedField(field_id=3, name="z", field_type=LongType(), required=True),
        NestedField(field_id=4, name="b", field_type=IntegerType(), required=False),
        identifier_field_ids=[1, 2],
    )
    assert apply_schema.schema_id == 2
    assert apply_schema.highest_field_id == 4


def test_add_primitive_type_column(table_v2: Table) -> None:
    primitive_type: Dict[str, PrimitiveType] = {
        "boolean": BooleanType(),
        "int": IntegerType(),
        "long": LongType(),
        "float": FloatType(),
        "double": DoubleType(),
        "date": DateType(),
        "time": TimeType(),
        "timestamp": TimestampType(),
        "timestamptz": TimestamptzType(),
        "string": StringType(),
        "uuid": UUIDType(),
        "binary": BinaryType(),
    }

    for name, type_ in primitive_type.items():
        field_name = f"new_column_{name}"
        update = UpdateSchema(transaction=None, table_metadata=table_v2.metadata)  # type: ignore
        update.add_column(path=field_name, field_type=type_, doc=f"new_column_{name}")
        new_schema = update._apply()  # pylint: disable=W0212

        field: NestedField = new_schema.find_field(field_name)
        assert field.field_type == type_
        assert field.doc == f"new_column_{name}"


def test_add_nested_type_column(table_v2: Table) -> None:
    # add struct type column
    field_name = "new_column_struct"
    update = UpdateSchema(transaction=None, table_metadata=table_v2.metadata)  # type: ignore
    struct_ = StructType(
        NestedField(1, "lat", DoubleType()),
        NestedField(2, "long", DoubleType()),
    )
    update.add_column(path=field_name, field_type=struct_)
    schema_ = update._apply()  # pylint: disable=W0212
    field: NestedField = schema_.find_field(field_name)
    assert field.field_type == StructType(
        NestedField(5, "lat", DoubleType()),
        NestedField(6, "long", DoubleType()),
    )
    assert schema_.highest_field_id == 6


def test_add_nested_map_type_column(table_v2: Table) -> None:
    # add map type column
    field_name = "new_column_map"
    update = UpdateSchema(transaction=None, table_metadata=table_v2.metadata)  # type: ignore
    map_ = MapType(1, StringType(), 2, IntegerType(), False)
    update.add_column(path=field_name, field_type=map_)
    new_schema = update._apply()  # pylint: disable=W0212
    field: NestedField = new_schema.find_field(field_name)
    assert field.field_type == MapType(5, StringType(), 6, IntegerType(), False)
    assert new_schema.highest_field_id == 6


def test_add_nested_list_type_column(table_v2: Table) -> None:
    # add list type column
    field_name = "new_column_list"
    update = UpdateSchema(transaction=None, table_metadata=table_v2.metadata)  # type: ignore
    list_ = ListType(
        element_id=101,
        element_type=StructType(
            NestedField(102, "lat", DoubleType()),
            NestedField(103, "long", DoubleType()),
        ),
        element_required=False,
    )
    update.add_column(path=field_name, field_type=list_)
    new_schema = update._apply()  # pylint: disable=W0212
    field: NestedField = new_schema.find_field(field_name)
    assert field.field_type == ListType(
        element_id=5,
        element_type=StructType(
            NestedField(6, "lat", DoubleType()),
            NestedField(7, "long", DoubleType()),
        ),
        element_required=False,
    )
    assert new_schema.highest_field_id == 7


def test_apply_set_properties_update(table_v2: Table) -> None:
    base_metadata = table_v2.metadata

    new_metadata_no_update = update_table_metadata(base_metadata, (SetPropertiesUpdate(updates={}),))
    assert new_metadata_no_update == base_metadata

    new_metadata = update_table_metadata(
        base_metadata, (SetPropertiesUpdate(updates={"read.split.target.size": "123", "test_a": "test_a", "test_b": "test_b"}),)
    )

    assert base_metadata.properties == {"read.split.target.size": "134217728"}
    assert new_metadata.properties == {"read.split.target.size": "123", "test_a": "test_a", "test_b": "test_b"}

    new_metadata_add_only = update_table_metadata(new_metadata, (SetPropertiesUpdate(updates={"test_c": "test_c"}),))

    assert new_metadata_add_only.properties == {
        "read.split.target.size": "123",
        "test_a": "test_a",
        "test_b": "test_b",
        "test_c": "test_c",
    }


def test_apply_remove_properties_update(table_v2: Table) -> None:
    base_metadata = update_table_metadata(
        table_v2.metadata,
        (SetPropertiesUpdate(updates={"test_a": "test_a", "test_b": "test_b", "test_c": "test_c", "test_d": "test_d"}),),
    )

    new_metadata_no_removal = update_table_metadata(base_metadata, (RemovePropertiesUpdate(removals=[]),))

    assert base_metadata == new_metadata_no_removal

    new_metadata = update_table_metadata(base_metadata, (RemovePropertiesUpdate(removals=["test_a", "test_c"]),))

    assert base_metadata.properties == {
        "read.split.target.size": "134217728",
        "test_a": "test_a",
        "test_b": "test_b",
        "test_c": "test_c",
        "test_d": "test_d",
    }
    assert new_metadata.properties == {"read.split.target.size": "134217728", "test_b": "test_b", "test_d": "test_d"}


def test_apply_add_schema_update(table_v2: Table) -> None:
    transaction = table_v2.transaction()
    update = transaction.update_schema()
    update.add_column(path="b", field_type=IntegerType())
    update.commit()

    test_context = _TableMetadataUpdateContext()

    new_table_metadata = _apply_table_update(transaction._updates[0], base_metadata=table_v2.metadata, context=test_context)  # pylint: disable=W0212
    assert len(new_table_metadata.schemas) == 3
    assert new_table_metadata.current_schema_id == 1
    assert len(test_context._updates) == 1
    assert test_context._updates[0] == transaction._updates[0]  # pylint: disable=W0212
    assert test_context.is_added_schema(2)

    new_table_metadata = _apply_table_update(transaction._updates[1], base_metadata=new_table_metadata, context=test_context)  # pylint: disable=W0212
    assert len(new_table_metadata.schemas) == 3
    assert new_table_metadata.current_schema_id == 2
    assert len(test_context._updates) == 2
    assert test_context._updates[1] == transaction._updates[1]  # pylint: disable=W0212
    assert test_context.is_added_schema(2)


def test_update_metadata_table_schema(table_v2: Table) -> None:
    transaction = table_v2.transaction()
    update = transaction.update_schema()
    update.add_column(path="b", field_type=IntegerType())
    update.commit()
    new_metadata = update_table_metadata(table_v2.metadata, transaction._updates)  # pylint: disable=W0212
    apply_schema: Schema = next(schema for schema in new_metadata.schemas if schema.schema_id == 2)
    assert len(apply_schema.fields) == 4

    assert apply_schema == Schema(
        NestedField(field_id=1, name="x", field_type=LongType(), required=True),
        NestedField(field_id=2, name="y", field_type=LongType(), required=True, doc="comment"),
        NestedField(field_id=3, name="z", field_type=LongType(), required=True),
        NestedField(field_id=4, name="b", field_type=IntegerType(), required=False),
        identifier_field_ids=[1, 2],
    )
    assert apply_schema.schema_id == 2
    assert apply_schema.highest_field_id == 4

    assert new_metadata.current_schema_id == 2


def test_update_metadata_add_snapshot(table_v2: Table) -> None:
    new_snapshot = Snapshot(
        snapshot_id=25,
        parent_snapshot_id=19,
        sequence_number=200,
        timestamp_ms=1602638573590,
        manifest_list="s3:/a/b/c.avro",
        summary=Summary(Operation.APPEND),
        schema_id=3,
    )

    new_metadata = update_table_metadata(table_v2.metadata, (AddSnapshotUpdate(snapshot=new_snapshot),))
    assert len(new_metadata.snapshots) == 3
    assert new_metadata.snapshots[-1] == new_snapshot
    assert new_metadata.last_sequence_number == new_snapshot.sequence_number
    assert new_metadata.last_updated_ms == new_snapshot.timestamp_ms


def test_update_metadata_set_snapshot_ref(table_v2: Table) -> None:
    update = SetSnapshotRefUpdate(
        ref_name="main",
        type="branch",
        snapshot_id=3051729675574597004,
        max_ref_age_ms=123123123,
        max_snapshot_age_ms=12312312312,
        min_snapshots_to_keep=1,
    )

    new_metadata = update_table_metadata(table_v2.metadata, (update,))
    assert len(new_metadata.snapshot_log) == 3
    assert new_metadata.snapshot_log[2].snapshot_id == 3051729675574597004
    assert new_metadata.current_snapshot_id == 3051729675574597004
    assert new_metadata.last_updated_ms > table_v2.metadata.last_updated_ms
    assert new_metadata.refs[update.ref_name] == SnapshotRef(
        snapshot_id=3051729675574597004,
        snapshot_ref_type="branch",
        min_snapshots_to_keep=1,
        max_snapshot_age_ms=12312312312,
        max_ref_age_ms=123123123,
    )


def test_update_metadata_with_multiple_updates(table_v1: Table) -> None:
    base_metadata = table_v1.metadata
    transaction = table_v1.transaction()
    transaction.upgrade_table_version(format_version=2)

    schema_update_1 = transaction.update_schema()
    schema_update_1.add_column(path="b", field_type=IntegerType())
    schema_update_1.commit()

    transaction.set_properties(owner="test", test_a="test_a", test_b="test_b", test_c="test_c")

    test_updates = transaction._updates  # pylint: disable=W0212

    new_snapshot = Snapshot(
        snapshot_id=25,
        parent_snapshot_id=19,
        sequence_number=200,
        timestamp_ms=1602638573590,
        manifest_list="s3:/a/b/c.avro",
        summary=Summary(Operation.APPEND),
        schema_id=3,
    )

    test_updates += (
        AddSnapshotUpdate(snapshot=new_snapshot),
        SetPropertiesUpdate(updates={"test_a": "test_a1"}),
        SetSnapshotRefUpdate(
            ref_name="main",
            type="branch",
            snapshot_id=25,
            max_ref_age_ms=123123123,
            max_snapshot_age_ms=12312312312,
            min_snapshots_to_keep=1,
        ),
        RemovePropertiesUpdate(removals=["test_c", "test_b"]),
    )

    new_metadata = update_table_metadata(base_metadata, test_updates)
    # rebuild the metadata to trigger validation
    new_metadata = TableMetadataUtil.parse_obj(copy(new_metadata.model_dump()))

    # UpgradeFormatVersionUpdate
    assert new_metadata.format_version == 2
    assert isinstance(new_metadata, TableMetadataV2)

    # UpdateSchema
    assert len(new_metadata.schemas) == 2
    assert new_metadata.current_schema_id == 1
    assert new_metadata.schema_by_id(new_metadata.current_schema_id).highest_field_id == 4  # type: ignore

    # AddSchemaUpdate
    assert len(new_metadata.snapshots) == 2
    assert new_metadata.snapshots[-1] == new_snapshot
    assert new_metadata.last_sequence_number == new_snapshot.sequence_number
    assert new_metadata.last_updated_ms == new_snapshot.timestamp_ms

    # SetSnapshotRefUpdate
    assert len(new_metadata.snapshot_log) == 1
    assert new_metadata.snapshot_log[0].snapshot_id == 25
    assert new_metadata.current_snapshot_id == 25
    assert new_metadata.last_updated_ms == 1602638573590
    assert new_metadata.refs["main"] == SnapshotRef(
        snapshot_id=25,
        snapshot_ref_type="branch",
        min_snapshots_to_keep=1,
        max_snapshot_age_ms=12312312312,
        max_ref_age_ms=123123123,
    )

    # Set/RemovePropertiesUpdate
    assert new_metadata.properties == {"owner": "test", "test_a": "test_a1"}


def test_metadata_isolation_from_illegal_updates(table_v1: Table) -> None:
    base_metadata = table_v1.metadata
    base_metadata_backup = base_metadata.model_copy(deep=True)

    # Apply legal updates on the table metadata
    transaction = table_v1.transaction()
    schema_update_1 = transaction.update_schema()
    schema_update_1.add_column(path="b", field_type=IntegerType())
    schema_update_1.commit()
    test_updates = transaction._updates  # pylint: disable=W0212
    new_snapshot = Snapshot(
        snapshot_id=25,
        parent_snapshot_id=19,
        sequence_number=200,
        timestamp_ms=1602638573590,
        manifest_list="s3:/a/b/c.avro",
        summary=Summary(Operation.APPEND),
        schema_id=3,
    )
    test_updates += (
        AddSnapshotUpdate(snapshot=new_snapshot),
        SetSnapshotRefUpdate(
            ref_name="main",
            type="branch",
            snapshot_id=25,
            max_ref_age_ms=123123123,
            max_snapshot_age_ms=12312312312,
            min_snapshots_to_keep=1,
        ),
    )
    new_metadata = update_table_metadata(base_metadata, test_updates)

    # Check that the original metadata is not modified
    assert base_metadata == base_metadata_backup

    # Perform illegal update on the new metadata:
    # TableMetadata should be immutable, but the pydantic's frozen config cannot prevent
    # operations such as list append.
    new_metadata.partition_specs.append(PartitionSpec(spec_id=0))
    assert len(new_metadata.partition_specs) == 2

    # The original metadata should not be affected by the illegal update on the new metadata
    assert len(base_metadata.partition_specs) == 1


def test_generate_snapshot_id(table_v2: Table) -> None:
    assert isinstance(_generate_snapshot_id(), int)
    assert isinstance(table_v2.metadata.new_snapshot_id(), int)


def test_assert_create(table_v2: Table) -> None:
    AssertCreate().validate(None)

    with pytest.raises(CommitFailedException, match="Table already exists"):
        AssertCreate().validate(table_v2.metadata)


def test_assert_table_uuid(table_v2: Table) -> None:
    base_metadata = table_v2.metadata
    AssertTableUUID(uuid=base_metadata.table_uuid).validate(base_metadata)

    with pytest.raises(CommitFailedException, match="Requirement failed: current table metadata is missing"):
        AssertTableUUID(uuid=uuid.UUID("9c12d441-03fe-4693-9a96-a0705ddf69c2")).validate(None)

    with pytest.raises(
        CommitFailedException,
        match="Table UUID does not match: 9c12d441-03fe-4693-9a96-a0705ddf69c2 != 9c12d441-03fe-4693-9a96-a0705ddf69c1",
    ):
        AssertTableUUID(uuid=uuid.UUID("9c12d441-03fe-4693-9a96-a0705ddf69c2")).validate(base_metadata)


def test_assert_ref_snapshot_id(table_v2: Table) -> None:
    base_metadata = table_v2.metadata
    AssertRefSnapshotId(ref="main", snapshot_id=base_metadata.current_snapshot_id).validate(base_metadata)

    with pytest.raises(CommitFailedException, match="Requirement failed: current table metadata is missing"):
        AssertRefSnapshotId(ref="main", snapshot_id=1).validate(None)

    with pytest.raises(
        CommitFailedException,
        match="Requirement failed: branch main was created concurrently",
    ):
        AssertRefSnapshotId(ref="main", snapshot_id=None).validate(base_metadata)

    with pytest.raises(
        CommitFailedException,
        match="Requirement failed: branch main has changed: expected id 1, found 3055729675574597004",
    ):
        AssertRefSnapshotId(ref="main", snapshot_id=1).validate(base_metadata)

    with pytest.raises(
        CommitFailedException,
        match="Requirement failed: branch or tag not_exist is missing, expected 1",
    ):
        AssertRefSnapshotId(ref="not_exist", snapshot_id=1).validate(base_metadata)


def test_assert_last_assigned_field_id(table_v2: Table) -> None:
    base_metadata = table_v2.metadata
    AssertLastAssignedFieldId(last_assigned_field_id=base_metadata.last_column_id).validate(base_metadata)

    with pytest.raises(CommitFailedException, match="Requirement failed: current table metadata is missing"):
        AssertLastAssignedFieldId(last_assigned_field_id=1).validate(None)

    with pytest.raises(
        CommitFailedException,
        match="Requirement failed: last assigned field id has changed: expected 1, found 3",
    ):
        AssertLastAssignedFieldId(last_assigned_field_id=1).validate(base_metadata)


def test_assert_current_schema_id(table_v2: Table) -> None:
    base_metadata = table_v2.metadata
    AssertCurrentSchemaId(current_schema_id=base_metadata.current_schema_id).validate(base_metadata)

    with pytest.raises(CommitFailedException, match="Requirement failed: current table metadata is missing"):
        AssertCurrentSchemaId(current_schema_id=1).validate(None)

    with pytest.raises(
        CommitFailedException,
        match="Requirement failed: current schema id has changed: expected 2, found 1",
    ):
        AssertCurrentSchemaId(current_schema_id=2).validate(base_metadata)


def test_last_assigned_partition_id(table_v2: Table) -> None:
    base_metadata = table_v2.metadata
    AssertLastAssignedPartitionId(last_assigned_partition_id=base_metadata.last_partition_id).validate(base_metadata)

    with pytest.raises(CommitFailedException, match="Requirement failed: current table metadata is missing"):
        AssertLastAssignedPartitionId(last_assigned_partition_id=1).validate(None)

    with pytest.raises(
        CommitFailedException,
        match="Requirement failed: last assigned partition id has changed: expected 1, found 1000",
    ):
        AssertLastAssignedPartitionId(last_assigned_partition_id=1).validate(base_metadata)


def test_assert_default_spec_id(table_v2: Table) -> None:
    base_metadata = table_v2.metadata
    AssertDefaultSpecId(default_spec_id=base_metadata.default_spec_id).validate(base_metadata)

    with pytest.raises(CommitFailedException, match="Requirement failed: current table metadata is missing"):
        AssertDefaultSpecId(default_spec_id=1).validate(None)

    with pytest.raises(
        CommitFailedException,
        match="Requirement failed: default spec id has changed: expected 1, found 0",
    ):
        AssertDefaultSpecId(default_spec_id=1).validate(base_metadata)


def test_assert_default_sort_order_id(table_v2: Table) -> None:
    base_metadata = table_v2.metadata
    AssertDefaultSortOrderId(default_sort_order_id=base_metadata.default_sort_order_id).validate(base_metadata)

    with pytest.raises(CommitFailedException, match="Requirement failed: current table metadata is missing"):
        AssertDefaultSortOrderId(default_sort_order_id=1).validate(None)

    with pytest.raises(
        CommitFailedException,
        match="Requirement failed: default sort order id has changed: expected 1, found 3",
    ):
        AssertDefaultSortOrderId(default_sort_order_id=1).validate(base_metadata)


def test_correct_schema() -> None:
    table_metadata = TableMetadataV2(**{
        "format-version": 2,
        "table-uuid": "9c12d441-03fe-4693-9a96-a0705ddf69c1",
        "location": "s3://bucket/test/location",
        "last-sequence-number": 34,
        "last-updated-ms": 1602638573590,
        "last-column-id": 3,
        "current-schema-id": 1,
        "schemas": [
            {"type": "struct", "schema-id": 0, "fields": [{"id": 1, "name": "x", "required": True, "type": "long"}]},
            {
                "type": "struct",
                "schema-id": 1,
                "identifier-field-ids": [1, 2],
                "fields": [
                    {"id": 1, "name": "x", "required": True, "type": "long"},
                    {"id": 2, "name": "y", "required": True, "type": "long"},
                    {"id": 3, "name": "z", "required": True, "type": "long"},
                ],
            },
        ],
        "default-spec-id": 0,
        "partition-specs": [{"spec-id": 0, "fields": [{"name": "x", "transform": "identity", "source-id": 1, "field-id": 1000}]}],
        "last-partition-id": 1000,
        "default-sort-order-id": 0,
        "sort-orders": [],
        "current-snapshot-id": 123,
        "snapshots": [
            {
                "snapshot-id": 234,
                "timestamp-ms": 1515100955770,
                "sequence-number": 0,
                "summary": {"operation": "append"},
                "manifest-list": "s3://a/b/1.avro",
                "schema-id": 10,
            },
            {
                "snapshot-id": 123,
                "timestamp-ms": 1515100955770,
                "sequence-number": 0,
                "summary": {"operation": "append"},
                "manifest-list": "s3://a/b/1.avro",
                "schema-id": 0,
            },
        ],
    })

    t = Table(
        identifier=("default", "t1"),
        metadata=table_metadata,
        metadata_location="s3://../..",
        io=load_file_io(),
        catalog=NoopCatalog("NoopCatalog"),
    )

    # Should use the current schema, instead the one from the snapshot
    assert t.scan().projection() == Schema(
        NestedField(field_id=1, name='x', field_type=LongType(), required=True),
        NestedField(field_id=2, name='y', field_type=LongType(), required=True),
        NestedField(field_id=3, name='z', field_type=LongType(), required=True),
        schema_id=1,
        identifier_field_ids=[1, 2],
    )

    # When we explicitly filter on the commit, we want to have the schema that's linked to the snapshot
    assert t.scan(snapshot_id=123).projection() == Schema(
        NestedField(field_id=1, name='x', field_type=LongType(), required=True),
        schema_id=0,
        identifier_field_ids=[],
    )

    with pytest.warns(UserWarning, match="Metadata does not contain schema with id: 10"):
        t.scan(snapshot_id=234).projection()

    # Invalid snapshot
    with pytest.raises(ValueError) as exc_info:
        _ = t.scan(snapshot_id=-1).projection()

    assert "Snapshot not found: -1" in str(exc_info.value)


def test_schema_mismatch_type(table_schema_simple: Schema) -> None:
    other_schema = pa.schema((
        pa.field("foo", pa.string(), nullable=True),
        pa.field("bar", pa.decimal128(18, 6), nullable=False),
        pa.field("baz", pa.bool_(), nullable=True),
    ))

    expected = r"""Mismatch in fields:
┏━━━━┳━━━━━━━━━━━━━━━━━━━━━━━━━━┳━━━━━━━━━━━━━━━━━━━━━━━━━━━━━━━━━┓
┃    ┃ Table field              ┃ Dataframe field                 ┃
┡━━━━╇━━━━━━━━━━━━━━━━━━━━━━━━━━╇━━━━━━━━━━━━━━━━━━━━━━━━━━━━━━━━━┩
│ ✅ │ 1: foo: optional string  │ 1: foo: optional string         │
│ ❌ │ 2: bar: required int     │ 2: bar: required decimal\(18, 6\) │
│ ✅ │ 3: baz: optional boolean │ 3: baz: optional boolean        │
└────┴──────────────────────────┴─────────────────────────────────┘
"""

    with pytest.raises(ValueError, match=expected):
        _check_schema(table_schema_simple, other_schema)


def test_schema_mismatch_nullability(table_schema_simple: Schema) -> None:
    other_schema = pa.schema((
        pa.field("foo", pa.string(), nullable=True),
        pa.field("bar", pa.int32(), nullable=True),
        pa.field("baz", pa.bool_(), nullable=True),
    ))

    expected = """Mismatch in fields:
┏━━━━┳━━━━━━━━━━━━━━━━━━━━━━━━━━┳━━━━━━━━━━━━━━━━━━━━━━━━━━┓
┃    ┃ Table field              ┃ Dataframe field          ┃
┡━━━━╇━━━━━━━━━━━━━━━━━━━━━━━━━━╇━━━━━━━━━━━━━━━━━━━━━━━━━━┩
│ ✅ │ 1: foo: optional string  │ 1: foo: optional string  │
│ ❌ │ 2: bar: required int     │ 2: bar: optional int     │
│ ✅ │ 3: baz: optional boolean │ 3: baz: optional boolean │
└────┴──────────────────────────┴──────────────────────────┘
"""

    with pytest.raises(ValueError, match=expected):
        _check_schema(table_schema_simple, other_schema)


def test_schema_mismatch_missing_field(table_schema_simple: Schema) -> None:
    other_schema = pa.schema((
        pa.field("foo", pa.string(), nullable=True),
        pa.field("baz", pa.bool_(), nullable=True),
    ))

    expected = """Mismatch in fields:
┏━━━━┳━━━━━━━━━━━━━━━━━━━━━━━━━━┳━━━━━━━━━━━━━━━━━━━━━━━━━━┓
┃    ┃ Table field              ┃ Dataframe field          ┃
┡━━━━╇━━━━━━━━━━━━━━━━━━━━━━━━━━╇━━━━━━━━━━━━━━━━━━━━━━━━━━┩
│ ✅ │ 1: foo: optional string  │ 1: foo: optional string  │
│ ❌ │ 2: bar: required int     │ Missing                  │
│ ✅ │ 3: baz: optional boolean │ 3: baz: optional boolean │
└────┴──────────────────────────┴──────────────────────────┘
"""

    with pytest.raises(ValueError, match=expected):
        _check_schema(table_schema_simple, other_schema)


def test_schema_mismatch_additional_field(table_schema_simple: Schema) -> None:
    other_schema = pa.schema((
        pa.field("foo", pa.string(), nullable=True),
        pa.field("bar", pa.int32(), nullable=True),
        pa.field("baz", pa.bool_(), nullable=True),
        pa.field("new_field", pa.date32(), nullable=True),
    ))

    expected = r"PyArrow table contains more columns: new_field. Update the schema first \(hint, use union_by_name\)."

    with pytest.raises(ValueError, match=expected):
        _check_schema(table_schema_simple, other_schema)<|MERGE_RESOLUTION|>--- conflicted
+++ resolved
@@ -59,11 +59,7 @@
     Table,
     UpdateSchema,
     _apply_table_update,
-<<<<<<< HEAD
-=======
     _check_schema,
-    _generate_snapshot_id,
->>>>>>> 339ba53f
     _match_deletes_to_data_file,
     _TableMetadataUpdateContext,
     update_table_metadata,
