--- conflicted
+++ resolved
@@ -530,11 +530,7 @@
     assert new_table_metadata.current_schema_id == 1
     assert len(test_context._updates) == 1
     assert test_context._updates[0] == transaction._updates[0]  # pylint: disable=W0212
-<<<<<<< HEAD
-    assert test_context.last_added_schema_id == 2
-=======
     assert test_context.is_added_schema(2)
->>>>>>> 34b18e4b
 
     new_table_metadata = _apply_table_update(
         transaction._updates[1], base_metadata=new_table_metadata, context=test_context
@@ -543,11 +539,7 @@
     assert new_table_metadata.current_schema_id == 2
     assert len(test_context._updates) == 2
     assert test_context._updates[1] == transaction._updates[1]  # pylint: disable=W0212
-<<<<<<< HEAD
-    assert test_context.last_added_schema_id == 2
-=======
     assert test_context.is_added_schema(2)
->>>>>>> 34b18e4b
 
 
 def test_update_metadata_table_schema(table_v2: Table) -> None:
@@ -555,11 +547,6 @@
     update = transaction.update_schema()
     update.add_column(path="b", field_type=IntegerType())
     update.commit()
-<<<<<<< HEAD
-
-    base_metadata = table_v2.metadata
-=======
->>>>>>> 34b18e4b
     new_metadata = update_table_metadata(table_v2.metadata, transaction._updates)  # pylint: disable=W0212
     apply_schema: Schema = next(schema for schema in new_metadata.schemas if schema.schema_id == 2)
     assert len(apply_schema.fields) == 4
@@ -575,12 +562,6 @@
     assert apply_schema.highest_field_id == 4
 
     assert new_metadata.current_schema_id == 2
-<<<<<<< HEAD
-    assert new_metadata.last_column_id == 4
-
-    assert len(base_metadata.schemas) == 2
-=======
->>>>>>> 34b18e4b
 
 
 def test_update_metadata_add_snapshot(table_v2: Table) -> None:
