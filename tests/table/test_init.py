--- conflicted
+++ resolved
@@ -62,11 +62,8 @@
     TableIdentifier,
     UpdateSchema,
     _apply_table_update,
-<<<<<<< HEAD
     _determine_partitions,
-=======
     _check_schema_compatible,
->>>>>>> 1b9b884e
     _match_deletes_to_data_file,
     _TableMetadataUpdateContext,
     update_table_metadata,
