--- conflicted
+++ resolved
@@ -263,9 +263,6 @@
         },
     )
 
-<<<<<<< HEAD
-    assert actual.additional_properties == expected.additional_properties
-=======
     assert actual.additional_properties == expected.additional_properties
 
 
@@ -276,5 +273,4 @@
 
     with pytest.raises(ValueError) as e:
         merge_snapshot_summaries(summary=Summary(Operation.DELETE))
-    assert "Operation not implemented: Operation.DELETE" in str(e.value)
->>>>>>> 12c4699b
+    assert "Operation not implemented: Operation.DELETE" in str(e.value)