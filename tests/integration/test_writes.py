# Licensed to the Apache Software Foundation (ASF) under one
# or more contributor license agreements.  See the NOTICE file
# distributed with this work for additional information
# regarding copyright ownership.  The ASF licenses this file
# to you under the Apache License, Version 2.0 (the
# "License"); you may not use this file except in compliance
# with the License.  You may obtain a copy of the License at
#
#   http://www.apache.org/licenses/LICENSE-2.0
#
# Unless required by applicable law or agreed to in writing,
# software distributed under the License is distributed on an
# "AS IS" BASIS, WITHOUT WARRANTIES OR CONDITIONS OF ANY
# KIND, either express or implied.  See the License for the
# specific language governing permissions and limitations
# under the License.
# pylint:disable=redefined-outer-name
import os
import time
import uuid
from datetime import date, datetime
from pathlib import Path
from typing import Any, Dict, List, Optional
from urllib.parse import urlparse

import pyarrow as pa
import pyarrow.parquet as pq
import pytest
import pytz
from pyarrow.fs import S3FileSystem
from pydantic_core import ValidationError
from pyspark.sql import SparkSession
from pytest_mock.plugin import MockerFixture

from pyiceberg.catalog import Catalog
from pyiceberg.catalog.sql import SqlCatalog
from pyiceberg.exceptions import NoSuchTableError
from pyiceberg.schema import Schema
from pyiceberg.table import Table, TableProperties, _dataframe_to_data_files
from pyiceberg.typedef import Properties
from pyiceberg.types import (
    BinaryType,
    BooleanType,
    DateType,
    DoubleType,
    FixedType,
    FloatType,
    IntegerType,
    LongType,
    NestedField,
    StringType,
    TimestampType,
    TimestamptzType,
)

TEST_DATA_WITH_NULL = {
    'bool': [False, None, True],
    'string': ['a', None, 'z'],
    # Go over the 16 bytes to kick in truncation
    'string_long': ['a' * 22, None, 'z' * 22],
    'int': [1, None, 9],
    'long': [1, None, 9],
    'float': [0.0, None, 0.9],
    'double': [0.0, None, 0.9],
    'timestamp': [datetime(2023, 1, 1, 19, 25, 00), None, datetime(2023, 3, 1, 19, 25, 00)],
    'timestamptz': [datetime(2023, 1, 1, 19, 25, 00), None, datetime(2023, 3, 1, 19, 25, 00)],
    'date': [date(2023, 1, 1), None, date(2023, 3, 1)],
    # Not supported by Spark
    # 'time': [time(1, 22, 0), None, time(19, 25, 0)],
    # Not natively supported by Arrow
    # 'uuid': [uuid.UUID('00000000-0000-0000-0000-000000000000').bytes, None, uuid.UUID('11111111-1111-1111-1111-111111111111').bytes],
    'binary': [b'\01', None, b'\22'],
    'fixed': [
        uuid.UUID('00000000-0000-0000-0000-000000000000').bytes,
        None,
        uuid.UUID('11111111-1111-1111-1111-111111111111').bytes,
    ],
}

TABLE_SCHEMA = Schema(
    NestedField(field_id=1, name="bool", field_type=BooleanType(), required=False),
    NestedField(field_id=2, name="string", field_type=StringType(), required=False),
    NestedField(field_id=3, name="string_long", field_type=StringType(), required=False),
    NestedField(field_id=4, name="int", field_type=IntegerType(), required=False),
    NestedField(field_id=5, name="long", field_type=LongType(), required=False),
    NestedField(field_id=6, name="float", field_type=FloatType(), required=False),
    NestedField(field_id=7, name="double", field_type=DoubleType(), required=False),
    NestedField(field_id=8, name="timestamp", field_type=TimestampType(), required=False),
    NestedField(field_id=9, name="timestamptz", field_type=TimestamptzType(), required=False),
    NestedField(field_id=10, name="date", field_type=DateType(), required=False),
    # NestedField(field_id=11, name="time", field_type=TimeType(), required=False),
    # NestedField(field_id=12, name="uuid", field_type=UuidType(), required=False),
    NestedField(field_id=12, name="binary", field_type=BinaryType(), required=False),
    NestedField(field_id=13, name="fixed", field_type=FixedType(16), required=False),
)


@pytest.fixture(scope="session")
def arrow_table_without_data(pa_schema: pa.Schema) -> pa.Table:
    """PyArrow table with all kinds of columns"""
    return pa.Table.from_pylist([], schema=pa_schema)


@pytest.fixture(scope="session")
def arrow_table_with_only_nulls(pa_schema: pa.Schema) -> pa.Table:
    """PyArrow table with all kinds of columns"""
    return pa.Table.from_pylist([{}, {}], schema=pa_schema)


def _create_table(
    session_catalog: Catalog, identifier: str, properties: Properties, data: Optional[List[pa.Table]] = None
) -> Table:
    try:
        session_catalog.drop_table(identifier=identifier)
    except NoSuchTableError:
        pass

    tbl = session_catalog.create_table(identifier=identifier, schema=TABLE_SCHEMA, properties=properties)

    if data:
        for d in data:
            tbl.append(d)

    return tbl


@pytest.fixture(scope="session", autouse=True)
def table_v1_with_null(session_catalog: Catalog, arrow_table_with_null: pa.Table) -> None:
    identifier = "default.arrow_table_v1_with_null"
    tbl = _create_table(session_catalog, identifier, {"format-version": "1"}, [arrow_table_with_null])
    assert tbl.format_version == 1, f"Expected v1, got: v{tbl.format_version}"


@pytest.fixture(scope="session", autouse=True)
def table_v1_without_data(session_catalog: Catalog, arrow_table_without_data: pa.Table) -> None:
    identifier = "default.arrow_table_v1_without_data"
    tbl = _create_table(session_catalog, identifier, {"format-version": "1"}, [arrow_table_without_data])
    assert tbl.format_version == 1, f"Expected v1, got: v{tbl.format_version}"


@pytest.fixture(scope="session", autouse=True)
def table_v1_with_only_nulls(session_catalog: Catalog, arrow_table_with_only_nulls: pa.Table) -> None:
    identifier = "default.arrow_table_v1_with_only_nulls"
    tbl = _create_table(session_catalog, identifier, {"format-version": "1"}, [arrow_table_with_only_nulls])
    assert tbl.format_version == 1, f"Expected v1, got: v{tbl.format_version}"


@pytest.fixture(scope="session", autouse=True)
def table_v1_appended_with_null(session_catalog: Catalog, arrow_table_with_null: pa.Table) -> None:
    identifier = "default.arrow_table_v1_appended_with_null"
    tbl = _create_table(session_catalog, identifier, {"format-version": "1"}, 2 * [arrow_table_with_null])
    assert tbl.format_version == 1, f"Expected v1, got: v{tbl.format_version}"


@pytest.fixture(scope="session", autouse=True)
def table_v2_with_null(session_catalog: Catalog, arrow_table_with_null: pa.Table) -> None:
    identifier = "default.arrow_table_v2_with_null"
    tbl = _create_table(session_catalog, identifier, {"format-version": "2"}, [arrow_table_with_null])
    assert tbl.format_version == 2, f"Expected v2, got: v{tbl.format_version}"


@pytest.fixture(scope="session", autouse=True)
def table_v2_without_data(session_catalog: Catalog, arrow_table_without_data: pa.Table) -> None:
    identifier = "default.arrow_table_v2_without_data"
    tbl = _create_table(session_catalog, identifier, {"format-version": "2"}, [arrow_table_without_data])
    assert tbl.format_version == 2, f"Expected v2, got: v{tbl.format_version}"


@pytest.fixture(scope="session", autouse=True)
def table_v2_with_only_nulls(session_catalog: Catalog, arrow_table_with_only_nulls: pa.Table) -> None:
    identifier = "default.arrow_table_v2_with_only_nulls"
    tbl = _create_table(session_catalog, identifier, {"format-version": "2"}, [arrow_table_with_only_nulls])
    assert tbl.format_version == 2, f"Expected v2, got: v{tbl.format_version}"


@pytest.fixture(scope="session", autouse=True)
def table_v2_appended_with_null(session_catalog: Catalog, arrow_table_with_null: pa.Table) -> None:
    identifier = "default.arrow_table_v2_appended_with_null"
    tbl = _create_table(session_catalog, identifier, {"format-version": "2"}, 2 * [arrow_table_with_null])
    assert tbl.format_version == 2, f"Expected v2, got: v{tbl.format_version}"


@pytest.fixture(scope="session", autouse=True)
def table_v1_v2_appended_with_null(session_catalog: Catalog, arrow_table_with_null: pa.Table) -> None:
    identifier = "default.arrow_table_v1_v2_appended_with_null"
    tbl = _create_table(session_catalog, identifier, {"format-version": "1"}, [arrow_table_with_null])
    assert tbl.format_version == 1, f"Expected v1, got: v{tbl.format_version}"

    with tbl.transaction() as tx:
        tx.upgrade_table_version(format_version=2)

    tbl.append(arrow_table_with_null)

    assert tbl.format_version == 2, f"Expected v2, got: v{tbl.format_version}"


@pytest.mark.integration
@pytest.mark.parametrize("format_version", [1, 2])
def test_query_count(spark: SparkSession, format_version: int) -> None:
    df = spark.table(f"default.arrow_table_v{format_version}_with_null")
    assert df.count() == 3, "Expected 3 rows"


@pytest.mark.integration
@pytest.mark.parametrize("col", TEST_DATA_WITH_NULL.keys())
@pytest.mark.parametrize("format_version", [1, 2])
def test_query_filter_null(spark: SparkSession, col: str, format_version: int) -> None:
    identifier = f"default.arrow_table_v{format_version}_with_null"
    df = spark.table(identifier)
    assert df.where(f"{col} is null").count() == 1, f"Expected 1 row for {col}"
    assert df.where(f"{col} is not null").count() == 2, f"Expected 2 rows for {col}"


@pytest.mark.integration
@pytest.mark.parametrize("col", TEST_DATA_WITH_NULL.keys())
@pytest.mark.parametrize("format_version", [1, 2])
def test_query_filter_without_data(spark: SparkSession, col: str, format_version: int) -> None:
    identifier = f"default.arrow_table_v{format_version}_without_data"
    df = spark.table(identifier)
    assert df.where(f"{col} is null").count() == 0, f"Expected 0 row for {col}"
    assert df.where(f"{col} is not null").count() == 0, f"Expected 0 rows for {col}"


@pytest.mark.integration
@pytest.mark.parametrize("col", TEST_DATA_WITH_NULL.keys())
@pytest.mark.parametrize("format_version", [1, 2])
def test_query_filter_only_nulls(spark: SparkSession, col: str, format_version: int) -> None:
    identifier = f"default.arrow_table_v{format_version}_with_only_nulls"
    df = spark.table(identifier)
    assert df.where(f"{col} is null").count() == 2, f"Expected 2 row for {col}"
    assert df.where(f"{col} is not null").count() == 0, f"Expected 0 rows for {col}"


@pytest.mark.integration
@pytest.mark.parametrize("col", TEST_DATA_WITH_NULL.keys())
@pytest.mark.parametrize("format_version", [1, 2])
def test_query_filter_appended_null(spark: SparkSession, col: str, format_version: int) -> None:
    identifier = f"default.arrow_table_v{format_version}_appended_with_null"
    df = spark.table(identifier)
    assert df.where(f"{col} is null").count() == 2, f"Expected 1 row for {col}"
    assert df.where(f"{col} is not null").count() == 4, f"Expected 2 rows for {col}"


@pytest.mark.integration
@pytest.mark.parametrize("col", TEST_DATA_WITH_NULL.keys())
def test_query_filter_v1_v2_append_null(spark: SparkSession, col: str) -> None:
    identifier = "default.arrow_table_v1_v2_appended_with_null"
    df = spark.table(identifier)
    assert df.where(f"{col} is null").count() == 2, f"Expected 1 row for {col}"
    assert df.where(f"{col} is not null").count() == 4, f"Expected 2 rows for {col}"


@pytest.mark.integration
def test_summaries(spark: SparkSession, session_catalog: Catalog, arrow_table_with_null: pa.Table) -> None:
    identifier = "default.arrow_table_summaries"
    tbl = _create_table(session_catalog, identifier, {"format-version": "1"}, 2 * [arrow_table_with_null])
    tbl.overwrite(arrow_table_with_null)

    rows = spark.sql(
        f"""
        SELECT operation, summary
        FROM {identifier}.snapshots
        ORDER BY committed_at ASC
    """
    ).collect()

    operations = [row.operation for row in rows]
    assert operations == ['append', 'append', 'overwrite']

    summaries = [row.summary for row in rows]

    assert summaries[0] == {
        'added-data-files': '1',
        'added-files-size': '5459',
        'added-records': '3',
        'total-data-files': '1',
        'total-delete-files': '0',
        'total-equality-deletes': '0',
        'total-files-size': '5459',
        'total-position-deletes': '0',
        'total-records': '3',
    }

    assert summaries[1] == {
        'added-data-files': '1',
        'added-files-size': '5459',
        'added-records': '3',
        'total-data-files': '2',
        'total-delete-files': '0',
        'total-equality-deletes': '0',
        'total-files-size': '10918',
        'total-position-deletes': '0',
        'total-records': '6',
    }

    assert summaries[2] == {
        'added-data-files': '1',
        'added-files-size': '5459',
        'added-records': '3',
        'deleted-data-files': '2',
        'deleted-records': '6',
        'removed-files-size': '10918',
        'total-data-files': '1',
        'total-delete-files': '0',
        'total-equality-deletes': '0',
        'total-files-size': '5459',
        'total-position-deletes': '0',
        'total-records': '3',
    }


@pytest.mark.integration
def test_data_files(spark: SparkSession, session_catalog: Catalog, arrow_table_with_null: pa.Table) -> None:
    identifier = "default.arrow_data_files"
    tbl = _create_table(session_catalog, identifier, {"format-version": "1"}, [])

    tbl.overwrite(arrow_table_with_null)
    # should produce a DELETE entry
    tbl.overwrite(arrow_table_with_null)
    # Since we don't rewrite, this should produce a new manifest with an ADDED entry
    tbl.append(arrow_table_with_null)

    rows = spark.sql(
        f"""
        SELECT added_data_files_count, existing_data_files_count, deleted_data_files_count
        FROM {identifier}.all_manifests
    """
    ).collect()

    assert [row.added_data_files_count for row in rows] == [1, 1, 0, 1, 1]
    assert [row.existing_data_files_count for row in rows] == [0, 0, 0, 0, 0]
    assert [row.deleted_data_files_count for row in rows] == [0, 0, 1, 0, 0]


@pytest.mark.integration
def test_python_writes_with_spark_snapshot_reads(
    spark: SparkSession, session_catalog: Catalog, arrow_table_with_null: pa.Table
) -> None:
    identifier = "default.python_writes_with_spark_snapshot_reads"
    tbl = _create_table(session_catalog, identifier, {"format-version": "1"}, [])

    def get_current_snapshot_id(identifier: str) -> int:
        return (
            spark.sql(f"SELECT snapshot_id FROM {identifier}.snapshots order by committed_at desc limit 1")
            .collect()[0]
            .snapshot_id
        )

    tbl.overwrite(arrow_table_with_null)
    assert tbl.current_snapshot().snapshot_id == get_current_snapshot_id(identifier)  # type: ignore
    tbl.overwrite(arrow_table_with_null)
    assert tbl.current_snapshot().snapshot_id == get_current_snapshot_id(identifier)  # type: ignore
    tbl.append(arrow_table_with_null)
    assert tbl.current_snapshot().snapshot_id == get_current_snapshot_id(identifier)  # type: ignore


@pytest.mark.integration
def test_write_bin_pack_data_files(spark: SparkSession, session_catalog: Catalog, arrow_table_with_null: pa.Table) -> None:
    identifier = "default.write_bin_pack_data_files"
    tbl = _create_table(session_catalog, identifier, {"format-version": "1"}, [])

    def get_data_files_count(identifier: str) -> int:
        return spark.sql(
            f"""
            SELECT *
            FROM {identifier}.files
        """
        ).count()

    # writes 1 data file since the table is smaller than default target file size
    assert arrow_table_with_null.nbytes < TableProperties.WRITE_TARGET_FILE_SIZE_BYTES_DEFAULT
    tbl.overwrite(arrow_table_with_null)
    assert get_data_files_count(identifier) == 1

    # writes 1 data file as long as table is smaller than default target file size
    bigger_arrow_tbl = pa.concat_tables([arrow_table_with_null] * 10)
    assert bigger_arrow_tbl.nbytes < TableProperties.WRITE_TARGET_FILE_SIZE_BYTES_DEFAULT
    tbl.overwrite(bigger_arrow_tbl)
    assert get_data_files_count(identifier) == 1

    # writes multiple data files once target file size is overridden
    target_file_size = arrow_table_with_null.nbytes
    tbl = tbl.transaction().set_properties({TableProperties.WRITE_TARGET_FILE_SIZE_BYTES: target_file_size}).commit_transaction()
    assert str(target_file_size) == tbl.properties.get(TableProperties.WRITE_TARGET_FILE_SIZE_BYTES)
    assert target_file_size < bigger_arrow_tbl.nbytes
    tbl.overwrite(bigger_arrow_tbl)
    assert get_data_files_count(identifier) == 10

    # writes half the number of data files when target file size doubles
    target_file_size = arrow_table_with_null.nbytes * 2
    tbl = tbl.transaction().set_properties({TableProperties.WRITE_TARGET_FILE_SIZE_BYTES: target_file_size}).commit_transaction()
    assert str(target_file_size) == tbl.properties.get(TableProperties.WRITE_TARGET_FILE_SIZE_BYTES)
    assert target_file_size < bigger_arrow_tbl.nbytes
    tbl.overwrite(bigger_arrow_tbl)
    assert get_data_files_count(identifier) == 5


@pytest.mark.integration
@pytest.mark.parametrize("format_version", [1, 2])
@pytest.mark.parametrize(
    "properties, expected_compression_name",
    [
        # REST catalog uses Zstandard by default: https://github.com/apache/iceberg/pull/8593
        ({}, "ZSTD"),
        ({"write.parquet.compression-codec": "uncompressed"}, "UNCOMPRESSED"),
        ({"write.parquet.compression-codec": "gzip", "write.parquet.compression-level": "1"}, "GZIP"),
        ({"write.parquet.compression-codec": "zstd", "write.parquet.compression-level": "1"}, "ZSTD"),
        ({"write.parquet.compression-codec": "snappy"}, "SNAPPY"),
    ],
)
def test_write_parquet_compression_properties(
    spark: SparkSession,
    session_catalog: Catalog,
    arrow_table_with_null: pa.Table,
    format_version: int,
    properties: Dict[str, Any],
    expected_compression_name: str,
) -> None:
    identifier = "default.write_parquet_compression_properties"

    tbl = _create_table(session_catalog, identifier, {"format-version": format_version, **properties}, [arrow_table_with_null])

    data_file_paths = [task.file.file_path for task in tbl.scan().plan_files()]

    fs = S3FileSystem(
        endpoint_override=session_catalog.properties["s3.endpoint"],
        access_key=session_catalog.properties["s3.access-key-id"],
        secret_key=session_catalog.properties["s3.secret-access-key"],
    )
    uri = urlparse(data_file_paths[0])
    with fs.open_input_file(f"{uri.netloc}{uri.path}") as f:
        parquet_metadata = pq.read_metadata(f)
        compression = parquet_metadata.row_group(0).column(0).compression

    assert compression == expected_compression_name


@pytest.mark.integration
@pytest.mark.parametrize(
    "properties, expected_kwargs",
    [
        ({"write.parquet.page-size-bytes": "42"}, {"data_page_size": 42}),
        ({"write.parquet.dict-size-bytes": "42"}, {"dictionary_pagesize_limit": 42}),
    ],
)
def test_write_parquet_other_properties(
    mocker: MockerFixture,
    spark: SparkSession,
    session_catalog: Catalog,
    arrow_table_with_null: pa.Table,
    properties: Dict[str, Any],
    expected_kwargs: Dict[str, Any],
) -> None:
    identifier = "default.test_write_parquet_other_properties"

    # The properties we test cannot be checked on the resulting Parquet file, so we spy on the ParquetWriter call instead
    ParquetWriter = mocker.spy(pq, "ParquetWriter")
    _create_table(session_catalog, identifier, properties, [arrow_table_with_null])

    call_kwargs = ParquetWriter.call_args[1]
    for key, value in expected_kwargs.items():
        assert call_kwargs.get(key) == value


@pytest.mark.integration
@pytest.mark.parametrize(
    "properties",
    [
        {"write.parquet.row-group-size-bytes": "42"},
        {"write.parquet.page-row-limit": "42"},
        {"write.parquet.bloom-filter-enabled.column.bool": "42"},
        {"write.parquet.bloom-filter-max-bytes": "42"},
    ],
)
def test_write_parquet_unsupported_properties(
    spark: SparkSession,
    session_catalog: Catalog,
    arrow_table_with_null: pa.Table,
    properties: Dict[str, str],
) -> None:
    identifier = "default.write_parquet_unsupported_properties"

    tbl = _create_table(session_catalog, identifier, properties, [])
    with pytest.raises(NotImplementedError):
        tbl.append(arrow_table_with_null)


@pytest.mark.integration
def test_invalid_arguments(spark: SparkSession, session_catalog: Catalog, arrow_table_with_null: pa.Table) -> None:
    identifier = "default.arrow_data_files"
    tbl = _create_table(session_catalog, identifier, {'format-version': '1'}, [])

    with pytest.raises(ValueError, match="Expected PyArrow table, got: not a df"):
        tbl.overwrite("not a df")

    with pytest.raises(ValueError, match="Expected PyArrow table, got: not a df"):
        tbl.append("not a df")


@pytest.mark.integration
def test_summaries_with_only_nulls(
    spark: SparkSession, session_catalog: Catalog, arrow_table_without_data: pa.Table, arrow_table_with_only_nulls: pa.Table
) -> None:
    identifier = "default.arrow_table_summaries_with_only_nulls"
    tbl = _create_table(
        session_catalog, identifier, {'format-version': '1'}, [arrow_table_without_data, arrow_table_with_only_nulls]
    )
    tbl.overwrite(arrow_table_without_data)

    rows = spark.sql(
        f"""
        SELECT operation, summary
        FROM {identifier}.snapshots
        ORDER BY committed_at ASC
    """
    ).collect()

    operations = [row.operation for row in rows]
    assert operations == ['append', 'append', 'overwrite']

    summaries = [row.summary for row in rows]

    assert summaries[0] == {
        'total-data-files': '0',
        'total-delete-files': '0',
        'total-equality-deletes': '0',
        'total-files-size': '0',
        'total-position-deletes': '0',
        'total-records': '0',
    }

    assert summaries[1] == {
        'added-data-files': '1',
        'added-files-size': '4239',
        'added-records': '2',
        'total-data-files': '1',
        'total-delete-files': '0',
        'total-equality-deletes': '0',
        'total-files-size': '4239',
        'total-position-deletes': '0',
        'total-records': '2',
    }

    assert summaries[2] == {
        'removed-files-size': '4239',
        'total-equality-deletes': '0',
        'total-position-deletes': '0',
        'deleted-data-files': '1',
        'total-delete-files': '0',
        'total-files-size': '0',
        'deleted-records': '2',
        'total-data-files': '0',
        'total-records': '0',
    }


@pytest.mark.integration
def test_duckdb_url_import(warehouse: Path, arrow_table_with_null: pa.Table) -> None:
    os.environ['TZ'] = 'Etc/UTC'
    time.tzset()
    tz = pytz.timezone(os.environ['TZ'])

    catalog = SqlCatalog("test_sql_catalog", uri="sqlite:///:memory:", warehouse=f"/{warehouse}")
    catalog.create_namespace("default")

    identifier = "default.arrow_table_v1_with_null"
    tbl = _create_table(catalog, identifier, {}, [arrow_table_with_null])
    location = tbl.metadata_location

    import duckdb

    duckdb.sql('INSTALL iceberg; LOAD iceberg;')
    result = duckdb.sql(
        f"""
    SELECT *
    FROM iceberg_scan('{location}')
    """
    ).fetchall()

    assert result == [
        (
            False,
            'a',
            'aaaaaaaaaaaaaaaaaaaaaa',
            1,
            1,
            0.0,
            0.0,
            datetime(2023, 1, 1, 19, 25),
            datetime(2023, 1, 1, 19, 25, tzinfo=tz),
            date(2023, 1, 1),
            b'\x01',
            b'\x00\x00\x00\x00\x00\x00\x00\x00\x00\x00\x00\x00\x00\x00\x00\x00',
        ),
        (None, None, None, None, None, None, None, None, None, None, None, None),
        (
            True,
            'z',
            'zzzzzzzzzzzzzzzzzzzzzz',
            9,
            9,
            0.8999999761581421,
            0.9,
            datetime(2023, 3, 1, 19, 25),
            datetime(2023, 3, 1, 19, 25, tzinfo=tz),
            date(2023, 3, 1),
            b'\x12',
            b'\x11\x11\x11\x11\x11\x11\x11\x11\x11\x11\x11\x11\x11\x11\x11\x11',
        ),
    ]


@pytest.mark.integration
@pytest.mark.parametrize("format_version", [1, 2])
def test_write_and_evolve(session_catalog: Catalog, format_version: int) -> None:
    identifier = f"default.arrow_write_data_and_evolve_schema_v{format_version}"

    try:
        session_catalog.drop_table(identifier=identifier)
    except NoSuchTableError:
        pass

    pa_table = pa.Table.from_pydict(
        {
            'foo': ['a', None, 'z'],
        },
        schema=pa.schema([pa.field("foo", pa.string(), nullable=True)]),
    )

    tbl = session_catalog.create_table(
        identifier=identifier, schema=pa_table.schema, properties={"format-version": str(format_version)}
    )

    pa_table_with_column = pa.Table.from_pydict(
        {
            'foo': ['a', None, 'z'],
            'bar': [19, None, 25],
        },
        schema=pa.schema([
            pa.field("foo", pa.string(), nullable=True),
            pa.field("bar", pa.int32(), nullable=True),
        ]),
    )

    with tbl.transaction() as txn:
        with txn.update_schema() as schema_txn:
            schema_txn.union_by_name(pa_table_with_column.schema)

        with txn.update_snapshot().fast_append() as snapshot_update:
            for data_file in _dataframe_to_data_files(table_metadata=txn.table_metadata, df=pa_table_with_column, io=tbl.io):
                snapshot_update.append_data_file(data_file)


@pytest.mark.integration
@pytest.mark.parametrize("format_version", [2])
def test_create_table_transaction(session_catalog: Catalog, format_version: int) -> None:
    if format_version == 1:
        pytest.skip(
            "There is a bug in the REST catalog (maybe server side) that prevents create and commit a staged version 1 table"
        )

    identifier = f"default.arrow_create_table_transaction{format_version}"

    try:
        session_catalog.drop_table(identifier=identifier)
    except NoSuchTableError:
        pass

    pa_table = pa.Table.from_pydict(
        {
            'foo': ['a', None, 'z'],
        },
        schema=pa.schema([pa.field("foo", pa.string(), nullable=True)]),
    )

    pa_table_with_column = pa.Table.from_pydict(
        {
            'foo': ['a', None, 'z'],
            'bar': [19, None, 25],
        },
        schema=pa.schema([
            pa.field("foo", pa.string(), nullable=True),
            pa.field("bar", pa.int32(), nullable=True),
        ]),
    )

    with session_catalog.create_table_transaction(
        identifier=identifier, schema=pa_table.schema, properties={"format-version": str(format_version)}
    ) as txn:
        with txn.update_snapshot().fast_append() as snapshot_update:
            for data_file in _dataframe_to_data_files(table_metadata=txn.table_metadata, df=pa_table, io=txn._table.io):
                snapshot_update.append_data_file(data_file)

        with txn.update_schema() as schema_txn:
            schema_txn.union_by_name(pa_table_with_column.schema)

        with txn.update_snapshot().fast_append() as snapshot_update:
            for data_file in _dataframe_to_data_files(
                table_metadata=txn.table_metadata, df=pa_table_with_column, io=txn._table.io
            ):
                snapshot_update.append_data_file(data_file)

    tbl = session_catalog.load_table(identifier=identifier)
    assert tbl.format_version == format_version
    assert len(tbl.scan().to_arrow()) == 6


@pytest.mark.integration
@pytest.mark.parametrize("format_version", [1, 2])
def test_table_properties_int_value(
    session_catalog: Catalog,
    arrow_table_with_null: pa.Table,
    format_version: int,
) -> None:
    # table properties can be set to int, but still serialized to string
    property_with_int = {"property_name": 42}
    identifier = "default.test_table_properties_int_value"

    tbl = _create_table(
        session_catalog, identifier, {"format-version": format_version, **property_with_int}, [arrow_table_with_null]
    )
    assert isinstance(tbl.properties["property_name"], str)


@pytest.mark.integration
@pytest.mark.parametrize("format_version", [1, 2])
def test_table_properties_raise_for_none_value(
    session_catalog: Catalog,
    arrow_table_with_null: pa.Table,
    format_version: int,
) -> None:
    property_with_none = {"property_name": None}
    identifier = "default.test_table_properties_raise_for_none_value"

    with pytest.raises(ValidationError) as exc_info:
        _ = _create_table(
            session_catalog, identifier, {"format-version": format_version, **property_with_none}, [arrow_table_with_null]
        )
<<<<<<< HEAD
    assert "None type is not a supported value in properties: property_name" in str(exc_info.value)
=======
    assert "None type is not a supported value in properties: property_name" in str(exc_info.value)


@pytest.mark.integration
@pytest.mark.parametrize("format_version", [1, 2])
def test_inspect_snapshots(
    spark: SparkSession, session_catalog: Catalog, arrow_table_with_null: pa.Table, format_version: int
) -> None:
    identifier = "default.table_metadata_snapshots"
    tbl = _create_table(session_catalog, identifier, properties={"format-version": format_version})

    tbl.overwrite(arrow_table_with_null)
    # should produce a DELETE entry
    tbl.overwrite(arrow_table_with_null)
    # Since we don't rewrite, this should produce a new manifest with an ADDED entry
    tbl.append(arrow_table_with_null)

    df = tbl.inspect.snapshots()

    assert df.column_names == [
        'committed_at',
        'snapshot_id',
        'parent_id',
        'operation',
        'manifest_list',
        'summary',
    ]

    for committed_at in df['committed_at']:
        assert isinstance(committed_at.as_py(), datetime)

    for snapshot_id in df['snapshot_id']:
        assert isinstance(snapshot_id.as_py(), int)

    assert df['parent_id'][0].as_py() is None
    assert df['parent_id'][1:] == df['snapshot_id'][:2]

    assert [operation.as_py() for operation in df['operation']] == ['append', 'overwrite', 'append']

    for manifest_list in df['manifest_list']:
        assert manifest_list.as_py().startswith("s3://")

    assert df['summary'][0].as_py() == [
        ('added-files-size', '5459'),
        ('added-data-files', '1'),
        ('added-records', '3'),
        ('total-data-files', '1'),
        ('total-delete-files', '0'),
        ('total-records', '3'),
        ('total-files-size', '5459'),
        ('total-position-deletes', '0'),
        ('total-equality-deletes', '0'),
    ]

    lhs = spark.table(f"{identifier}.snapshots").toPandas()
    rhs = df.to_pandas()
    for column in df.column_names:
        for left, right in zip(lhs[column].to_list(), rhs[column].to_list()):
            if column == 'summary':
                # Arrow returns a list of tuples, instead of a dict
                right = dict(right)

            if isinstance(left, float) and math.isnan(left) and isinstance(right, float) and math.isnan(right):
                # NaN != NaN in Python
                continue

            assert left == right, f"Difference in column {column}: {left} != {right}"


@pytest.mark.integration
def test_write_within_transaction(spark: SparkSession, session_catalog: Catalog, arrow_table_with_null: pa.Table) -> None:
    identifier = "default.write_in_open_transaction"
    tbl = _create_table(session_catalog, identifier, {"format-version": "1"}, [])

    def get_metadata_entries_count(identifier: str) -> int:
        return spark.sql(
            f"""
            SELECT *
            FROM {identifier}.metadata_log_entries
        """
        ).count()

    # one metadata entry from table creation
    assert get_metadata_entries_count(identifier) == 1

    # one more metadata entry from transaction
    with tbl.transaction() as tx:
        tx.set_properties({"test": "1"})
        tx.append(arrow_table_with_null)
    assert get_metadata_entries_count(identifier) == 2

    # two more metadata entries added from two separate transactions
    tbl.transaction().set_properties({"test": "2"}).commit_transaction()
    tbl.append(arrow_table_with_null)
    assert get_metadata_entries_count(identifier) == 4
>>>>>>> d69407ce
<|MERGE_RESOLUTION|>--- conflicted
+++ resolved
@@ -15,6 +15,7 @@
 # specific language governing permissions and limitations
 # under the License.
 # pylint:disable=redefined-outer-name
+import math
 import os
 import time
 import uuid
@@ -736,9 +737,6 @@
         _ = _create_table(
             session_catalog, identifier, {"format-version": format_version, **property_with_none}, [arrow_table_with_null]
         )
-<<<<<<< HEAD
-    assert "None type is not a supported value in properties: property_name" in str(exc_info.value)
-=======
     assert "None type is not a supported value in properties: property_name" in str(exc_info.value)
 
 
@@ -833,5 +831,4 @@
     # two more metadata entries added from two separate transactions
     tbl.transaction().set_properties({"test": "2"}).commit_transaction()
     tbl.append(arrow_table_with_null)
-    assert get_metadata_entries_count(identifier) == 4
->>>>>>> d69407ce
+    assert get_metadata_entries_count(identifier) == 4