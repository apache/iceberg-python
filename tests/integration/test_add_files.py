# Licensed to the Apache Software Foundation (ASF) under one
# or more contributor license agreements.  See the NOTICE file
# distributed with this work for additional information
# regarding copyright ownership.  The ASF licenses this file
# to you under the Apache License, Version 2.0 (the
# "License"); you may not use this file except in compliance
# with the License.  You may obtain a copy of the License at
#
#   http://www.apache.org/licenses/LICENSE-2.0
#
# Unless required by applicable law or agreed to in writing,
# software distributed under the License is distributed on an
# "AS IS" BASIS, WITHOUT WARRANTIES OR CONDITIONS OF ANY
# KIND, either express or implied.  See the License for the
# specific language governing permissions and limitations
# under the License.
# pylint:disable=redefined-outer-name

import os
from datetime import date
from typing import Iterator

import pyarrow as pa
import pyarrow.parquet as pq
import pytest
from pyspark.sql import SparkSession
from pytest_mock.plugin import MockerFixture

from pyiceberg.catalog import Catalog
from pyiceberg.exceptions import NoSuchTableError
from pyiceberg.io import FileIO
from pyiceberg.partitioning import UNPARTITIONED_PARTITION_SPEC, PartitionField, PartitionSpec
from pyiceberg.schema import Schema
from pyiceberg.table import Table
from pyiceberg.transforms import BucketTransform, IdentityTransform, MonthTransform
from pyiceberg.types import (
    BooleanType,
    DateType,
    IntegerType,
    NestedField,
    StringType,
    TimestamptzType,
)

TABLE_SCHEMA = Schema(
    NestedField(field_id=1, name="foo", field_type=BooleanType(), required=False),
    NestedField(field_id=2, name="bar", field_type=StringType(), required=False),
    NestedField(field_id=4, name="baz", field_type=IntegerType(), required=False),
    NestedField(field_id=10, name="qux", field_type=DateType(), required=False),
)

ARROW_SCHEMA = pa.schema([
    ("foo", pa.bool_()),
    ("bar", pa.string()),
    ("baz", pa.int32()),
    ("qux", pa.date32()),
])

ARROW_TABLE = pa.Table.from_pylist(
    [
        {
            "foo": True,
            "bar": "bar_string",
            "baz": 123,
            "qux": date(2024, 3, 7),
        }
    ],
    schema=ARROW_SCHEMA,
)

ARROW_SCHEMA_WITH_IDS = pa.schema([
    pa.field("foo", pa.bool_(), nullable=False, metadata={"PARQUET:field_id": "1"}),
    pa.field("bar", pa.string(), nullable=False, metadata={"PARQUET:field_id": "2"}),
    pa.field("baz", pa.int32(), nullable=False, metadata={"PARQUET:field_id": "3"}),
    pa.field("qux", pa.date32(), nullable=False, metadata={"PARQUET:field_id": "4"}),
])


ARROW_TABLE_WITH_IDS = pa.Table.from_pylist(
    [
        {
            "foo": True,
            "bar": "bar_string",
            "baz": 123,
            "qux": date(2024, 3, 7),
        }
    ],
    schema=ARROW_SCHEMA_WITH_IDS,
)

ARROW_SCHEMA_UPDATED = pa.schema([
    ("foo", pa.bool_()),
    ("baz", pa.int32()),
    ("qux", pa.date32()),
    ("quux", pa.int32()),
])

ARROW_TABLE_UPDATED = pa.Table.from_pylist(
    [
        {
            "foo": True,
            "baz": 123,
            "qux": date(2024, 3, 7),
            "quux": 234,
        }
    ],
    schema=ARROW_SCHEMA_UPDATED,
)


def _write_parquet(io: FileIO, file_path: str, arrow_schema: pa.Schema, arrow_table: pa.Table) -> None:
    fo = io.new_output(file_path)
    with fo.create(overwrite=True) as fos:
        with pq.ParquetWriter(fos, schema=arrow_schema) as writer:
            writer.write_table(arrow_table)


def _create_table(
    session_catalog: Catalog,
    identifier: str,
    format_version: int,
    partition_spec: PartitionSpec = UNPARTITIONED_PARTITION_SPEC,
    schema: Schema = TABLE_SCHEMA,
) -> Table:
    try:
        session_catalog.drop_table(identifier=identifier)
    except NoSuchTableError:
        pass

    return session_catalog.create_table(
        identifier=identifier,
        schema=schema,
        properties={"format-version": str(format_version)},
        partition_spec=partition_spec,
    )


@pytest.fixture(name="format_version", params=[pytest.param(1, id="format_version=1"), pytest.param(2, id="format_version=2")])
def format_version_fixure(request: pytest.FixtureRequest) -> Iterator[int]:
    """Fixture to run tests with different table format versions."""
    yield request.param


@pytest.mark.integration
def test_add_files_to_unpartitioned_table(spark: SparkSession, session_catalog: Catalog, format_version: int) -> None:
    identifier = f"default.unpartitioned_table_v{format_version}"
    tbl = _create_table(session_catalog, identifier, format_version)

    file_paths = [f"s3://warehouse/default/unpartitioned/v{format_version}/test-{i}.parquet" for i in range(5)]
    # write parquet files
    for file_path in file_paths:
        fo = tbl.io.new_output(file_path)
        with fo.create(overwrite=True) as fos:
            with pq.ParquetWriter(fos, schema=ARROW_SCHEMA) as writer:
                writer.write_table(ARROW_TABLE)

    # add the parquet files as data files
    tbl.add_files(file_paths=file_paths)

    # NameMapping must have been set to enable reads
    assert tbl.name_mapping() is not None

    rows = spark.sql(
        f"""
        SELECT added_data_files_count, existing_data_files_count, deleted_data_files_count
        FROM {identifier}.all_manifests
    """
    ).collect()

    assert [row.added_data_files_count for row in rows] == [5]
    assert [row.existing_data_files_count for row in rows] == [0]
    assert [row.deleted_data_files_count for row in rows] == [0]

    df = spark.table(identifier)
    assert df.count() == 5, "Expected 5 rows"
    for col in df.columns:
        assert df.filter(df[col].isNotNull()).count() == 5, "Expected all 5 rows to be non-null"

    # check that the table can be read by pyiceberg
    assert len(tbl.scan().to_arrow()) == 5, "Expected 5 rows"


@pytest.mark.integration
def test_add_files_to_unpartitioned_table_raises_file_not_found(
    spark: SparkSession, session_catalog: Catalog, format_version: int
) -> None:
    identifier = f"default.unpartitioned_raises_not_found_v{format_version}"
    tbl = _create_table(session_catalog, identifier, format_version)

    file_paths = [f"s3://warehouse/default/unpartitioned_raises_not_found/v{format_version}/test-{i}.parquet" for i in range(5)]
    # write parquet files
    for file_path in file_paths:
        fo = tbl.io.new_output(file_path)
        with fo.create(overwrite=True) as fos:
            with pq.ParquetWriter(fos, schema=ARROW_SCHEMA) as writer:
                writer.write_table(ARROW_TABLE)

    # add the parquet files as data files
    with pytest.raises(FileNotFoundError):
        tbl.add_files(file_paths=file_paths + ["s3://warehouse/default/unpartitioned_raises_not_found/unknown.parquet"])


@pytest.mark.integration
def test_add_files_to_unpartitioned_table_raises_has_field_ids(
    spark: SparkSession, session_catalog: Catalog, format_version: int
) -> None:
    identifier = f"default.unpartitioned_raises_field_ids_v{format_version}"
    tbl = _create_table(session_catalog, identifier, format_version)

    file_paths = [f"s3://warehouse/default/unpartitioned_raises_field_ids/v{format_version}/test-{i}.parquet" for i in range(5)]
    # write parquet files
    for file_path in file_paths:
        fo = tbl.io.new_output(file_path)
        with fo.create(overwrite=True) as fos:
            with pq.ParquetWriter(fos, schema=ARROW_SCHEMA_WITH_IDS) as writer:
                writer.write_table(ARROW_TABLE_WITH_IDS)

    # add the parquet files as data files
    with pytest.raises(NotImplementedError):
        tbl.add_files(file_paths=file_paths)


@pytest.mark.integration
def test_add_files_to_unpartitioned_table_with_schema_updates(
    spark: SparkSession, session_catalog: Catalog, format_version: int
) -> None:
    identifier = f"default.unpartitioned_table_schema_updates_v{format_version}"
    tbl = _create_table(session_catalog, identifier, format_version)

    file_paths = [f"s3://warehouse/default/unpartitioned_schema_updates/v{format_version}/test-{i}.parquet" for i in range(5)]
    # write parquet files
    for file_path in file_paths:
        fo = tbl.io.new_output(file_path)
        with fo.create(overwrite=True) as fos:
            with pq.ParquetWriter(fos, schema=ARROW_SCHEMA) as writer:
                writer.write_table(ARROW_TABLE)

    # add the parquet files as data files
    tbl.add_files(file_paths=file_paths)

    # NameMapping must have been set to enable reads
    assert tbl.name_mapping() is not None

    with tbl.update_schema() as update:
        update.add_column("quux", IntegerType())
        update.delete_column("bar")

    file_path = f"s3://warehouse/default/unpartitioned_schema_updates/v{format_version}/test-6.parquet"
    # write parquet files
    fo = tbl.io.new_output(file_path)
    with fo.create(overwrite=True) as fos:
        with pq.ParquetWriter(fos, schema=ARROW_SCHEMA_UPDATED) as writer:
            writer.write_table(ARROW_TABLE_UPDATED)

    # add the parquet files as data files
    tbl.add_files(file_paths=[file_path])
    rows = spark.sql(
        f"""
        SELECT added_data_files_count, existing_data_files_count, deleted_data_files_count
        FROM {identifier}.all_manifests
    """
    ).collect()

    assert [row.added_data_files_count for row in rows] == [5, 1, 5]
    assert [row.existing_data_files_count for row in rows] == [0, 0, 0]
    assert [row.deleted_data_files_count for row in rows] == [0, 0, 0]

    df = spark.table(identifier)
    assert df.count() == 6, "Expected 6 rows"
    assert len(df.columns) == 4, "Expected 4 columns"

    for col in df.columns:
        value_count = 1 if col == "quux" else 6
        assert df.filter(df[col].isNotNull()).count() == value_count, f"Expected {value_count} rows to be non-null"

    # check that the table can be read by pyiceberg
    assert len(tbl.scan().to_arrow()) == 6, "Expected 6 rows"


@pytest.mark.integration
def test_add_files_to_partitioned_table(spark: SparkSession, session_catalog: Catalog, format_version: int) -> None:
    identifier = f"default.partitioned_table_v{format_version}"

    partition_spec = PartitionSpec(
        PartitionField(source_id=4, field_id=1000, transform=IdentityTransform(), name="baz"),
        PartitionField(source_id=10, field_id=1001, transform=MonthTransform(), name="qux_month"),
        spec_id=0,
    )

    tbl = _create_table(session_catalog, identifier, format_version, partition_spec)

    date_iter = iter([date(2024, 3, 7), date(2024, 3, 8), date(2024, 3, 16), date(2024, 3, 18), date(2024, 3, 19)])

    file_paths = [f"s3://warehouse/default/partitioned/v{format_version}/test-{i}.parquet" for i in range(5)]
    # write parquet files
    for file_path in file_paths:
        fo = tbl.io.new_output(file_path)
        with fo.create(overwrite=True) as fos:
            with pq.ParquetWriter(fos, schema=ARROW_SCHEMA) as writer:
                writer.write_table(
                    pa.Table.from_pylist(
                        [
                            {
                                "foo": True,
                                "bar": "bar_string",
                                "baz": 123,
                                "qux": next(date_iter),
                            }
                        ],
                        schema=ARROW_SCHEMA,
                    )
                )

    # add the parquet files as data files
    tbl.add_files(file_paths=file_paths)

    # NameMapping must have been set to enable reads
    assert tbl.name_mapping() is not None

    rows = spark.sql(
        f"""
        SELECT added_data_files_count, existing_data_files_count, deleted_data_files_count
        FROM {identifier}.all_manifests
    """
    ).collect()

    assert [row.added_data_files_count for row in rows] == [5]
    assert [row.existing_data_files_count for row in rows] == [0]
    assert [row.deleted_data_files_count for row in rows] == [0]

    df = spark.table(identifier)
    assert df.count() == 5, "Expected 5 rows"
    for col in df.columns:
        assert df.filter(df[col].isNotNull()).count() == 5, "Expected all 5 rows to be non-null"

    partition_rows = spark.sql(
        f"""
        SELECT partition, record_count, file_count
        FROM {identifier}.partitions
    """
    ).collect()

    assert [row.record_count for row in partition_rows] == [5]
    assert [row.file_count for row in partition_rows] == [5]
    assert [(row.partition.baz, row.partition.qux_month) for row in partition_rows] == [(123, 650)]

    # check that the table can be read by pyiceberg
    assert len(tbl.scan().to_arrow()) == 5, "Expected 5 rows"


@pytest.mark.integration
def test_add_files_to_bucket_partitioned_table_fails(spark: SparkSession, session_catalog: Catalog, format_version: int) -> None:
    identifier = f"default.partitioned_table_bucket_fails_v{format_version}"

    partition_spec = PartitionSpec(
        PartitionField(source_id=4, field_id=1000, transform=BucketTransform(num_buckets=3), name="baz_bucket_3"),
        spec_id=0,
    )

    tbl = _create_table(session_catalog, identifier, format_version, partition_spec)

    int_iter = iter(range(5))

    file_paths = [f"s3://warehouse/default/partitioned_table_bucket_fails/v{format_version}/test-{i}.parquet" for i in range(5)]
    # write parquet files
    for file_path in file_paths:
        fo = tbl.io.new_output(file_path)
        with fo.create(overwrite=True) as fos:
            with pq.ParquetWriter(fos, schema=ARROW_SCHEMA) as writer:
                writer.write_table(
                    pa.Table.from_pylist(
                        [
                            {
                                "foo": True,
                                "bar": "bar_string",
                                "baz": next(int_iter),
                                "qux": date(2024, 3, 7),
                            }
                        ],
                        schema=ARROW_SCHEMA,
                    )
                )

    # add the parquet files as data files
    with pytest.raises(ValueError) as exc_info:
        tbl.add_files(file_paths=file_paths)
    assert (
        "Cannot infer partition value from parquet metadata for a non-linear Partition Field: baz_bucket_3 with transform bucket[3]"
        in str(exc_info.value)
    )


@pytest.mark.integration
def test_add_files_to_partitioned_table_fails_with_lower_and_upper_mismatch(
    spark: SparkSession, session_catalog: Catalog, format_version: int
) -> None:
    identifier = f"default.partitioned_table_mismatch_fails_v{format_version}"

    partition_spec = PartitionSpec(
        PartitionField(source_id=4, field_id=1000, transform=IdentityTransform(), name="baz"),
        spec_id=0,
    )

    tbl = _create_table(session_catalog, identifier, format_version, partition_spec)

    file_paths = [f"s3://warehouse/default/partitioned_table_mismatch_fails/v{format_version}/test-{i}.parquet" for i in range(5)]
    # write parquet files
    for file_path in file_paths:
        fo = tbl.io.new_output(file_path)
        with fo.create(overwrite=True) as fos:
            with pq.ParquetWriter(fos, schema=ARROW_SCHEMA) as writer:
                writer.write_table(
                    pa.Table.from_pylist(
                        [
                            {
                                "foo": True,
                                "bar": "bar_string",
                                "baz": 123,
                                "qux": date(2024, 3, 7),
                            },
                            {
                                "foo": True,
                                "bar": "bar_string",
                                "baz": 124,
                                "qux": date(2024, 3, 7),
                            },
                        ],
                        schema=ARROW_SCHEMA,
                    )
                )

    # add the parquet files as data files
    with pytest.raises(ValueError) as exc_info:
        tbl.add_files(file_paths=file_paths)
    assert (
        "Cannot infer partition value from parquet metadata as there are more than one partition values for Partition Field: baz. lower_value=123, upper_value=124"
        in str(exc_info.value)
    )


@pytest.mark.integration
def test_add_files_snapshot_properties(spark: SparkSession, session_catalog: Catalog, format_version: int) -> None:
    identifier = f"default.unpartitioned_table_v{format_version}"
    tbl = _create_table(session_catalog, identifier, format_version)

    file_paths = [f"s3://warehouse/default/unpartitioned/v{format_version}/test-{i}.parquet" for i in range(5)]
    # write parquet files
    for file_path in file_paths:
        fo = tbl.io.new_output(file_path)
        with fo.create(overwrite=True) as fos:
            with pq.ParquetWriter(fos, schema=ARROW_SCHEMA) as writer:
                writer.write_table(ARROW_TABLE)

    # add the parquet files as data files
    tbl.add_files(file_paths=file_paths, snapshot_properties={"snapshot_prop_a": "test_prop_a"})

    # NameMapping must have been set to enable reads
    assert tbl.name_mapping() is not None

    summary = spark.sql(f"SELECT * FROM {identifier}.snapshots;").collect()[0].summary

    assert "snapshot_prop_a" in summary
    assert summary["snapshot_prop_a"] == "test_prop_a"


@pytest.mark.integration
<<<<<<< HEAD
def test_add_files_with_large_and_regular_schema(spark: SparkSession, session_catalog: Catalog, format_version: int) -> None:
    identifier = f"default.unpartitioned_with_large_types{format_version}"

    iceberg_schema = Schema(NestedField(1, "foo", StringType(), required=True))
    arrow_schema = pa.schema([
        pa.field("foo", pa.string(), nullable=False),
    ])
    arrow_schema_large = pa.schema([
        pa.field("foo", pa.large_string(), nullable=False),
    ])

    tbl = _create_table(session_catalog, identifier, format_version, schema=iceberg_schema)

    file_path = f"s3://warehouse/default/unpartitioned_with_large_types/v{format_version}/test-0.parquet"
    _write_parquet(
        tbl.io,
        file_path,
        arrow_schema,
        pa.Table.from_pylist(
            [
                {
                    "foo": "normal",
                }
            ],
            schema=arrow_schema,
        ),
    )

    tbl.add_files([file_path])

    table_schema = tbl.scan().to_arrow().schema
    assert table_schema == arrow_schema

    file_path_large = f"s3://warehouse/default/unpartitioned_with_large_types/v{format_version}/test-1.parquet"
    _write_parquet(
        tbl.io,
        file_path_large,
        arrow_schema_large,
        pa.Table.from_pylist(
            [
                {
                    "foo": "normal",
                }
            ],
            schema=arrow_schema_large,
        ),
    )

    tbl.add_files([file_path_large])

    table_schema = tbl.scan().to_arrow().schema
    assert table_schema == arrow_schema_large
=======
def test_timestamp_tz_ns_downcast_on_read(session_catalog: Catalog, format_version: int, mocker: MockerFixture) -> None:
    nanoseconds_schema_iceberg = Schema(NestedField(1, "quux", TimestamptzType()))

    nanoseconds_schema = pa.schema([
        ("quux", pa.timestamp("ns", tz="UTC")),
    ])

    arrow_table = pa.Table.from_pylist(
        [
            {
                "quux": 1615967687249846175,  # 2021-03-17 07:54:47.249846159
            }
        ],
        schema=nanoseconds_schema,
    )
    mocker.patch.dict(os.environ, values={"PYICEBERG_DOWNCAST_NS_TIMESTAMP_TO_US_ON_WRITE": "True"})

    identifier = f"default.timestamptz_ns_added{format_version}"

    try:
        session_catalog.drop_table(identifier=identifier)
    except NoSuchTableError:
        pass

    tbl = session_catalog.create_table(
        identifier=identifier,
        schema=nanoseconds_schema_iceberg,
        properties={"format-version": str(format_version)},
        partition_spec=PartitionSpec(),
    )

    file_paths = [f"s3://warehouse/default/test_timestamp_tz/v{format_version}/test-{i}.parquet" for i in range(5)]
    # write parquet files
    for file_path in file_paths:
        fo = tbl.io.new_output(file_path)
        with fo.create(overwrite=True) as fos:
            with pq.ParquetWriter(fos, schema=nanoseconds_schema) as writer:
                writer.write_table(arrow_table)

    # add the parquet files as data files
    tbl.add_files(file_paths=file_paths)

    assert tbl.scan().to_arrow() == pa.concat_tables(
        [
            arrow_table.cast(
                pa.schema([
                    ("quux", pa.timestamp("us", tz="UTC")),
                ]),
                safe=False,
            )
        ]
        * 5
    )
>>>>>>> 77a07c90
<|MERGE_RESOLUTION|>--- conflicted
+++ resolved
@@ -464,7 +464,6 @@
 
 
 @pytest.mark.integration
-<<<<<<< HEAD
 def test_add_files_with_large_and_regular_schema(spark: SparkSession, session_catalog: Catalog, format_version: int) -> None:
     identifier = f"default.unpartitioned_with_large_types{format_version}"
 
@@ -517,7 +516,7 @@
 
     table_schema = tbl.scan().to_arrow().schema
     assert table_schema == arrow_schema_large
-=======
+
 def test_timestamp_tz_ns_downcast_on_read(session_catalog: Catalog, format_version: int, mocker: MockerFixture) -> None:
     nanoseconds_schema_iceberg = Schema(NestedField(1, "quux", TimestamptzType()))
 
@@ -570,5 +569,4 @@
             )
         ]
         * 5
-    )
->>>>>>> 77a07c90
+    )