--- conflicted
+++ resolved
@@ -1221,18 +1221,11 @@
     table_schema = Schema(
         NestedField(field_id=1, name="long", field_type=LongType(), required=False),
     )
-<<<<<<< HEAD
-    other_schema = pa.schema((
-        pa.field("long", pa.int64(), nullable=False),
-        # can support writing required pyarrow field to optional Iceberg field
-    ))
-=======
     other_schema = pa.schema(
         (
             pa.field("long", pa.int64(), nullable=False),  # can support writing required pyarrow field to optional Iceberg field
         )
     )
->>>>>>> 62ad2cac
     arrow_table = pa.Table.from_pydict(
         {
             "long": [1, 9],
@@ -1273,16 +1266,6 @@
     # table's long field should cast to long on read
     written_arrow_table = tbl.scan().to_arrow()
     assert written_arrow_table == pyarrow_table_with_promoted_types.cast(
-<<<<<<< HEAD
-        pa.schema((
-            pa.field("long", pa.int64(), nullable=True),
-            pa.field("list", pa.large_list(pa.int64()), nullable=False),
-            pa.field("map", pa.map_(pa.large_string(), pa.int64()), nullable=False),
-            pa.field("double", pa.float64(), nullable=True),  # can support upcasting float to double
-            pa.field("uuid", pa.binary(length=16), nullable=True),
-            # can UUID is read as fixed length binary of length 16
-        ))
-=======
         pa.schema(
             (
                 pa.field("long", pa.int64(), nullable=True),
@@ -1292,7 +1275,6 @@
                 pa.field("uuid", pa.binary(length=16), nullable=True),  # can UUID is read as fixed length binary of length 16
             )
         )
->>>>>>> 62ad2cac
     )
     lhs = spark.table(f"{identifier}").toPandas()
     rhs = written_arrow_table.to_pandas()
@@ -1765,7 +1747,6 @@
 
 
 @pytest.mark.integration
-<<<<<<< HEAD
 def test_append_to_non_existing_branch(session_catalog: Catalog, arrow_table_with_null: pa.Table) -> None:
     identifier = "default.test_non_existing_branch"
     tbl = _create_table(session_catalog, identifier, {"format-version": "2"}, [])
@@ -1866,7 +1847,7 @@
 
 @pytest.mark.integration
 def test_branch_spark_write_py_read(session_catalog: Catalog, spark: SparkSession, arrow_table_with_null: pa.Table) -> None:
-    # Intialize table with branch
+    # Initialize table with branch
     identifier = "default.test_branch_spark_write_py_read"
     tbl = _create_table(session_catalog, identifier, {"format-version": "2"}, [arrow_table_with_null])
     branch = "existing_spark_branch"
@@ -1892,7 +1873,7 @@
 
 @pytest.mark.integration
 def test_branch_py_write_spark_read(session_catalog: Catalog, spark: SparkSession, arrow_table_with_null: pa.Table) -> None:
-    # Intialize table with branch
+    # Initialize table with branch
     identifier = "default.test_branch_py_write_spark_read"
     tbl = _create_table(session_catalog, identifier, {"format-version": "2"}, [arrow_table_with_null])
     branch = "existing_py_branch"
@@ -1920,7 +1901,9 @@
     )
     assert main_df.count() == 3
     assert branch_df.count() == 2
-=======
+
+
+@pytest.mark.integration
 def test_write_optional_list(session_catalog: Catalog) -> None:
     identifier = "default.test_write_optional_list"
     schema = Schema(
@@ -2015,5 +1998,4 @@
 
     tbl.append(arrow_table)
 
-    assert tbl.scan().to_arrow() == arrow_table
->>>>>>> 62ad2cac
+    assert tbl.scan().to_arrow() == arrow_table