--- conflicted
+++ resolved
@@ -1779,15 +1779,19 @@
 
 
 @pytest.mark.integration
-<<<<<<< HEAD
-def test_double_commit_transaction(spark: SparkSession, session_catalog: Catalog, arrow_table_with_null: pa.Table) -> None:
+@pytest.mark.parametrize("format_version", [1, 2])
+def test_double_commit_transaction(
+    spark: SparkSession, session_catalog: Catalog, arrow_table_with_null: pa.Table, format_version: int
+) -> None:
     identifier = "default.arrow_data_files"
-    tbl = _create_table(session_catalog, identifier, {"format-version": "1"}, [])
+    tbl = _create_table(session_catalog, identifier, {"format-version": format_version}, [])
 
     with tbl.transaction() as tx:
         tx.append(arrow_table_with_null)
         tx.commit_transaction()
-=======
+
+
+@pytest.mark.integration
 @pytest.mark.parametrize("format_version", [1, 2])
 def test_evolve_and_write(
     spark: SparkSession, session_catalog: Catalog, arrow_table_with_null: pa.Table, format_version: int
@@ -1818,5 +1822,4 @@
             )
         )
 
-    assert session_catalog.load_table(identifier).scan().to_arrow().column(0).combine_chunks() == numbers
->>>>>>> 34c89494
+    assert session_catalog.load_table(identifier).scan().to_arrow().column(0).combine_chunks() == numbers