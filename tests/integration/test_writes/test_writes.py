# Licensed to the Apache Software Foundation (ASF) under one
# or more contributor license agreements.  See the NOTICE file
# distributed with this work for additional information
# regarding copyright ownership.  The ASF licenses this file
# to you under the Apache License, Version 2.0 (the
# "License"); you may not use this file except in compliance
# with the License.  You may obtain a copy of the License at
#
#   http://www.apache.org/licenses/LICENSE-2.0
#
# Unless required by applicable law or agreed to in writing,
# software distributed under the License is distributed on an
# "AS IS" BASIS, WITHOUT WARRANTIES OR CONDITIONS OF ANY
# KIND, either express or implied.  See the License for the
# specific language governing permissions and limitations
# under the License.
# pylint:disable=redefined-outer-name
import math
import os
import random
import time
import uuid
from datetime import date, datetime, timedelta
from decimal import Decimal
from pathlib import Path
from typing import Any, Dict
from urllib.parse import urlparse

import fastavro
import pandas as pd
import pandas.testing
import pyarrow as pa
import pyarrow.compute as pc
import pyarrow.parquet as pq
import pytest
import pytz
from pyarrow.fs import S3FileSystem
from pydantic_core import ValidationError
from pyspark.sql import SparkSession
from pytest_mock.plugin import MockerFixture

from pyiceberg.catalog import Catalog, load_catalog
from pyiceberg.catalog.hive import HiveCatalog
from pyiceberg.catalog.rest import RestCatalog
from pyiceberg.catalog.sql import SqlCatalog
from pyiceberg.exceptions import NoSuchTableError
from pyiceberg.expressions import And, EqualTo, GreaterThanOrEqual, In, LessThan, Not
from pyiceberg.io.pyarrow import _dataframe_to_data_files
from pyiceberg.partitioning import PartitionField, PartitionSpec
from pyiceberg.schema import Schema
from pyiceberg.table import TableProperties
from pyiceberg.table.sorting import SortDirection, SortField, SortOrder
from pyiceberg.transforms import DayTransform, HourTransform, IdentityTransform, BucketTransform, Transform
from pyiceberg.types import (
    DateType,
    DecimalType,
    DoubleType,
    IntegerType,
    ListType,
    LongType,
    NestedField,
    StringType,
    UUIDType,
)
from utils import _create_table


@pytest.fixture(scope="session", autouse=True)
def table_v1_with_null(session_catalog: Catalog, arrow_table_with_null: pa.Table) -> None:
    identifier = "default.arrow_table_v1_with_null"
    tbl = _create_table(session_catalog, identifier, {"format-version": "1"}, [arrow_table_with_null])
    assert tbl.format_version == 1, f"Expected v1, got: v{tbl.format_version}"


@pytest.fixture(scope="session", autouse=True)
def table_v1_without_data(session_catalog: Catalog, arrow_table_without_data: pa.Table) -> None:
    identifier = "default.arrow_table_v1_without_data"
    tbl = _create_table(session_catalog, identifier, {"format-version": "1"}, [arrow_table_without_data])
    assert tbl.format_version == 1, f"Expected v1, got: v{tbl.format_version}"


@pytest.fixture(scope="session", autouse=True)
def table_v1_with_only_nulls(session_catalog: Catalog, arrow_table_with_only_nulls: pa.Table) -> None:
    identifier = "default.arrow_table_v1_with_only_nulls"
    tbl = _create_table(session_catalog, identifier, {"format-version": "1"}, [arrow_table_with_only_nulls])
    assert tbl.format_version == 1, f"Expected v1, got: v{tbl.format_version}"


@pytest.fixture(scope="session", autouse=True)
def table_v1_appended_with_null(session_catalog: Catalog, arrow_table_with_null: pa.Table) -> None:
    identifier = "default.arrow_table_v1_appended_with_null"
    tbl = _create_table(session_catalog, identifier, {"format-version": "1"}, 2 * [arrow_table_with_null])
    assert tbl.format_version == 1, f"Expected v1, got: v{tbl.format_version}"


@pytest.fixture(scope="session", autouse=True)
def table_v2_with_null(session_catalog: Catalog, arrow_table_with_null: pa.Table) -> None:
    identifier = "default.arrow_table_v2_with_null"
    tbl = _create_table(session_catalog, identifier, {"format-version": "2"}, [arrow_table_with_null])
    assert tbl.format_version == 2, f"Expected v2, got: v{tbl.format_version}"


@pytest.fixture(scope="session", autouse=True)
def table_v2_without_data(session_catalog: Catalog, arrow_table_without_data: pa.Table) -> None:
    identifier = "default.arrow_table_v2_without_data"
    tbl = _create_table(session_catalog, identifier, {"format-version": "2"}, [arrow_table_without_data])
    assert tbl.format_version == 2, f"Expected v2, got: v{tbl.format_version}"


@pytest.fixture(scope="session", autouse=True)
def table_v2_with_only_nulls(session_catalog: Catalog, arrow_table_with_only_nulls: pa.Table) -> None:
    identifier = "default.arrow_table_v2_with_only_nulls"
    tbl = _create_table(session_catalog, identifier, {"format-version": "2"}, [arrow_table_with_only_nulls])
    assert tbl.format_version == 2, f"Expected v2, got: v{tbl.format_version}"


@pytest.fixture(scope="session", autouse=True)
def table_v2_appended_with_null(session_catalog: Catalog, arrow_table_with_null: pa.Table) -> None:
    identifier = "default.arrow_table_v2_appended_with_null"
    tbl = _create_table(session_catalog, identifier, {"format-version": "2"}, 2 * [arrow_table_with_null])
    assert tbl.format_version == 2, f"Expected v2, got: v{tbl.format_version}"


@pytest.fixture(scope="session", autouse=True)
def table_v1_v2_appended_with_null(session_catalog: Catalog, arrow_table_with_null: pa.Table) -> None:
    identifier = "default.arrow_table_v1_v2_appended_with_null"
    tbl = _create_table(session_catalog, identifier, {"format-version": "1"}, [arrow_table_with_null])
    assert tbl.format_version == 1, f"Expected v1, got: v{tbl.format_version}"

    with tbl.transaction() as tx:
        tx.upgrade_table_version(format_version=2)

    tbl.append(arrow_table_with_null)

    assert tbl.format_version == 2, f"Expected v2, got: v{tbl.format_version}"


@pytest.mark.integration
@pytest.mark.parametrize("format_version", [1, 2])
def test_query_count(spark: SparkSession, format_version: int) -> None:
    df = spark.table(f"default.arrow_table_v{format_version}_with_null")
    assert df.count() == 3, "Expected 3 rows"


@pytest.mark.integration
@pytest.mark.parametrize("format_version", [1, 2])
def test_query_filter_null(spark: SparkSession, arrow_table_with_null: pa.Table, format_version: int) -> None:
    identifier = f"default.arrow_table_v{format_version}_with_null"
    df = spark.table(identifier)
    for col in arrow_table_with_null.column_names:
        assert df.where(f"{col} is null").count() == 1, f"Expected 1 row for {col}"
        assert df.where(f"{col} is not null").count() == 2, f"Expected 2 rows for {col}"


@pytest.mark.integration
@pytest.mark.parametrize("format_version", [1, 2])
def test_query_filter_without_data(spark: SparkSession, arrow_table_with_null: pa.Table, format_version: int) -> None:
    identifier = f"default.arrow_table_v{format_version}_without_data"
    df = spark.table(identifier)
    for col in arrow_table_with_null.column_names:
        assert df.where(f"{col} is null").count() == 0, f"Expected 0 row for {col}"
        assert df.where(f"{col} is not null").count() == 0, f"Expected 0 row for {col}"


@pytest.mark.integration
@pytest.mark.parametrize("format_version", [1, 2])
def test_query_filter_only_nulls(spark: SparkSession, arrow_table_with_null: pa.Table, format_version: int) -> None:
    identifier = f"default.arrow_table_v{format_version}_with_only_nulls"
    df = spark.table(identifier)
    for col in arrow_table_with_null.column_names:
        assert df.where(f"{col} is null").count() == 2, f"Expected 2 rows for {col}"
        assert df.where(f"{col} is not null").count() == 0, f"Expected 0 row for {col}"


@pytest.mark.integration
@pytest.mark.parametrize("format_version", [1, 2])
def test_query_filter_appended_null(spark: SparkSession, arrow_table_with_null: pa.Table, format_version: int) -> None:
    identifier = f"default.arrow_table_v{format_version}_appended_with_null"
    df = spark.table(identifier)
    for col in arrow_table_with_null.column_names:
        assert df.where(f"{col} is null").count() == 2, f"Expected 1 row for {col}"
        assert df.where(f"{col} is not null").count() == 4, f"Expected 2 rows for {col}"


@pytest.mark.integration
def test_query_filter_v1_v2_append_null(
    spark: SparkSession,
    arrow_table_with_null: pa.Table,
) -> None:
    identifier = "default.arrow_table_v1_v2_appended_with_null"
    df = spark.table(identifier)
    for col in arrow_table_with_null.column_names:
        assert df.where(f"{col} is null").count() == 2, f"Expected 1 row for {col}"
        assert df.where(f"{col} is not null").count() == 4, f"Expected 2 rows for {col}"


@pytest.mark.integration
def test_summaries(spark: SparkSession, session_catalog: Catalog, arrow_table_with_null: pa.Table) -> None:
    identifier = "default.arrow_table_summaries"
    tbl = _create_table(session_catalog, identifier, {"format-version": "1"}, 2 * [arrow_table_with_null])
    tbl.overwrite(arrow_table_with_null)

    rows = spark.sql(
        f"""
        SELECT operation, summary
        FROM {identifier}.snapshots
        ORDER BY committed_at ASC
    """
    ).collect()

    operations = [row.operation for row in rows]
    assert operations == ["append", "append", "delete", "append"]

    summaries = [row.summary for row in rows]

    file_size = int(summaries[0]["added-files-size"])
    assert file_size > 0

    # Append
    assert summaries[0] == {
        "added-data-files": "1",
        "added-files-size": str(file_size),
        "added-records": "3",
        "total-data-files": "1",
        "total-delete-files": "0",
        "total-equality-deletes": "0",
        "total-files-size": str(file_size),
        "total-position-deletes": "0",
        "total-records": "3",
    }

    # Append
    assert summaries[1] == {
        "added-data-files": "1",
        "added-files-size": str(file_size),
        "added-records": "3",
        "total-data-files": "2",
        "total-delete-files": "0",
        "total-equality-deletes": "0",
        "total-files-size": str(file_size * 2),
        "total-position-deletes": "0",
        "total-records": "6",
    }

    # Delete
    assert summaries[2] == {
        "deleted-data-files": "2",
        "deleted-records": "6",
        "removed-files-size": str(file_size * 2),
        "total-data-files": "0",
        "total-delete-files": "0",
        "total-equality-deletes": "0",
        "total-files-size": "0",
        "total-position-deletes": "0",
        "total-records": "0",
    }

    # Append
    assert summaries[3] == {
        "added-data-files": "1",
        "added-files-size": str(file_size),
        "added-records": "3",
        "total-data-files": "1",
        "total-delete-files": "0",
        "total-equality-deletes": "0",
        "total-files-size": str(file_size),
        "total-position-deletes": "0",
        "total-records": "3",
    }


@pytest.mark.integration
def test_summaries_partial_overwrite(spark: SparkSession, session_catalog: Catalog) -> None:
    identifier = "default.test_summaries_partial_overwrite"
    TEST_DATA = {
        "id": [1, 2, 3, 1, 1],
        "name": ["AB", "CD", "EF", "CD", "EF"],
    }
    pa_schema = pa.schema(
        [
            pa.field("id", pa.int32()),
            pa.field("name", pa.string()),
        ]
    )
    arrow_table = pa.Table.from_pydict(TEST_DATA, schema=pa_schema)
    tbl = _create_table(session_catalog, identifier, {"format-version": "2"}, schema=pa_schema)
    with tbl.update_spec() as txn:
        txn.add_identity("id")
    tbl.append(arrow_table)

    assert len(tbl.inspect.data_files()) == 3

    tbl.delete(delete_filter="id == 1 and name = 'AB'")  # partial overwrite data from 1 data file

    rows = spark.sql(
        f"""
        SELECT operation, summary
        FROM {identifier}.snapshots
        ORDER BY committed_at ASC
    """
    ).collect()

    operations = [row.operation for row in rows]
    assert operations == ["append", "overwrite"]

    summaries = [row.summary for row in rows]

    file_size = int(summaries[0]["added-files-size"])
    assert file_size > 0

    # APPEND
    assert summaries[0] == {
        "added-data-files": "3",
        "added-files-size": "2618",
        "added-records": "5",
        "changed-partition-count": "3",
        "total-data-files": "3",
        "total-delete-files": "0",
        "total-equality-deletes": "0",
        "total-files-size": "2618",
        "total-position-deletes": "0",
        "total-records": "5",
    }
    # Java produces:
    # {
    #     "added-data-files": "1",
    #     "added-files-size": "707",
    #     "added-records": "2",
    #     "app-id": "local-1743678304626",
    #     "changed-partition-count": "1",
    #     "deleted-data-files": "1",
    #     "deleted-records": "3",
    #     "engine-name": "spark",
    #     "engine-version": "3.5.5",
    #     "iceberg-version": "Apache Iceberg 1.8.1 (commit 9ce0fcf0af7becf25ad9fc996c3bad2afdcfd33d)",
    #     "removed-files-size": "693",
    #     "spark.app.id": "local-1743678304626",
    #     "total-data-files": "3",
    #     "total-delete-files": "0",
    #     "total-equality-deletes": "0",
    #     "total-files-size": "1993",
    #     "total-position-deletes": "0",
    #     "total-records": "4"
    # }
    files = tbl.inspect.data_files()
    assert len(files) == 3
    assert summaries[1] == {
        "added-data-files": "1",
        "added-files-size": "875",
        "added-records": "2",
        "changed-partition-count": "1",
        "deleted-data-files": "1",
        "deleted-records": "3",
        "removed-files-size": "882",
        "total-data-files": "3",
        "total-delete-files": "0",
        "total-equality-deletes": "0",
        "total-files-size": "2611",
        "total-position-deletes": "0",
        "total-records": "4",
    }
    assert len(tbl.scan().to_pandas()) == 4


@pytest.mark.integration
def test_data_files(spark: SparkSession, session_catalog: Catalog, arrow_table_with_null: pa.Table) -> None:
    identifier = "default.arrow_data_files"
    tbl = _create_table(session_catalog, identifier, {"format-version": "1"}, [])

    tbl.append(arrow_table_with_null)
    # should produce a DELETE entry
    tbl.overwrite(arrow_table_with_null)
    # Since we don't rewrite, this should produce a new manifest with an ADDED entry
    tbl.append(arrow_table_with_null)

    rows = spark.sql(
        f"""
        SELECT added_data_files_count, existing_data_files_count, deleted_data_files_count
        FROM {identifier}.all_manifests
    """
    ).collect()

    assert [row.added_data_files_count for row in rows] == [1, 0, 1, 1, 1]
    assert [row.existing_data_files_count for row in rows] == [0, 0, 0, 0, 0]
    assert [row.deleted_data_files_count for row in rows] == [0, 1, 0, 0, 0]


@pytest.mark.integration
@pytest.mark.parametrize("format_version", [1, 2])
def test_object_storage_data_files(
    spark: SparkSession, session_catalog: Catalog, arrow_table_with_null: pa.Table, format_version: int
) -> None:
    tbl = _create_table(
        session_catalog=session_catalog,
        identifier="default.object_stored",
        properties={"format-version": format_version, TableProperties.OBJECT_STORE_ENABLED: True},
        data=[arrow_table_with_null],
    )
    tbl.append(arrow_table_with_null)

    paths = tbl.inspect.data_files().to_pydict()["file_path"]
    assert len(paths) == 2

    for location in paths:
        assert location.startswith("s3://warehouse/default/object_stored/data/")
        parts = location.split("/")
        assert len(parts) == 11

        # Entropy binary directories should have been injected
        for dir_name in parts[6:10]:
            assert dir_name
            assert all(c in "01" for c in dir_name)


@pytest.mark.integration
def test_python_writes_with_spark_snapshot_reads(
    spark: SparkSession, session_catalog: Catalog, arrow_table_with_null: pa.Table
) -> None:
    identifier = "default.python_writes_with_spark_snapshot_reads"
    tbl = _create_table(session_catalog, identifier, {"format-version": "1"}, [])

    def get_current_snapshot_id(identifier: str) -> int:
        return (
            spark.sql(f"SELECT snapshot_id FROM {identifier}.snapshots order by committed_at desc limit 1")
            .collect()[0]
            .snapshot_id
        )

    tbl.append(arrow_table_with_null)
    assert tbl.current_snapshot().snapshot_id == get_current_snapshot_id(identifier)  # type: ignore
    tbl.overwrite(arrow_table_with_null)
    assert tbl.current_snapshot().snapshot_id == get_current_snapshot_id(identifier)  # type: ignore
    tbl.append(arrow_table_with_null)
    assert tbl.current_snapshot().snapshot_id == get_current_snapshot_id(identifier)  # type: ignore


@pytest.mark.integration
@pytest.mark.parametrize("format_version", [1, 2])
def test_python_writes_special_character_column_with_spark_reads(
    spark: SparkSession, session_catalog: Catalog, format_version: int
) -> None:
    identifier = "default.python_writes_special_character_column_with_spark_reads"
    column_name_with_special_character = "letter/abc"
    TEST_DATA_WITH_SPECIAL_CHARACTER_COLUMN = {
        column_name_with_special_character: ["a", None, "z"],
        "id": [1, 2, 3],
        "name": ["AB", "CD", "EF"],
        "address": [
            {"street": "123", "city": "SFO", "zip": 12345, column_name_with_special_character: "a"},
            {"street": "456", "city": "SW", "zip": 67890, column_name_with_special_character: "b"},
            {"street": "789", "city": "Random", "zip": 10112, column_name_with_special_character: "c"},
        ],
    }
    pa_schema = pa.schema(
        [
            pa.field(column_name_with_special_character, pa.string()),
            pa.field("id", pa.int32()),
            pa.field("name", pa.string()),
            pa.field(
                "address",
                pa.struct(
                    [
                        pa.field("street", pa.string()),
                        pa.field("city", pa.string()),
                        pa.field("zip", pa.int32()),
                        pa.field(column_name_with_special_character, pa.string()),
                    ]
                ),
            ),
        ]
    )
    arrow_table_with_special_character_column = pa.Table.from_pydict(TEST_DATA_WITH_SPECIAL_CHARACTER_COLUMN, schema=pa_schema)
    tbl = _create_table(session_catalog, identifier, {"format-version": format_version}, schema=pa_schema)

    tbl.append(arrow_table_with_special_character_column)
    spark_df = spark.sql(f"SELECT * FROM {identifier}").toPandas()
    pyiceberg_df = tbl.scan().to_pandas()
    assert spark_df.equals(pyiceberg_df)


@pytest.mark.integration
@pytest.mark.parametrize("format_version", [1, 2])
def test_python_writes_dictionary_encoded_column_with_spark_reads(
    spark: SparkSession, session_catalog: Catalog, format_version: int
) -> None:
    identifier = "default.python_writes_dictionary_encoded_column_with_spark_reads"
    TEST_DATA = {
        "id": [1, 2, 3, 1, 1],
        "name": ["AB", "CD", "EF", "CD", "EF"],
    }
    pa_schema = pa.schema(
        [
            pa.field("id", pa.dictionary(pa.int32(), pa.int32(), False)),
            pa.field("name", pa.dictionary(pa.int32(), pa.string(), False)),
        ]
    )
    arrow_table = pa.Table.from_pydict(TEST_DATA, schema=pa_schema)

    tbl = _create_table(session_catalog, identifier, {"format-version": format_version}, schema=pa_schema)

    tbl.append(arrow_table)
    spark_df = spark.sql(f"SELECT * FROM {identifier}").toPandas()
    pyiceberg_df = tbl.scan().to_pandas()

    # We're just interested in the content, PyIceberg actually makes a nice Categorical out of it:
    # E       AssertionError: Attributes of DataFrame.iloc[:, 1] (column name="name") are different
    # E
    # E       Attribute "dtype" are different
    # E       [left]:  object
    # E       [right]: CategoricalDtype(categories=['AB', 'CD', 'EF'], ordered=False, categories_dtype=object)
    pandas.testing.assert_frame_equal(spark_df, pyiceberg_df, check_dtype=False, check_categorical=False)


@pytest.mark.integration
@pytest.mark.parametrize("format_version", [1, 2])
def test_python_writes_with_small_and_large_types_spark_reads(
    spark: SparkSession, session_catalog: Catalog, format_version: int
) -> None:
    identifier = "default.python_writes_with_small_and_large_types_spark_reads"
    TEST_DATA = {
        "foo": ["a", None, "z"],
        "id": [1, 2, 3],
        "name": ["AB", "CD", "EF"],
        "address": [
            {"street": "123", "city": "SFO", "zip": 12345, "bar": "a"},
            {"street": "456", "city": "SW", "zip": 67890, "bar": "b"},
            {"street": "789", "city": "Random", "zip": 10112, "bar": "c"},
        ],
    }
    pa_schema = pa.schema(
        [
            pa.field("foo", pa.string()),
            pa.field("id", pa.int32()),
            pa.field("name", pa.string()),
            pa.field(
                "address",
                pa.struct(
                    [
                        pa.field("street", pa.string()),
                        pa.field("city", pa.string()),
                        pa.field("zip", pa.int32()),
                        pa.field("bar", pa.string()),
                    ]
                ),
            ),
        ]
    )
    arrow_table = pa.Table.from_pydict(TEST_DATA, schema=pa_schema)
    tbl = _create_table(session_catalog, identifier, {"format-version": format_version}, schema=pa_schema)

    tbl.append(arrow_table)
    spark_df = spark.sql(f"SELECT * FROM {identifier}").toPandas()
    pyiceberg_df = tbl.scan().to_pandas()
    assert spark_df.equals(pyiceberg_df)
    arrow_table_on_read = tbl.scan().to_arrow()
    assert arrow_table_on_read.schema == pa.schema(
        [
            pa.field("foo", pa.string()),
            pa.field("id", pa.int32()),
            pa.field("name", pa.string()),
            pa.field(
                "address",
                pa.struct(
                    [
                        pa.field("street", pa.string()),
                        pa.field("city", pa.string()),
                        pa.field("zip", pa.int32()),
                        pa.field("bar", pa.string()),
                    ]
                ),
            ),
        ]
    )


@pytest.mark.integration
def test_write_bin_pack_data_files(spark: SparkSession, session_catalog: Catalog, arrow_table_with_null: pa.Table) -> None:
    identifier = "default.write_bin_pack_data_files"
    tbl = _create_table(session_catalog, identifier, {"format-version": "1"}, [])

    def get_data_files_count(identifier: str) -> int:
        return spark.sql(
            f"""
            SELECT *
            FROM {identifier}.files
        """
        ).count()

    # writes 1 data file since the table is smaller than default target file size
    assert arrow_table_with_null.nbytes < TableProperties.WRITE_TARGET_FILE_SIZE_BYTES_DEFAULT
    tbl.append(arrow_table_with_null)
    assert get_data_files_count(identifier) == 1

    # writes 1 data file as long as table is smaller than default target file size
    bigger_arrow_tbl = pa.concat_tables([arrow_table_with_null] * 10)
    assert bigger_arrow_tbl.nbytes < TableProperties.WRITE_TARGET_FILE_SIZE_BYTES_DEFAULT
    tbl.overwrite(bigger_arrow_tbl)
    assert get_data_files_count(identifier) == 1

    # writes multiple data files once target file size is overridden
    target_file_size = arrow_table_with_null.nbytes
    tbl = tbl.transaction().set_properties({TableProperties.WRITE_TARGET_FILE_SIZE_BYTES: target_file_size}).commit_transaction()
    assert str(target_file_size) == tbl.properties.get(TableProperties.WRITE_TARGET_FILE_SIZE_BYTES)
    assert target_file_size < bigger_arrow_tbl.nbytes
    tbl.overwrite(bigger_arrow_tbl)
    assert get_data_files_count(identifier) == 10

    # writes half the number of data files when target file size doubles
    target_file_size = arrow_table_with_null.nbytes * 2
    tbl = tbl.transaction().set_properties({TableProperties.WRITE_TARGET_FILE_SIZE_BYTES: target_file_size}).commit_transaction()
    assert str(target_file_size) == tbl.properties.get(TableProperties.WRITE_TARGET_FILE_SIZE_BYTES)
    assert target_file_size < bigger_arrow_tbl.nbytes
    tbl.overwrite(bigger_arrow_tbl)
    assert get_data_files_count(identifier) == 5


@pytest.mark.integration
@pytest.mark.parametrize("format_version", [1, 2])
@pytest.mark.parametrize(
    "properties, expected_compression_name",
    [
        # REST catalog uses Zstandard by default: https://github.com/apache/iceberg/pull/8593
        ({}, "ZSTD"),
        ({"write.parquet.compression-codec": "uncompressed"}, "UNCOMPRESSED"),
        ({"write.parquet.compression-codec": "gzip", "write.parquet.compression-level": "1"}, "GZIP"),
        ({"write.parquet.compression-codec": "zstd", "write.parquet.compression-level": "1"}, "ZSTD"),
        ({"write.parquet.compression-codec": "snappy"}, "SNAPPY"),
    ],
)
def test_write_parquet_compression_properties(
    spark: SparkSession,
    session_catalog: Catalog,
    arrow_table_with_null: pa.Table,
    format_version: int,
    properties: Dict[str, Any],
    expected_compression_name: str,
) -> None:
    identifier = "default.write_parquet_compression_properties"

    tbl = _create_table(session_catalog, identifier, {"format-version": format_version, **properties}, [arrow_table_with_null])

    data_file_paths = [task.file.file_path for task in tbl.scan().plan_files()]

    fs = S3FileSystem(
        endpoint_override=session_catalog.properties["s3.endpoint"],
        access_key=session_catalog.properties["s3.access-key-id"],
        secret_key=session_catalog.properties["s3.secret-access-key"],
    )
    uri = urlparse(data_file_paths[0])
    with fs.open_input_file(f"{uri.netloc}{uri.path}") as f:
        parquet_metadata = pq.read_metadata(f)
        compression = parquet_metadata.row_group(0).column(0).compression

    assert compression == expected_compression_name


@pytest.mark.integration
@pytest.mark.parametrize(
    "properties, expected_kwargs",
    [
        ({"write.parquet.page-size-bytes": "42"}, {"data_page_size": 42}),
        ({"write.parquet.dict-size-bytes": "42"}, {"dictionary_pagesize_limit": 42}),
    ],
)
def test_write_parquet_other_properties(
    mocker: MockerFixture,
    spark: SparkSession,
    session_catalog: Catalog,
    arrow_table_with_null: pa.Table,
    properties: Dict[str, Any],
    expected_kwargs: Dict[str, Any],
) -> None:
    identifier = "default.test_write_parquet_other_properties"

    # The properties we test cannot be checked on the resulting Parquet file, so we spy on the ParquetWriter call instead
    ParquetWriter = mocker.spy(pq, "ParquetWriter")
    _create_table(session_catalog, identifier, properties, [arrow_table_with_null])

    call_kwargs = ParquetWriter.call_args[1]
    for key, value in expected_kwargs.items():
        assert call_kwargs.get(key) == value


@pytest.mark.integration
@pytest.mark.parametrize(
    "properties",
    [
        {"write.parquet.row-group-size-bytes": "42"},
        {"write.parquet.bloom-filter-enabled.column.bool": "42"},
        {"write.parquet.bloom-filter-max-bytes": "42"},
    ],
)
def test_write_parquet_unsupported_properties(
    spark: SparkSession,
    session_catalog: Catalog,
    arrow_table_with_null: pa.Table,
    properties: Dict[str, str],
) -> None:
    identifier = "default.write_parquet_unsupported_properties"

    tbl = _create_table(session_catalog, identifier, properties, [])
    with pytest.warns(UserWarning, match=r"Parquet writer option.*"):
        tbl.append(arrow_table_with_null)


@pytest.mark.integration
def test_invalid_arguments(spark: SparkSession, session_catalog: Catalog, arrow_table_with_null: pa.Table) -> None:
    identifier = "default.arrow_data_files"
    tbl = _create_table(session_catalog, identifier, {"format-version": "1"}, [])

    with pytest.raises(ValueError, match="Expected PyArrow table, got: not a df"):
        tbl.overwrite("not a df")

    with pytest.raises(ValueError, match="Expected PyArrow table, got: not a df"):
        tbl.append("not a df")


@pytest.mark.integration
def test_summaries_with_only_nulls(
    spark: SparkSession, session_catalog: Catalog, arrow_table_without_data: pa.Table, arrow_table_with_only_nulls: pa.Table
) -> None:
    identifier = "default.arrow_table_summaries_with_only_nulls"
    tbl = _create_table(
        session_catalog, identifier, {"format-version": "1"}, [arrow_table_without_data, arrow_table_with_only_nulls]
    )
    tbl.overwrite(arrow_table_without_data)

    rows = spark.sql(
        f"""
        SELECT operation, summary
        FROM {identifier}.snapshots
        ORDER BY committed_at ASC
    """
    ).collect()

    operations = [row.operation for row in rows]
    assert operations == ["append", "append", "delete", "append"]

    summaries = [row.summary for row in rows]

    file_size = int(summaries[1]["added-files-size"])
    assert file_size > 0

    assert summaries[0] == {
        "total-data-files": "0",
        "total-delete-files": "0",
        "total-equality-deletes": "0",
        "total-files-size": "0",
        "total-position-deletes": "0",
        "total-records": "0",
    }

    assert summaries[1] == {
        "added-data-files": "1",
        "added-files-size": str(file_size),
        "added-records": "2",
        "total-data-files": "1",
        "total-delete-files": "0",
        "total-equality-deletes": "0",
        "total-files-size": str(file_size),
        "total-position-deletes": "0",
        "total-records": "2",
    }

    assert summaries[2] == {
        "deleted-data-files": "1",
        "deleted-records": "2",
        "removed-files-size": str(file_size),
        "total-data-files": "0",
        "total-delete-files": "0",
        "total-equality-deletes": "0",
        "total-files-size": "0",
        "total-position-deletes": "0",
        "total-records": "0",
    }

    assert summaries[3] == {
        "total-data-files": "0",
        "total-delete-files": "0",
        "total-equality-deletes": "0",
        "total-files-size": "0",
        "total-position-deletes": "0",
        "total-records": "0",
    }


@pytest.mark.integration
def test_duckdb_url_import(warehouse: Path, arrow_table_with_null: pa.Table) -> None:
    os.environ["TZ"] = "Etc/UTC"
    time.tzset()
    tz = pytz.timezone(os.environ["TZ"])

    catalog = SqlCatalog("test_sql_catalog", uri="sqlite:///:memory:", warehouse=f"/{warehouse}")
    catalog.create_namespace("default")

    identifier = "default.arrow_table_v1_with_null"
    tbl = _create_table(catalog, identifier, {}, [arrow_table_with_null])
    location = tbl.metadata_location

    import duckdb

    duckdb.sql("INSTALL iceberg; LOAD iceberg;")
    result = duckdb.sql(
        f"""
    SELECT *
    FROM iceberg_scan('{location}')
    """
    ).fetchall()

    assert result == [
        (
            False,
            "a",
            "aaaaaaaaaaaaaaaaaaaaaa",
            1,
            1,
            0.0,
            0.0,
            datetime(2023, 1, 1, 19, 25),
            datetime(2023, 1, 1, 19, 25, tzinfo=tz),
            date(2023, 1, 1),
            b"\x01",
            b"\x00\x00\x00\x00\x00\x00\x00\x00\x00\x00\x00\x00\x00\x00\x00\x00",
        ),
        (None, None, None, None, None, None, None, None, None, None, None, None),
        (
            True,
            "z",
            "zzzzzzzzzzzzzzzzzzzzzz",
            9,
            9,
            0.8999999761581421,
            0.9,
            datetime(2023, 3, 1, 19, 25),
            datetime(2023, 3, 1, 19, 25, tzinfo=tz),
            date(2023, 3, 1),
            b"\x12",
            b"\x11\x11\x11\x11\x11\x11\x11\x11\x11\x11\x11\x11\x11\x11\x11\x11",
        ),
    ]


@pytest.mark.integration
@pytest.mark.parametrize("format_version", [1, 2])
def test_write_and_evolve(session_catalog: Catalog, format_version: int) -> None:
    identifier = f"default.arrow_write_data_and_evolve_schema_v{format_version}"

    try:
        session_catalog.drop_table(identifier=identifier)
    except NoSuchTableError:
        pass

    pa_table = pa.Table.from_pydict(
        {
            "foo": ["a", None, "z"],
        },
        schema=pa.schema([pa.field("foo", pa.string(), nullable=True)]),
    )

    tbl = session_catalog.create_table(
        identifier=identifier, schema=pa_table.schema, properties={"format-version": str(format_version)}
    )

    pa_table_with_column = pa.Table.from_pydict(
        {
            "foo": ["a", None, "z"],
            "bar": [19, None, 25],
        },
        schema=pa.schema(
            [
                pa.field("foo", pa.string(), nullable=True),
                pa.field("bar", pa.int32(), nullable=True),
            ]
        ),
    )

    with tbl.transaction() as txn:
        with txn.update_schema() as schema_txn:
            schema_txn.union_by_name(pa_table_with_column.schema)

        txn.append(pa_table_with_column)
        txn.overwrite(pa_table_with_column)
        txn.delete("foo = 'a'")


@pytest.mark.integration
@pytest.mark.parametrize("format_version", [1, 2])
@pytest.mark.parametrize("catalog", [pytest.lazy_fixture("session_catalog_hive"), pytest.lazy_fixture("session_catalog")])
def test_create_table_transaction(catalog: Catalog, format_version: int) -> None:
    if format_version == 1 and isinstance(catalog, RestCatalog):
        pytest.skip(
            "There is a bug in the REST catalog image (https://github.com/apache/iceberg/issues/8756) that prevents create and commit a staged version 1 table"
        )

    identifier = f"default.arrow_create_table_transaction_{catalog.name}_{format_version}"

    try:
        catalog.drop_table(identifier=identifier)
    except NoSuchTableError:
        pass

    pa_table = pa.Table.from_pydict(
        {
            "foo": ["a", None, "z"],
        },
        schema=pa.schema([pa.field("foo", pa.string(), nullable=True)]),
    )

    pa_table_with_column = pa.Table.from_pydict(
        {
            "foo": ["a", None, "z"],
            "bar": [19, None, 25],
        },
        schema=pa.schema(
            [
                pa.field("foo", pa.string(), nullable=True),
                pa.field("bar", pa.int32(), nullable=True),
            ]
        ),
    )

    with catalog.create_table_transaction(
        identifier=identifier, schema=pa_table.schema, properties={"format-version": str(format_version)}
    ) as txn:
        with txn.update_snapshot().fast_append() as snapshot_update:
            for data_file in _dataframe_to_data_files(table_metadata=txn.table_metadata, df=pa_table, io=txn._table.io):
                snapshot_update.append_data_file(data_file)

        with txn.update_schema() as schema_txn:
            schema_txn.union_by_name(pa_table_with_column.schema)

        with txn.update_snapshot().fast_append() as snapshot_update:
            for data_file in _dataframe_to_data_files(
                table_metadata=txn.table_metadata, df=pa_table_with_column, io=txn._table.io
            ):
                snapshot_update.append_data_file(data_file)

    tbl = catalog.load_table(identifier=identifier)
    assert tbl.format_version == format_version
    assert len(tbl.scan().to_arrow()) == 6


@pytest.mark.integration
@pytest.mark.parametrize("format_version", [1, 2])
@pytest.mark.parametrize("catalog", [pytest.lazy_fixture("session_catalog_hive"), pytest.lazy_fixture("session_catalog")])
def test_create_table_with_non_default_values(catalog: Catalog, table_schema_with_all_types: Schema, format_version: int) -> None:
    if format_version == 1 and isinstance(catalog, RestCatalog):
        pytest.skip(
            "There is a bug in the REST catalog image (https://github.com/apache/iceberg/issues/8756) that prevents create and commit a staged version 1 table"
        )

    identifier = f"default.arrow_create_table_transaction_with_non_default_values_{catalog.name}_{format_version}"
    identifier_ref = f"default.arrow_create_table_transaction_with_non_default_values_ref_{catalog.name}_{format_version}"

    try:
        catalog.drop_table(identifier=identifier)
    except NoSuchTableError:
        pass

    try:
        catalog.drop_table(identifier=identifier_ref)
    except NoSuchTableError:
        pass

    iceberg_spec = PartitionSpec(
        *[PartitionField(source_id=2, field_id=1001, transform=IdentityTransform(), name="integer_partition")]
    )

    sort_order = SortOrder(*[SortField(source_id=2, transform=IdentityTransform(), direction=SortDirection.ASC)])

    txn = catalog.create_table_transaction(
        identifier=identifier,
        schema=table_schema_with_all_types,
        partition_spec=iceberg_spec,
        sort_order=sort_order,
        properties={"format-version": format_version},
    )
    txn.commit_transaction()

    tbl = catalog.load_table(identifier)

    tbl_ref = catalog.create_table(
        identifier=identifier_ref,
        schema=table_schema_with_all_types,
        partition_spec=iceberg_spec,
        sort_order=sort_order,
        properties={"format-version": format_version},
    )

    assert tbl.format_version == tbl_ref.format_version
    assert tbl.schema() == tbl_ref.schema()
    assert tbl.schemas() == tbl_ref.schemas()
    assert tbl.spec() == tbl_ref.spec()
    assert tbl.specs() == tbl_ref.specs()
    assert tbl.sort_order() == tbl_ref.sort_order()
    assert tbl.sort_orders() == tbl_ref.sort_orders()


@pytest.mark.integration
@pytest.mark.parametrize("format_version", [1, 2])
def test_table_properties_int_value(
    session_catalog: Catalog,
    arrow_table_with_null: pa.Table,
    format_version: int,
) -> None:
    # table properties can be set to int, but still serialized to string
    property_with_int = {"property_name": 42}
    identifier = "default.test_table_properties_int_value"

    tbl = _create_table(
        session_catalog, identifier, {"format-version": format_version, **property_with_int}, [arrow_table_with_null]
    )
    assert isinstance(tbl.properties["property_name"], str)


@pytest.mark.integration
@pytest.mark.parametrize("format_version", [1, 2])
def test_table_properties_raise_for_none_value(
    session_catalog: Catalog,
    arrow_table_with_null: pa.Table,
    format_version: int,
) -> None:
    property_with_none = {"property_name": None}
    identifier = "default.test_table_properties_raise_for_none_value"

    with pytest.raises(ValidationError) as exc_info:
        _ = _create_table(
            session_catalog, identifier, {"format-version": format_version, **property_with_none}, [arrow_table_with_null]
        )
    assert "None type is not a supported value in properties: property_name" in str(exc_info.value)


@pytest.mark.integration
@pytest.mark.parametrize("format_version", [1, 2])
def test_inspect_snapshots(
    spark: SparkSession, session_catalog: Catalog, arrow_table_with_null: pa.Table, format_version: int
) -> None:
    identifier = "default.table_metadata_snapshots"
    tbl = _create_table(session_catalog, identifier, properties={"format-version": format_version})

    tbl.append(arrow_table_with_null)
    # should produce a DELETE entry
    tbl.overwrite(arrow_table_with_null)
    # Since we don't rewrite, this should produce a new manifest with an ADDED entry
    tbl.append(arrow_table_with_null)

    df = tbl.inspect.snapshots()

    assert df.column_names == [
        "committed_at",
        "snapshot_id",
        "parent_id",
        "operation",
        "manifest_list",
        "summary",
    ]

    for committed_at in df["committed_at"]:
        assert isinstance(committed_at.as_py(), datetime)

    for snapshot_id in df["snapshot_id"]:
        assert isinstance(snapshot_id.as_py(), int)

    assert df["parent_id"][0].as_py() is None
    assert df["parent_id"][1:].to_pylist() == df["snapshot_id"][:-1].to_pylist()

    assert [operation.as_py() for operation in df["operation"]] == ["append", "delete", "append", "append"]

    for manifest_list in df["manifest_list"]:
        assert manifest_list.as_py().startswith("s3://")

    file_size = int(next(value for key, value in df["summary"][0].as_py() if key == "added-files-size"))
    assert file_size > 0

    # Append
    assert df["summary"][0].as_py() == [
        ("added-files-size", str(file_size)),
        ("added-data-files", "1"),
        ("added-records", "3"),
        ("total-data-files", "1"),
        ("total-delete-files", "0"),
        ("total-records", "3"),
        ("total-files-size", str(file_size)),
        ("total-position-deletes", "0"),
        ("total-equality-deletes", "0"),
    ]

    # Delete
    assert df["summary"][1].as_py() == [
        ("removed-files-size", str(file_size)),
        ("deleted-data-files", "1"),
        ("deleted-records", "3"),
        ("total-data-files", "0"),
        ("total-delete-files", "0"),
        ("total-records", "0"),
        ("total-files-size", "0"),
        ("total-position-deletes", "0"),
        ("total-equality-deletes", "0"),
    ]

    lhs = spark.table(f"{identifier}.snapshots").toPandas()
    rhs = df.to_pandas()
    for column in df.column_names:
        for left, right in zip(lhs[column].to_list(), rhs[column].to_list()):
            if column == "summary":
                # Arrow returns a list of tuples, instead of a dict
                right = dict(right)

            if isinstance(left, float) and math.isnan(left) and isinstance(right, float) and math.isnan(right):
                # NaN != NaN in Python
                continue

            assert left == right, f"Difference in column {column}: {left} != {right}"


@pytest.mark.integration
def test_write_within_transaction(spark: SparkSession, session_catalog: Catalog, arrow_table_with_null: pa.Table) -> None:
    identifier = "default.write_in_open_transaction"
    tbl = _create_table(session_catalog, identifier, {"format-version": "1"}, [])

    def get_metadata_entries_count(identifier: str) -> int:
        return spark.sql(
            f"""
            SELECT *
            FROM {identifier}.metadata_log_entries
        """
        ).count()

    # one metadata entry from table creation
    assert get_metadata_entries_count(identifier) == 1

    # one more metadata entry from transaction
    with tbl.transaction() as tx:
        tx.set_properties({"test": "1"})
        tx.append(arrow_table_with_null)
    assert get_metadata_entries_count(identifier) == 2

    # two more metadata entries added from two separate transactions
    tbl.transaction().set_properties({"test": "2"}).commit_transaction()
    tbl.append(arrow_table_with_null)
    assert get_metadata_entries_count(identifier) == 4


@pytest.mark.integration
@pytest.mark.parametrize("format_version", [1, 2])
def test_hive_catalog_storage_descriptor(
    session_catalog_hive: HiveCatalog,
    pa_schema: pa.Schema,
    arrow_table_with_null: pa.Table,
    spark: SparkSession,
    format_version: int,
) -> None:
    tbl = _create_table(
        session_catalog_hive, "default.test_storage_descriptor", {"format-version": format_version}, [arrow_table_with_null]
    )

    # check if pyiceberg can read the table
    assert len(tbl.scan().to_arrow()) == 3
    # check if spark can read the table
    assert spark.sql("SELECT * FROM hive.default.test_storage_descriptor").count() == 3


@pytest.mark.integration
@pytest.mark.parametrize("catalog", [pytest.lazy_fixture("session_catalog_hive"), pytest.lazy_fixture("session_catalog")])
def test_sanitize_character_partitioned(catalog: Catalog) -> None:
    table_name = "default.test_table_partitioned_sanitized_character"
    try:
        catalog.drop_table(table_name)
    except NoSuchTableError:
        pass

    tbl = _create_table(
        session_catalog=catalog,
        identifier=table_name,
        schema=Schema(NestedField(field_id=1, name="some.id", type=IntegerType(), required=True)),
        partition_spec=PartitionSpec(
            PartitionField(source_id=1, field_id=1000, name="some.id_identity", transform=IdentityTransform())
        ),
        data=[pa.Table.from_arrays([range(22)], schema=pa.schema([pa.field("some.id", pa.int32(), nullable=False)]))],
    )

    assert len(tbl.scan().to_arrow()) == 22


@pytest.mark.integration
@pytest.mark.parametrize("format_version", [1, 2])
def test_table_write_subset_of_schema(session_catalog: Catalog, arrow_table_with_null: pa.Table, format_version: int) -> None:
    identifier = "default.test_table_write_subset_of_schema"
    tbl = _create_table(session_catalog, identifier, {"format-version": format_version}, [arrow_table_with_null])
    arrow_table_without_some_columns = arrow_table_with_null.combine_chunks().drop(arrow_table_with_null.column_names[0])
    assert len(arrow_table_without_some_columns.columns) < len(arrow_table_with_null.columns)
    tbl.overwrite(arrow_table_without_some_columns)
    tbl.append(arrow_table_without_some_columns)
    # overwrite and then append should produce twice the data
    assert len(tbl.scan().to_arrow()) == len(arrow_table_without_some_columns) * 2


@pytest.mark.integration
@pytest.mark.parametrize("format_version", [1, 2])
@pytest.mark.filterwarnings("ignore:Delete operation did not match any records")
def test_table_write_out_of_order_schema(session_catalog: Catalog, arrow_table_with_null: pa.Table, format_version: int) -> None:
    identifier = "default.test_table_write_out_of_order_schema"
    # rotate the schema fields by 1
    fields = list(arrow_table_with_null.schema)
    rotated_fields = fields[1:] + fields[:1]
    rotated_schema = pa.schema(rotated_fields)
    assert arrow_table_with_null.schema != rotated_schema
    tbl = _create_table(session_catalog, identifier, {"format-version": format_version}, schema=rotated_schema)

    tbl.overwrite(arrow_table_with_null)

    tbl.append(arrow_table_with_null)
    # overwrite and then append should produce twice the data
    assert len(tbl.scan().to_arrow()) == len(arrow_table_with_null) * 2


@pytest.mark.integration
@pytest.mark.parametrize("format_version", [1, 2])
def test_table_write_schema_with_valid_nullability_diff(
    spark: SparkSession, session_catalog: Catalog, arrow_table_with_null: pa.Table, format_version: int
) -> None:
    identifier = "default.test_table_write_with_valid_nullability_diff"
    table_schema = Schema(
        NestedField(field_id=1, name="long", field_type=LongType(), required=False),
    )
    other_schema = pa.schema(
        (
            pa.field("long", pa.int64(), nullable=False),  # can support writing required pyarrow field to optional Iceberg field
        )
    )
    arrow_table = pa.Table.from_pydict(
        {
            "long": [1, 9],
        },
        schema=other_schema,
    )
    tbl = _create_table(session_catalog, identifier, {"format-version": format_version}, [arrow_table], schema=table_schema)
    # table's long field should cast to be optional on read
    written_arrow_table = tbl.scan().to_arrow()
    assert written_arrow_table == arrow_table.cast(pa.schema((pa.field("long", pa.int64(), nullable=True),)))
    lhs = spark.table(f"{identifier}").toPandas()
    rhs = written_arrow_table.to_pandas()

    for column in written_arrow_table.column_names:
        for left, right in zip(lhs[column].to_list(), rhs[column].to_list()):
            assert left == right


@pytest.mark.integration
@pytest.mark.parametrize("format_version", [1, 2])
def test_table_write_schema_with_valid_upcast(
    spark: SparkSession,
    session_catalog: Catalog,
    format_version: int,
    table_schema_with_promoted_types: Schema,
    pyarrow_schema_with_promoted_types: pa.Schema,
    pyarrow_table_with_promoted_types: pa.Table,
) -> None:
    identifier = "default.test_table_write_with_valid_upcast"

    tbl = _create_table(
        session_catalog,
        identifier,
        {"format-version": format_version},
        [pyarrow_table_with_promoted_types],
        schema=table_schema_with_promoted_types,
    )
    # table's long field should cast to long on read
    written_arrow_table = tbl.scan().to_arrow()
    assert written_arrow_table == pyarrow_table_with_promoted_types.cast(
        pa.schema(
            (
                pa.field("long", pa.int64(), nullable=True),
                pa.field("list", pa.list_(pa.int64()), nullable=False),
                pa.field("map", pa.map_(pa.string(), pa.int64()), nullable=False),
                pa.field("double", pa.float64(), nullable=True),  # can support upcasting float to double
                pa.field("uuid", pa.binary(length=16), nullable=True),  # can UUID is read as fixed length binary of length 16
            )
        )
    )
    lhs = spark.table(f"{identifier}").toPandas()
    rhs = written_arrow_table.to_pandas()

    for column in written_arrow_table.column_names:
        for left, right in zip(lhs[column].to_list(), rhs[column].to_list()):
            if column == "map":
                # Arrow returns a list of tuples, instead of a dict
                right = dict(right)
            if column == "list":
                # Arrow returns an array, convert to list for equality check
                left, right = list(left), list(right)
            if column == "uuid":
                # Spark Iceberg represents UUID as hex string like '715a78ef-4e53-4089-9bf9-3ad0ee9bf545'
                # whereas PyIceberg represents UUID as bytes on read
                left, right = left.replace("-", ""), right.hex()
            assert left == right


@pytest.mark.integration
@pytest.mark.parametrize("format_version", [1, 2])
def test_write_all_timestamp_precision(
    mocker: MockerFixture,
    spark: SparkSession,
    session_catalog: Catalog,
    format_version: int,
    arrow_table_schema_with_all_timestamp_precisions: pa.Schema,
    arrow_table_with_all_timestamp_precisions: pa.Table,
    arrow_table_schema_with_all_microseconds_timestamp_precisions: pa.Schema,
) -> None:
    identifier = "default.table_all_timestamp_precision"
    mocker.patch.dict(os.environ, values={"PYICEBERG_DOWNCAST_NS_TIMESTAMP_TO_US_ON_WRITE": "True"})

    tbl = _create_table(
        session_catalog,
        identifier,
        {"format-version": format_version},
        data=[arrow_table_with_all_timestamp_precisions],
        schema=arrow_table_schema_with_all_timestamp_precisions,
    )
    tbl.overwrite(arrow_table_with_all_timestamp_precisions)
    written_arrow_table = tbl.scan().to_arrow()

    assert written_arrow_table.schema == arrow_table_schema_with_all_microseconds_timestamp_precisions
    assert written_arrow_table == arrow_table_with_all_timestamp_precisions.cast(
        arrow_table_schema_with_all_microseconds_timestamp_precisions, safe=False
    )
    lhs = spark.table(f"{identifier}").toPandas()
    rhs = written_arrow_table.to_pandas()

    for column in written_arrow_table.column_names:
        for left, right in zip(lhs[column].to_list(), rhs[column].to_list()):
            if pd.isnull(left):
                assert pd.isnull(right)
            else:
                # Check only upto microsecond precision since Spark loaded dtype is timezone unaware
                # and supports upto microsecond precision
                assert left.timestamp() == right.timestamp(), f"Difference in column {column}: {left} != {right}"


@pytest.mark.integration
@pytest.mark.parametrize("format_version", [1, 2])
def test_merge_manifests(session_catalog: Catalog, arrow_table_with_null: pa.Table, format_version: int) -> None:
    tbl_a = _create_table(
        session_catalog,
        "default.merge_manifest_a",
        {"commit.manifest-merge.enabled": "true", "commit.manifest.min-count-to-merge": "1", "format-version": format_version},
        [],
    )
    tbl_b = _create_table(
        session_catalog,
        "default.merge_manifest_b",
        {
            "commit.manifest-merge.enabled": "true",
            "commit.manifest.min-count-to-merge": "1",
            "commit.manifest.target-size-bytes": "1",
            "format-version": format_version,
        },
        [],
    )
    tbl_c = _create_table(
        session_catalog,
        "default.merge_manifest_c",
        {"commit.manifest.min-count-to-merge": "1", "format-version": format_version},
        [],
    )

    # tbl_a should merge all manifests into 1
    tbl_a.append(arrow_table_with_null)
    tbl_a.append(arrow_table_with_null)
    tbl_a.append(arrow_table_with_null)

    # tbl_b should not merge any manifests because the target size is too small
    tbl_b.append(arrow_table_with_null)
    tbl_b.append(arrow_table_with_null)
    tbl_b.append(arrow_table_with_null)

    # tbl_c should not merge any manifests because merging is disabled
    tbl_c.append(arrow_table_with_null)
    tbl_c.append(arrow_table_with_null)
    tbl_c.append(arrow_table_with_null)

    assert len(tbl_a.current_snapshot().manifests(tbl_a.io)) == 1  # type: ignore
    assert len(tbl_b.current_snapshot().manifests(tbl_b.io)) == 3  # type: ignore
    assert len(tbl_c.current_snapshot().manifests(tbl_c.io)) == 3  # type: ignore

    # tbl_a and tbl_c should contain the same data
    assert tbl_a.scan().to_arrow().equals(tbl_c.scan().to_arrow())
    # tbl_b and tbl_c should contain the same data
    assert tbl_b.scan().to_arrow().equals(tbl_c.scan().to_arrow())


@pytest.mark.integration
@pytest.mark.parametrize("format_version", [1, 2])
def test_merge_manifests_file_content(session_catalog: Catalog, arrow_table_with_null: pa.Table, format_version: int) -> None:
    tbl_a = _create_table(
        session_catalog,
        "default.merge_manifest_a",
        {"commit.manifest-merge.enabled": "true", "commit.manifest.min-count-to-merge": "1", "format-version": format_version},
        [],
    )

    # tbl_a should merge all manifests into 1
    tbl_a.append(arrow_table_with_null)

    tbl_a_first_entries = tbl_a.inspect.entries().to_pydict()
    first_snapshot_id = tbl_a_first_entries["snapshot_id"][0]
    first_data_file_path = tbl_a_first_entries["data_file"][0]["file_path"]

    tbl_a.append(arrow_table_with_null)
    tbl_a.append(arrow_table_with_null)

    assert len(tbl_a.current_snapshot().manifests(tbl_a.io)) == 1  # type: ignore

    # verify the sequence number of tbl_a's only manifest file
    tbl_a_manifest = tbl_a.current_snapshot().manifests(tbl_a.io)[0]  # type: ignore
    assert tbl_a_manifest.sequence_number == (3 if format_version == 2 else 0)
    assert tbl_a_manifest.min_sequence_number == (1 if format_version == 2 else 0)

    # verify the manifest entries of tbl_a, in which the manifests are merged
    tbl_a_entries = tbl_a.inspect.entries().to_pydict()
    assert tbl_a_entries["status"] == [1, 0, 0]
    assert tbl_a_entries["sequence_number"] == [3, 2, 1] if format_version == 2 else [0, 0, 0]
    assert tbl_a_entries["file_sequence_number"] == [3, 2, 1] if format_version == 2 else [0, 0, 0]
    for i in range(3):
        tbl_a_data_file = tbl_a_entries["data_file"][i]
        assert tbl_a_data_file["column_sizes"] == [
            (1, 49),
            (2, 78),
            (3, 128),
            (4, 94),
            (5, 118),
            (6, 94),
            (7, 118),
            (8, 118),
            (9, 118),
            (10, 94),
            (11, 78),
            (12, 109),
        ]
        assert tbl_a_data_file["content"] == 0
        assert tbl_a_data_file["equality_ids"] is None
        assert tbl_a_data_file["file_format"] == "PARQUET"
        assert tbl_a_data_file["file_path"].startswith("s3://warehouse/default/merge_manifest_a/data/")
        if tbl_a_data_file["file_path"] == first_data_file_path:
            # verify that the snapshot id recorded should be the one where the file was added
            assert tbl_a_entries["snapshot_id"][i] == first_snapshot_id
        assert tbl_a_data_file["key_metadata"] is None
        assert tbl_a_data_file["lower_bounds"] == [
            (1, b"\x00"),
            (2, b"a"),
            (3, b"aaaaaaaaaaaaaaaa"),
            (4, b"\x01\x00\x00\x00"),
            (5, b"\x01\x00\x00\x00\x00\x00\x00\x00"),
            (6, b"\x00\x00\x00\x80"),
            (7, b"\x00\x00\x00\x00\x00\x00\x00\x80"),
            (8, b"\x00\x9bj\xca8\xf1\x05\x00"),
            (9, b"\x00\x9bj\xca8\xf1\x05\x00"),
            (10, b"\x9eK\x00\x00"),
            (11, b"\x01"),
            (12, b"\x00\x00\x00\x00\x00\x00\x00\x00\x00\x00\x00\x00\x00\x00\x00\x00"),
        ]
        assert tbl_a_data_file["nan_value_counts"] == []
        assert tbl_a_data_file["null_value_counts"] == [
            (1, 1),
            (2, 1),
            (3, 1),
            (4, 1),
            (5, 1),
            (6, 1),
            (7, 1),
            (8, 1),
            (9, 1),
            (10, 1),
            (11, 1),
            (12, 1),
        ]
        assert tbl_a_data_file["partition"] == {}
        assert tbl_a_data_file["record_count"] == 3
        assert tbl_a_data_file["sort_order_id"] is None
        assert tbl_a_data_file["split_offsets"] == [4]
        assert tbl_a_data_file["upper_bounds"] == [
            (1, b"\x01"),
            (2, b"z"),
            (3, b"zzzzzzzzzzzzzzz{"),
            (4, b"\t\x00\x00\x00"),
            (5, b"\t\x00\x00\x00\x00\x00\x00\x00"),
            (6, b"fff?"),
            (7, b"\xcd\xcc\xcc\xcc\xcc\xcc\xec?"),
            (8, b"\x00\xbb\r\xab\xdb\xf5\x05\x00"),
            (9, b"\x00\xbb\r\xab\xdb\xf5\x05\x00"),
            (10, b"\xd9K\x00\x00"),
            (11, b"\x12"),
            (12, b"\x11\x11\x11\x11\x11\x11\x11\x11\x11\x11\x11\x11\x11\x11\x11\x11"),
        ]
        assert tbl_a_data_file["value_counts"] == [
            (1, 3),
            (2, 3),
            (3, 3),
            (4, 3),
            (5, 3),
            (6, 3),
            (7, 3),
            (8, 3),
            (9, 3),
            (10, 3),
            (11, 3),
            (12, 3),
        ]


@pytest.mark.integration
def test_rest_catalog_with_empty_catalog_name_append_data(session_catalog: Catalog, arrow_table_with_null: pa.Table) -> None:
    identifier = "default.test_rest_append"
    test_catalog = load_catalog(
        "",  # intentionally empty
        **session_catalog.properties,
    )
    tbl = _create_table(test_catalog, identifier, data=[])
    tbl.append(arrow_table_with_null)


@pytest.mark.integration
def test_table_v1_with_null_nested_namespace(session_catalog: Catalog, arrow_table_with_null: pa.Table) -> None:
    identifier = "default.lower.table_v1_with_null_nested_namespace"
    tbl = _create_table(session_catalog, identifier, {"format-version": "1"}, [arrow_table_with_null])
    assert tbl.format_version == 1, f"Expected v1, got: v{tbl.format_version}"

    assert session_catalog.load_table(identifier) is not None
    assert session_catalog.table_exists(identifier)

    # We expect no error here
    session_catalog.drop_table(identifier)


@pytest.mark.integration
def test_view_exists(
    spark: SparkSession,
    session_catalog: Catalog,
) -> None:
    identifier = "default.some_view"
    spark.sql(
        f"""
        CREATE VIEW {identifier}
        AS
        (SELECT 1 as some_col)
    """
    ).collect()
    assert session_catalog.view_exists(identifier)
    session_catalog.drop_view(identifier)  # clean up


@pytest.mark.integration
def test_overwrite_all_data_with_filter(session_catalog: Catalog) -> None:
    schema = Schema(
        NestedField(1, "id", StringType(), required=True),
        NestedField(2, "name", StringType(), required=False),
        identifier_field_ids=[1],
    )

    data = pa.Table.from_pylist(
        [
            {"id": "1", "name": "Amsterdam"},
            {"id": "2", "name": "San Francisco"},
            {"id": "3", "name": "Drachten"},
        ],
        schema=schema.as_arrow(),
    )

    identifier = "default.test_overwrite_all_data_with_filter"
    tbl = _create_table(session_catalog, identifier, data=[data], schema=schema)
    tbl.overwrite(data, In("id", ["1", "2", "3"]))

    assert len(tbl.scan().to_arrow()) == 3


@pytest.mark.integration
def test_delete_threshold(session_catalog: Catalog) -> None:
    schema = Schema(
        NestedField(field_id=101, name="id", field_type=LongType(), required=True),
        NestedField(field_id=103, name="created_at", field_type=DateType(), required=False),
        NestedField(field_id=104, name="relevancy_score", field_type=DoubleType(), required=False),
    )

    partition_spec = PartitionSpec(PartitionField(source_id=103, field_id=2000, transform=DayTransform(), name="created_at_day"))

    try:
        session_catalog.drop_table(
            identifier="default.scores",
        )
    except NoSuchTableError:
        pass

    session_catalog.create_table(
        identifier="default.scores",
        schema=schema,
        partition_spec=partition_spec,
    )

    # Parameters
    num_rows = 100  # Number of rows in the dataframe
    id_min, id_max = 1, 10000
    date_start, date_end = date(2024, 1, 1), date(2024, 2, 1)

    # Generate the 'id' column
    id_column = [random.randint(id_min, id_max) for _ in range(num_rows)]

    # Generate the 'created_at' column as dates only
    date_range = pd.date_range(start=date_start, end=date_end, freq="D").to_list()  # Daily frequency for dates
    created_at_column = [random.choice(date_range) for _ in range(num_rows)]  # Convert to string (YYYY-MM-DD format)

    # Generate the 'relevancy_score' column with a peak around 0.1
    relevancy_score_column = [random.betavariate(2, 20) for _ in range(num_rows)]  # Adjusting parameters to peak around 0.1

    # Create the dataframe
    df = pd.DataFrame({"id": id_column, "created_at": created_at_column, "relevancy_score": relevancy_score_column})

    iceberg_table = session_catalog.load_table("default.scores")

    # Convert the pandas DataFrame to a PyArrow Table with the Iceberg schema
    arrow_schema = iceberg_table.schema().as_arrow()
    docs_table = pa.Table.from_pandas(df, schema=arrow_schema)

    # Append the data to the Iceberg table
    iceberg_table.append(docs_table)

    delete_condition = GreaterThanOrEqual("relevancy_score", 0.1)
    lower_before = len(iceberg_table.scan(row_filter=Not(delete_condition)).to_arrow())
    assert len(iceberg_table.scan(row_filter=Not(delete_condition)).to_arrow()) == lower_before
    iceberg_table.delete(delete_condition)
    assert len(iceberg_table.scan().to_arrow()) == lower_before


@pytest.mark.integration
def test_rewrite_manifest_after_partition_evolution(session_catalog: Catalog) -> None:
    random.seed(876)
    N = 1440
    d = {
        "timestamp": pa.array([datetime(2023, 1, 1, 0, 0, 0) + timedelta(minutes=i) for i in range(N)]),
        "category": pa.array([random.choice(["A", "B", "C"]) for _ in range(N)]),
        "value": pa.array([random.gauss(0, 1) for _ in range(N)]),
    }
    data = pa.Table.from_pydict(d)

    try:
        session_catalog.drop_table(
            identifier="default.test_error_table",
        )
    except NoSuchTableError:
        pass

    table = session_catalog.create_table(
        "default.test_error_table",
        schema=data.schema,
    )

    with table.update_spec() as update:
        update.add_field("timestamp", transform=HourTransform())

    table.append(data)

    with table.update_spec() as update:
        update.add_field("category", transform=IdentityTransform())

    data_ = data.filter(
        (pc.field("category") == "A")
        & (pc.field("timestamp") >= datetime(2023, 1, 1, 0))
        & (pc.field("timestamp") < datetime(2023, 1, 1, 1))
    )

    table.overwrite(
        df=data_,
        overwrite_filter=And(
            And(
                GreaterThanOrEqual("timestamp", datetime(2023, 1, 1, 0).isoformat()),
                LessThan("timestamp", datetime(2023, 1, 1, 1).isoformat()),
            ),
            EqualTo("category", "A"),
        ),
    )


@pytest.mark.integration
def test_writing_null_structs(session_catalog: Catalog) -> None:
    import pyarrow as pa

    schema = pa.schema(
        [
            pa.field(
                "struct_field_1",
                pa.struct(
                    [
                        pa.field("string_nested_1", pa.string()),
                        pa.field("int_item_2", pa.int32()),
                        pa.field("float_item_2", pa.float32()),
                    ]
                ),
            ),
        ]
    )

    records = [
        {
            "struct_field_1": {
                "string_nested_1": "nest_1",
                "int_item_2": 1234,
                "float_item_2": 1.234,
            },
        },
        {},
    ]

    try:
        session_catalog.drop_table(
            identifier="default.test_writing_null_structs",
        )
    except NoSuchTableError:
        pass

    table = session_catalog.create_table("default.test_writing_null_structs", schema)

    pyarrow_table: pa.Table = pa.Table.from_pylist(records, schema=schema)
    table.append(pyarrow_table)

    assert pyarrow_table.to_pandas()["struct_field_1"].tolist() == table.scan().to_pandas()["struct_field_1"].tolist()


@pytest.mark.integration
@pytest.mark.parametrize("format_version", [1, 2])
def test_abort_table_transaction_on_exception(
    spark: SparkSession, session_catalog: Catalog, arrow_table_with_null: pa.Table, format_version: int
) -> None:
    identifier = "default.table_test_abort_table_transaction_on_exception"
    tbl = _create_table(session_catalog, identifier, properties={"format-version": format_version})

    # Pre-populate some data
    tbl.append(arrow_table_with_null)
    table_size = len(arrow_table_with_null)
    assert len(tbl.scan().to_pandas()) == table_size

    # try to commit a transaction that raises exception at the middle
    with pytest.raises(ValueError):
        with tbl.transaction() as txn:
            txn.append(arrow_table_with_null)
            raise ValueError
            txn.append(arrow_table_with_null)  # type: ignore

    # Validate the transaction is aborted and no partial update is applied
    assert len(tbl.scan().to_pandas()) == table_size  # type: ignore


@pytest.mark.integration
def test_write_optional_list(session_catalog: Catalog) -> None:
    identifier = "default.test_write_optional_list"
    schema = Schema(
        NestedField(field_id=1, name="name", field_type=StringType(), required=False),
        NestedField(
            field_id=3,
            name="my_list",
            field_type=ListType(element_id=45, element=StringType(), element_required=False),
            required=False,
        ),
    )
    session_catalog.create_table_if_not_exists(identifier, schema)

    df_1 = pa.Table.from_pylist(
        [
            {"name": "one", "my_list": ["test"]},
            {"name": "another", "my_list": ["test"]},
        ]
    )
    session_catalog.load_table(identifier).append(df_1)

    assert len(session_catalog.load_table(identifier).scan().to_arrow()) == 2

    df_2 = pa.Table.from_pylist(
        [
            {"name": "one"},
            {"name": "another"},
        ]
    )
    session_catalog.load_table(identifier).append(df_2)

    assert len(session_catalog.load_table(identifier).scan().to_arrow()) == 4


@pytest.mark.integration
@pytest.mark.parametrize("format_version", [1, 2])
def test_evolve_and_write(
    spark: SparkSession, session_catalog: Catalog, arrow_table_with_null: pa.Table, format_version: int
) -> None:
    identifier = "default.test_evolve_and_write"
    tbl = _create_table(session_catalog, identifier, properties={"format-version": format_version}, schema=Schema())
    other_table = session_catalog.load_table(identifier)

    numbers = pa.array([1, 2, 3, 4], type=pa.int32())

    with tbl.update_schema() as upd:
        # This is not known by other_table
        upd.add_column("id", IntegerType())

    with other_table.transaction() as tx:
        # Refreshes the underlying metadata, and the schema
        other_table.refresh()
        tx.append(
            pa.Table.from_arrays(
                [
                    numbers,
                ],
                schema=pa.schema(
                    [
                        pa.field("id", pa.int32(), nullable=True),
                    ]
                ),
            )
        )

    assert session_catalog.load_table(identifier).scan().to_arrow().column(0).combine_chunks() == numbers


@pytest.mark.integration
def test_read_write_decimals(session_catalog: Catalog) -> None:
    """Roundtrip decimal types to make sure that we correctly write them as ints"""
    identifier = "default.test_read_write_decimals"

    arrow_table = pa.Table.from_pydict(
        {
            "decimal8": pa.array([Decimal("123.45"), Decimal("678.91")], pa.decimal128(8, 2)),
            "decimal16": pa.array([Decimal("12345679.123456"), Decimal("67891234.678912")], pa.decimal128(16, 6)),
            "decimal19": pa.array([Decimal("1234567890123.123456"), Decimal("9876543210703.654321")], pa.decimal128(19, 6)),
        },
    )

    tbl = _create_table(
        session_catalog,
        identifier,
        properties={"format-version": 2},
        schema=Schema(
            NestedField(1, "decimal8", DecimalType(8, 2)),
            NestedField(2, "decimal16", DecimalType(16, 6)),
            NestedField(3, "decimal19", DecimalType(19, 6)),
        ),
    )

    tbl.append(arrow_table)

    assert tbl.scan().to_arrow() == arrow_table


@pytest.mark.integration
<<<<<<< HEAD
@pytest.mark.parametrize("transform", [IdentityTransform(), BucketTransform(32)])
def test_uuid_partitioning(session_catalog: Catalog, spark: SparkSession, transform: Transform) -> None:
    identifier = f"default.test_uuid_partitioning_{str(transform).replace('[32]', '')}"

    schema = Schema(NestedField(field_id=1, name="uuid", field_type=UUIDType(), required=True))

    try:
        session_catalog.drop_table(identifier=identifier)
    except NoSuchTableError:
        pass

    partition_spec = PartitionSpec(
        PartitionField(source_id=1, field_id=1000, transform=transform, name="uuid_identity")
    )

    import pyarrow as pa

    arr_table = pa.Table.from_pydict(
        {
            "uuid": [
                uuid.UUID("00000000-0000-0000-0000-000000000000").bytes,
                uuid.UUID("11111111-1111-1111-1111-111111111111").bytes,
            ],
        },
        schema=pa.schema(
            [
                # Uuid not yet supported, so we have to stick with `binary(16)`
                # https://github.com/apache/arrow/issues/46468
                pa.field("uuid", pa.binary(16), nullable=False),
            ]
        ),
    )

    tbl = session_catalog.create_table(
        identifier=identifier,
        schema=schema,
        partition_spec=partition_spec,
    )

    tbl.append(arr_table)

    lhs = [r[0] for r in spark.table(identifier).collect()]
    rhs = [str(u.as_py()) for u in tbl.scan().to_arrow()["uuid"].combine_chunks()]
    assert lhs == rhs
=======
def test_avro_compression_codecs(session_catalog: Catalog, arrow_table_with_null: pa.Table) -> None:
    identifier = "default.test_avro_compression_codecs"
    tbl = _create_table(session_catalog, identifier, schema=arrow_table_with_null.schema, data=[arrow_table_with_null])

    current_snapshot = tbl.current_snapshot()
    assert current_snapshot is not None

    with tbl.io.new_input(current_snapshot.manifest_list).open() as f:
        reader = fastavro.reader(f)
        assert reader.codec == "deflate"

    with tbl.transaction() as tx:
        tx.set_properties(**{TableProperties.WRITE_AVRO_COMPRESSION: "null"})  #  type: ignore

    tbl.append(arrow_table_with_null)

    current_snapshot = tbl.current_snapshot()
    assert current_snapshot is not None

    with tbl.io.new_input(current_snapshot.manifest_list).open() as f:
        reader = fastavro.reader(f)
        assert reader.codec == "null"
>>>>>>> f4da19e0
<|MERGE_RESOLUTION|>--- conflicted
+++ resolved
@@ -1847,7 +1847,6 @@
 
 
 @pytest.mark.integration
-<<<<<<< HEAD
 @pytest.mark.parametrize("transform", [IdentityTransform(), BucketTransform(32)])
 def test_uuid_partitioning(session_catalog: Catalog, spark: SparkSession, transform: Transform) -> None:
     identifier = f"default.test_uuid_partitioning_{str(transform).replace('[32]', '')}"
@@ -1892,7 +1891,8 @@
     lhs = [r[0] for r in spark.table(identifier).collect()]
     rhs = [str(u.as_py()) for u in tbl.scan().to_arrow()["uuid"].combine_chunks()]
     assert lhs == rhs
-=======
+
+@pytest.mark.integration
 def test_avro_compression_codecs(session_catalog: Catalog, arrow_table_with_null: pa.Table) -> None:
     identifier = "default.test_avro_compression_codecs"
     tbl = _create_table(session_catalog, identifier, schema=arrow_table_with_null.schema, data=[arrow_table_with_null])
@@ -1914,5 +1914,4 @@
 
     with tbl.io.new_input(current_snapshot.manifest_list).open() as f:
         reader = fastavro.reader(f)
-        assert reader.codec == "null"
->>>>>>> f4da19e0
+        assert reader.codec == "null"