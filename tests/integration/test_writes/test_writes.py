# Licensed to the Apache Software Foundation (ASF) under one
# or more contributor license agreements.  See the NOTICE file
# distributed with this work for additional information
# regarding copyright ownership.  The ASF licenses this file
# to you under the Apache License, Version 2.0 (the
# "License"); you may not use this file except in compliance
# with the License.  You may obtain a copy of the License at
#
#   http://www.apache.org/licenses/LICENSE-2.0
#
# Unless required by applicable law or agreed to in writing,
# software distributed under the License is distributed on an
# "AS IS" BASIS, WITHOUT WARRANTIES OR CONDITIONS OF ANY
# KIND, either express or implied.  See the License for the
# specific language governing permissions and limitations
# under the License.
# pylint:disable=redefined-outer-name
import math
import os
import time
from datetime import date, datetime
from pathlib import Path
from typing import Any, Dict
from urllib.parse import urlparse

import pyarrow as pa
import pyarrow.parquet as pq
import pytest
import pytz
from pyarrow.fs import S3FileSystem
from pydantic_core import ValidationError
from pyspark.sql import SparkSession
from pytest_mock.plugin import MockerFixture

from pyiceberg.catalog import Catalog
from pyiceberg.catalog.hive import HiveCatalog
from pyiceberg.catalog.sql import SqlCatalog
from pyiceberg.exceptions import NoSuchTableError
from pyiceberg.table import TableProperties, _dataframe_to_data_files
from tests.conftest import TEST_DATA_WITH_NULL
from utils import _create_table


@pytest.fixture(scope="session", autouse=True)
def table_v1_with_null(session_catalog: Catalog, arrow_table_with_null: pa.Table) -> None:
    identifier = "default.arrow_table_v1_with_null"
    tbl = _create_table(session_catalog, identifier, {"format-version": "1"}, [arrow_table_with_null])
    assert tbl.format_version == 1, f"Expected v1, got: v{tbl.format_version}"


@pytest.fixture(scope="session", autouse=True)
def table_v1_without_data(session_catalog: Catalog, arrow_table_without_data: pa.Table) -> None:
    identifier = "default.arrow_table_v1_without_data"
    tbl = _create_table(session_catalog, identifier, {"format-version": "1"}, [arrow_table_without_data])
    assert tbl.format_version == 1, f"Expected v1, got: v{tbl.format_version}"


@pytest.fixture(scope="session", autouse=True)
def table_v1_with_only_nulls(session_catalog: Catalog, arrow_table_with_only_nulls: pa.Table) -> None:
    identifier = "default.arrow_table_v1_with_only_nulls"
    tbl = _create_table(session_catalog, identifier, {"format-version": "1"}, [arrow_table_with_only_nulls])
    assert tbl.format_version == 1, f"Expected v1, got: v{tbl.format_version}"


@pytest.fixture(scope="session", autouse=True)
def table_v1_appended_with_null(session_catalog: Catalog, arrow_table_with_null: pa.Table) -> None:
    identifier = "default.arrow_table_v1_appended_with_null"
    tbl = _create_table(session_catalog, identifier, {"format-version": "1"}, 2 * [arrow_table_with_null])
    assert tbl.format_version == 1, f"Expected v1, got: v{tbl.format_version}"


@pytest.fixture(scope="session", autouse=True)
def table_v2_with_null(session_catalog: Catalog, arrow_table_with_null: pa.Table) -> None:
    identifier = "default.arrow_table_v2_with_null"
    tbl = _create_table(session_catalog, identifier, {"format-version": "2"}, [arrow_table_with_null])
    assert tbl.format_version == 2, f"Expected v2, got: v{tbl.format_version}"


@pytest.fixture(scope="session", autouse=True)
def table_v2_without_data(session_catalog: Catalog, arrow_table_without_data: pa.Table) -> None:
    identifier = "default.arrow_table_v2_without_data"
    tbl = _create_table(session_catalog, identifier, {"format-version": "2"}, [arrow_table_without_data])
    assert tbl.format_version == 2, f"Expected v2, got: v{tbl.format_version}"


@pytest.fixture(scope="session", autouse=True)
def table_v2_with_only_nulls(session_catalog: Catalog, arrow_table_with_only_nulls: pa.Table) -> None:
    identifier = "default.arrow_table_v2_with_only_nulls"
    tbl = _create_table(session_catalog, identifier, {"format-version": "2"}, [arrow_table_with_only_nulls])
    assert tbl.format_version == 2, f"Expected v2, got: v{tbl.format_version}"


@pytest.fixture(scope="session", autouse=True)
def table_v2_appended_with_null(session_catalog: Catalog, arrow_table_with_null: pa.Table) -> None:
    identifier = "default.arrow_table_v2_appended_with_null"
    tbl = _create_table(session_catalog, identifier, {"format-version": "2"}, 2 * [arrow_table_with_null])
    assert tbl.format_version == 2, f"Expected v2, got: v{tbl.format_version}"


@pytest.fixture(scope="session", autouse=True)
def table_v1_v2_appended_with_null(session_catalog: Catalog, arrow_table_with_null: pa.Table) -> None:
    identifier = "default.arrow_table_v1_v2_appended_with_null"
    tbl = _create_table(session_catalog, identifier, {"format-version": "1"}, [arrow_table_with_null])
    assert tbl.format_version == 1, f"Expected v1, got: v{tbl.format_version}"

    with tbl.transaction() as tx:
        tx.upgrade_table_version(format_version=2)

    tbl.append(arrow_table_with_null)

    assert tbl.format_version == 2, f"Expected v2, got: v{tbl.format_version}"


@pytest.mark.integration
@pytest.mark.parametrize("format_version", [1, 2])
def test_query_count(spark: SparkSession, format_version: int) -> None:
    df = spark.table(f"default.arrow_table_v{format_version}_with_null")
    assert df.count() == 3, "Expected 3 rows"


@pytest.mark.integration
@pytest.mark.parametrize("col", TEST_DATA_WITH_NULL.keys())
@pytest.mark.parametrize("format_version", [1, 2])
def test_query_filter_null(spark: SparkSession, col: str, format_version: int) -> None:
    identifier = f"default.arrow_table_v{format_version}_with_null"
    df = spark.table(identifier)
    assert df.where(f"{col} is null").count() == 1, f"Expected 1 row for {col}"
    assert df.where(f"{col} is not null").count() == 2, f"Expected 2 rows for {col}"


@pytest.mark.integration
@pytest.mark.parametrize("col", TEST_DATA_WITH_NULL.keys())
@pytest.mark.parametrize("format_version", [1, 2])
def test_query_filter_without_data(spark: SparkSession, col: str, format_version: int) -> None:
    identifier = f"default.arrow_table_v{format_version}_without_data"
    df = spark.table(identifier)
    assert df.where(f"{col} is null").count() == 0, f"Expected 0 row for {col}"
    assert df.where(f"{col} is not null").count() == 0, f"Expected 0 row for {col}"


@pytest.mark.integration
@pytest.mark.parametrize("col", TEST_DATA_WITH_NULL.keys())
@pytest.mark.parametrize("format_version", [1, 2])
def test_query_filter_only_nulls(spark: SparkSession, col: str, format_version: int) -> None:
    identifier = f"default.arrow_table_v{format_version}_with_only_nulls"
    df = spark.table(identifier)
    assert df.where(f"{col} is null").count() == 2, f"Expected 2 rows for {col}"
    assert df.where(f"{col} is not null").count() == 0, f"Expected 0 row for {col}"


@pytest.mark.integration
@pytest.mark.parametrize("col", TEST_DATA_WITH_NULL.keys())
@pytest.mark.parametrize("format_version", [1, 2])
def test_query_filter_appended_null(spark: SparkSession, col: str, format_version: int) -> None:
    identifier = f"default.arrow_table_v{format_version}_appended_with_null"
    df = spark.table(identifier)
    assert df.where(f"{col} is null").count() == 2, f"Expected 1 row for {col}"
    assert df.where(f"{col} is not null").count() == 4, f"Expected 2 rows for {col}"


@pytest.mark.integration
@pytest.mark.parametrize("col", TEST_DATA_WITH_NULL.keys())
def test_query_filter_v1_v2_append_null(spark: SparkSession, col: str) -> None:
    identifier = "default.arrow_table_v1_v2_appended_with_null"
    df = spark.table(identifier)
    assert df.where(f"{col} is null").count() == 2, f"Expected 1 row for {col}"
    assert df.where(f"{col} is not null").count() == 4, f"Expected 2 rows for {col}"


@pytest.mark.integration
def test_summaries(spark: SparkSession, session_catalog: Catalog, arrow_table_with_null: pa.Table) -> None:
    identifier = "default.arrow_table_summaries"
    tbl = _create_table(session_catalog, identifier, {"format-version": "1"}, 2 * [arrow_table_with_null])
    tbl.overwrite(arrow_table_with_null)

    rows = spark.sql(
        f"""
        SELECT operation, summary
        FROM {identifier}.snapshots
        ORDER BY committed_at ASC
    """
    ).collect()

    operations = [row.operation for row in rows]
    assert operations == ['append', 'append', 'overwrite']

    summaries = [row.summary for row in rows]

    assert summaries[0] == {
        'added-data-files': '1',
        'added-files-size': '5459',
        'added-records': '3',
        'total-data-files': '1',
        'total-delete-files': '0',
        'total-equality-deletes': '0',
        'total-files-size': '5459',
        'total-position-deletes': '0',
        'total-records': '3',
    }

    assert summaries[1] == {
        'added-data-files': '1',
        'added-files-size': '5459',
        'added-records': '3',
        'total-data-files': '2',
        'total-delete-files': '0',
        'total-equality-deletes': '0',
        'total-files-size': '10918',
        'total-position-deletes': '0',
        'total-records': '6',
    }

    assert summaries[2] == {
        'added-data-files': '1',
        'added-files-size': '5459',
        'added-records': '3',
        'deleted-data-files': '2',
        'deleted-records': '6',
        'removed-files-size': '10918',
        'total-data-files': '1',
        'total-delete-files': '0',
        'total-equality-deletes': '0',
        'total-files-size': '5459',
        'total-position-deletes': '0',
        'total-records': '3',
    }


@pytest.mark.integration
def test_data_files(spark: SparkSession, session_catalog: Catalog, arrow_table_with_null: pa.Table) -> None:
    identifier = "default.arrow_data_files"
    tbl = _create_table(session_catalog, identifier, {"format-version": "1"}, [])

    tbl.overwrite(arrow_table_with_null)
    # should produce a DELETE entry
    tbl.overwrite(arrow_table_with_null)
    # Since we don't rewrite, this should produce a new manifest with an ADDED entry
    tbl.append(arrow_table_with_null)

    rows = spark.sql(
        f"""
        SELECT added_data_files_count, existing_data_files_count, deleted_data_files_count
        FROM {identifier}.all_manifests
    """
    ).collect()

    assert [row.added_data_files_count for row in rows] == [1, 1, 0, 1, 1]
    assert [row.existing_data_files_count for row in rows] == [0, 0, 0, 0, 0]
    assert [row.deleted_data_files_count for row in rows] == [0, 0, 1, 0, 0]


@pytest.mark.integration
def test_python_writes_with_spark_snapshot_reads(
    spark: SparkSession, session_catalog: Catalog, arrow_table_with_null: pa.Table
) -> None:
    identifier = "default.python_writes_with_spark_snapshot_reads"
    tbl = _create_table(session_catalog, identifier, {"format-version": "1"}, [])

    def get_current_snapshot_id(identifier: str) -> int:
        return (
            spark.sql(f"SELECT snapshot_id FROM {identifier}.snapshots order by committed_at desc limit 1")
            .collect()[0]
            .snapshot_id
        )

    tbl.overwrite(arrow_table_with_null)
    assert tbl.current_snapshot().snapshot_id == get_current_snapshot_id(identifier)  # type: ignore
    tbl.overwrite(arrow_table_with_null)
    assert tbl.current_snapshot().snapshot_id == get_current_snapshot_id(identifier)  # type: ignore
    tbl.append(arrow_table_with_null)
    assert tbl.current_snapshot().snapshot_id == get_current_snapshot_id(identifier)  # type: ignore


@pytest.mark.integration
@pytest.mark.parametrize("format_version", [1, 2])
def test_python_writes_special_character_column_with_spark_reads(
    spark: SparkSession, session_catalog: Catalog, format_version: int
) -> None:
    identifier = "default.python_writes_special_character_column_with_spark_reads"
    column_name_with_special_character = "letter/abc"
    TEST_DATA_WITH_SPECIAL_CHARACTER_COLUMN = {
        column_name_with_special_character: ['a', None, 'z'],
<<<<<<< HEAD
        'id': [1, 2, 3],
        'name': ['AB', 'CD', 'EF'],
        'address': [
            {'street': '123', 'city': 'SFO', 'zip': 12345, column_name_with_special_character: 'a'},
            {'street': '456', 'city': 'SW', 'zip': 67890, column_name_with_special_character: 'b'},
            {'street': '789', 'city': 'Random', 'zip': 10112, column_name_with_special_character: 'c'},
        ],
    }
    pa_schema = pa.schema([
        pa.field(column_name_with_special_character, pa.string()),
        pa.field('id', pa.int32()),
        pa.field('name', pa.string()),
        pa.field(
            'address',
            pa.struct([
                pa.field('street', pa.string()),
                pa.field('city', pa.string()),
                pa.field('zip', pa.int32()),
                pa.field(column_name_with_special_character, pa.string()),
            ]),
        ),
=======
    }
    pa_schema = pa.schema([
        (column_name_with_special_character, pa.string()),
>>>>>>> 35d4648f
    ])
    arrow_table_with_special_character_column = pa.Table.from_pydict(TEST_DATA_WITH_SPECIAL_CHARACTER_COLUMN, schema=pa_schema)
    tbl = _create_table(session_catalog, identifier, {"format-version": format_version}, schema=pa_schema)

    tbl.overwrite(arrow_table_with_special_character_column)
<<<<<<< HEAD
    # PySpark toPandas() turns nested field into tuple by default, but returns the proper schema when Arrow is enabled
    spark.conf.set("spark.sql.execution.arrow.pyspark.enabled", "true")
=======
>>>>>>> 35d4648f
    spark_df = spark.sql(f"SELECT * FROM {identifier}").toPandas()
    pyiceberg_df = tbl.scan().to_pandas()
    assert spark_df.equals(pyiceberg_df)


@pytest.mark.integration
def test_write_bin_pack_data_files(spark: SparkSession, session_catalog: Catalog, arrow_table_with_null: pa.Table) -> None:
    identifier = "default.write_bin_pack_data_files"
    tbl = _create_table(session_catalog, identifier, {"format-version": "1"}, [])

    def get_data_files_count(identifier: str) -> int:
        return spark.sql(
            f"""
            SELECT *
            FROM {identifier}.files
        """
        ).count()

    # writes 1 data file since the table is smaller than default target file size
    assert arrow_table_with_null.nbytes < TableProperties.WRITE_TARGET_FILE_SIZE_BYTES_DEFAULT
    tbl.overwrite(arrow_table_with_null)
    assert get_data_files_count(identifier) == 1

    # writes 1 data file as long as table is smaller than default target file size
    bigger_arrow_tbl = pa.concat_tables([arrow_table_with_null] * 10)
    assert bigger_arrow_tbl.nbytes < TableProperties.WRITE_TARGET_FILE_SIZE_BYTES_DEFAULT
    tbl.overwrite(bigger_arrow_tbl)
    assert get_data_files_count(identifier) == 1

    # writes multiple data files once target file size is overridden
    target_file_size = arrow_table_with_null.nbytes
    tbl = tbl.transaction().set_properties({TableProperties.WRITE_TARGET_FILE_SIZE_BYTES: target_file_size}).commit_transaction()
    assert str(target_file_size) == tbl.properties.get(TableProperties.WRITE_TARGET_FILE_SIZE_BYTES)
    assert target_file_size < bigger_arrow_tbl.nbytes
    tbl.overwrite(bigger_arrow_tbl)
    assert get_data_files_count(identifier) == 10

    # writes half the number of data files when target file size doubles
    target_file_size = arrow_table_with_null.nbytes * 2
    tbl = tbl.transaction().set_properties({TableProperties.WRITE_TARGET_FILE_SIZE_BYTES: target_file_size}).commit_transaction()
    assert str(target_file_size) == tbl.properties.get(TableProperties.WRITE_TARGET_FILE_SIZE_BYTES)
    assert target_file_size < bigger_arrow_tbl.nbytes
    tbl.overwrite(bigger_arrow_tbl)
    assert get_data_files_count(identifier) == 5


@pytest.mark.integration
@pytest.mark.parametrize("format_version", [1, 2])
@pytest.mark.parametrize(
    "properties, expected_compression_name",
    [
        # REST catalog uses Zstandard by default: https://github.com/apache/iceberg/pull/8593
        ({}, "ZSTD"),
        ({"write.parquet.compression-codec": "uncompressed"}, "UNCOMPRESSED"),
        ({"write.parquet.compression-codec": "gzip", "write.parquet.compression-level": "1"}, "GZIP"),
        ({"write.parquet.compression-codec": "zstd", "write.parquet.compression-level": "1"}, "ZSTD"),
        ({"write.parquet.compression-codec": "snappy"}, "SNAPPY"),
    ],
)
def test_write_parquet_compression_properties(
    spark: SparkSession,
    session_catalog: Catalog,
    arrow_table_with_null: pa.Table,
    format_version: int,
    properties: Dict[str, Any],
    expected_compression_name: str,
) -> None:
    identifier = "default.write_parquet_compression_properties"

    tbl = _create_table(session_catalog, identifier, {"format-version": format_version, **properties}, [arrow_table_with_null])

    data_file_paths = [task.file.file_path for task in tbl.scan().plan_files()]

    fs = S3FileSystem(
        endpoint_override=session_catalog.properties["s3.endpoint"],
        access_key=session_catalog.properties["s3.access-key-id"],
        secret_key=session_catalog.properties["s3.secret-access-key"],
    )
    uri = urlparse(data_file_paths[0])
    with fs.open_input_file(f"{uri.netloc}{uri.path}") as f:
        parquet_metadata = pq.read_metadata(f)
        compression = parquet_metadata.row_group(0).column(0).compression

    assert compression == expected_compression_name


@pytest.mark.integration
@pytest.mark.parametrize(
    "properties, expected_kwargs",
    [
        ({"write.parquet.page-size-bytes": "42"}, {"data_page_size": 42}),
        ({"write.parquet.dict-size-bytes": "42"}, {"dictionary_pagesize_limit": 42}),
    ],
)
def test_write_parquet_other_properties(
    mocker: MockerFixture,
    spark: SparkSession,
    session_catalog: Catalog,
    arrow_table_with_null: pa.Table,
    properties: Dict[str, Any],
    expected_kwargs: Dict[str, Any],
) -> None:
    identifier = "default.test_write_parquet_other_properties"

    # The properties we test cannot be checked on the resulting Parquet file, so we spy on the ParquetWriter call instead
    ParquetWriter = mocker.spy(pq, "ParquetWriter")
    _create_table(session_catalog, identifier, properties, [arrow_table_with_null])

    call_kwargs = ParquetWriter.call_args[1]
    for key, value in expected_kwargs.items():
        assert call_kwargs.get(key) == value


@pytest.mark.integration
@pytest.mark.parametrize(
    "properties",
    [
        {"write.parquet.row-group-size-bytes": "42"},
        {"write.parquet.page-row-limit": "42"},
        {"write.parquet.bloom-filter-enabled.column.bool": "42"},
        {"write.parquet.bloom-filter-max-bytes": "42"},
    ],
)
def test_write_parquet_unsupported_properties(
    spark: SparkSession,
    session_catalog: Catalog,
    arrow_table_with_null: pa.Table,
    properties: Dict[str, str],
) -> None:
    identifier = "default.write_parquet_unsupported_properties"

    tbl = _create_table(session_catalog, identifier, properties, [])
    with pytest.raises(NotImplementedError):
        tbl.append(arrow_table_with_null)


@pytest.mark.integration
def test_invalid_arguments(spark: SparkSession, session_catalog: Catalog, arrow_table_with_null: pa.Table) -> None:
    identifier = "default.arrow_data_files"
    tbl = _create_table(session_catalog, identifier, {'format-version': '1'}, [])

    with pytest.raises(ValueError, match="Expected PyArrow table, got: not a df"):
        tbl.overwrite("not a df")

    with pytest.raises(ValueError, match="Expected PyArrow table, got: not a df"):
        tbl.append("not a df")


@pytest.mark.integration
def test_summaries_with_only_nulls(
    spark: SparkSession, session_catalog: Catalog, arrow_table_without_data: pa.Table, arrow_table_with_only_nulls: pa.Table
) -> None:
    identifier = "default.arrow_table_summaries_with_only_nulls"
    tbl = _create_table(
        session_catalog, identifier, {'format-version': '1'}, [arrow_table_without_data, arrow_table_with_only_nulls]
    )
    tbl.overwrite(arrow_table_without_data)

    rows = spark.sql(
        f"""
        SELECT operation, summary
        FROM {identifier}.snapshots
        ORDER BY committed_at ASC
    """
    ).collect()

    operations = [row.operation for row in rows]
    assert operations == ['append', 'append', 'overwrite']

    summaries = [row.summary for row in rows]

    assert summaries[0] == {
        'total-data-files': '0',
        'total-delete-files': '0',
        'total-equality-deletes': '0',
        'total-files-size': '0',
        'total-position-deletes': '0',
        'total-records': '0',
    }

    assert summaries[1] == {
        'added-data-files': '1',
        'added-files-size': '4239',
        'added-records': '2',
        'total-data-files': '1',
        'total-delete-files': '0',
        'total-equality-deletes': '0',
        'total-files-size': '4239',
        'total-position-deletes': '0',
        'total-records': '2',
    }

    assert summaries[2] == {
        'removed-files-size': '4239',
        'total-equality-deletes': '0',
        'total-position-deletes': '0',
        'deleted-data-files': '1',
        'total-delete-files': '0',
        'total-files-size': '0',
        'deleted-records': '2',
        'total-data-files': '0',
        'total-records': '0',
    }


@pytest.mark.integration
def test_duckdb_url_import(warehouse: Path, arrow_table_with_null: pa.Table) -> None:
    os.environ['TZ'] = 'Etc/UTC'
    time.tzset()
    tz = pytz.timezone(os.environ['TZ'])

    catalog = SqlCatalog("test_sql_catalog", uri="sqlite:///:memory:", warehouse=f"/{warehouse}")
    catalog.create_namespace("default")

    identifier = "default.arrow_table_v1_with_null"
    tbl = _create_table(catalog, identifier, {}, [arrow_table_with_null])
    location = tbl.metadata_location

    import duckdb

    duckdb.sql('INSTALL iceberg; LOAD iceberg;')
    result = duckdb.sql(
        f"""
    SELECT *
    FROM iceberg_scan('{location}')
    """
    ).fetchall()

    assert result == [
        (
            False,
            'a',
            'aaaaaaaaaaaaaaaaaaaaaa',
            1,
            1,
            0.0,
            0.0,
            datetime(2023, 1, 1, 19, 25),
            datetime(2023, 1, 1, 19, 25, tzinfo=tz),
            date(2023, 1, 1),
            b'\x01',
            b'\x00\x00\x00\x00\x00\x00\x00\x00\x00\x00\x00\x00\x00\x00\x00\x00',
        ),
        (None, None, None, None, None, None, None, None, None, None, None, None),
        (
            True,
            'z',
            'zzzzzzzzzzzzzzzzzzzzzz',
            9,
            9,
            0.8999999761581421,
            0.9,
            datetime(2023, 3, 1, 19, 25),
            datetime(2023, 3, 1, 19, 25, tzinfo=tz),
            date(2023, 3, 1),
            b'\x12',
            b'\x11\x11\x11\x11\x11\x11\x11\x11\x11\x11\x11\x11\x11\x11\x11\x11',
        ),
    ]


@pytest.mark.integration
@pytest.mark.parametrize("format_version", [1, 2])
def test_write_and_evolve(session_catalog: Catalog, format_version: int) -> None:
    identifier = f"default.arrow_write_data_and_evolve_schema_v{format_version}"

    try:
        session_catalog.drop_table(identifier=identifier)
    except NoSuchTableError:
        pass

    pa_table = pa.Table.from_pydict(
        {
            'foo': ['a', None, 'z'],
        },
        schema=pa.schema([pa.field("foo", pa.string(), nullable=True)]),
    )

    tbl = session_catalog.create_table(
        identifier=identifier, schema=pa_table.schema, properties={"format-version": str(format_version)}
    )

    pa_table_with_column = pa.Table.from_pydict(
        {
            'foo': ['a', None, 'z'],
            'bar': [19, None, 25],
        },
        schema=pa.schema([
            pa.field("foo", pa.string(), nullable=True),
            pa.field("bar", pa.int32(), nullable=True),
        ]),
    )

    with tbl.transaction() as txn:
        with txn.update_schema() as schema_txn:
            schema_txn.union_by_name(pa_table_with_column.schema)

        with txn.update_snapshot().fast_append() as snapshot_update:
            for data_file in _dataframe_to_data_files(table_metadata=txn.table_metadata, df=pa_table_with_column, io=tbl.io):
                snapshot_update.append_data_file(data_file)


@pytest.mark.integration
@pytest.mark.parametrize("format_version", [2])
def test_create_table_transaction(session_catalog: Catalog, format_version: int) -> None:
    if format_version == 1:
        pytest.skip(
            "There is a bug in the REST catalog (maybe server side) that prevents create and commit a staged version 1 table"
        )

    identifier = f"default.arrow_create_table_transaction{format_version}"

    try:
        session_catalog.drop_table(identifier=identifier)
    except NoSuchTableError:
        pass

    pa_table = pa.Table.from_pydict(
        {
            'foo': ['a', None, 'z'],
        },
        schema=pa.schema([pa.field("foo", pa.string(), nullable=True)]),
    )

    pa_table_with_column = pa.Table.from_pydict(
        {
            'foo': ['a', None, 'z'],
            'bar': [19, None, 25],
        },
        schema=pa.schema([
            pa.field("foo", pa.string(), nullable=True),
            pa.field("bar", pa.int32(), nullable=True),
        ]),
    )

    with session_catalog.create_table_transaction(
        identifier=identifier, schema=pa_table.schema, properties={"format-version": str(format_version)}
    ) as txn:
        with txn.update_snapshot().fast_append() as snapshot_update:
            for data_file in _dataframe_to_data_files(table_metadata=txn.table_metadata, df=pa_table, io=txn._table.io):
                snapshot_update.append_data_file(data_file)

        with txn.update_schema() as schema_txn:
            schema_txn.union_by_name(pa_table_with_column.schema)

        with txn.update_snapshot().fast_append() as snapshot_update:
            for data_file in _dataframe_to_data_files(
                table_metadata=txn.table_metadata, df=pa_table_with_column, io=txn._table.io
            ):
                snapshot_update.append_data_file(data_file)

    tbl = session_catalog.load_table(identifier=identifier)
    assert tbl.format_version == format_version
    assert len(tbl.scan().to_arrow()) == 6


@pytest.mark.integration
@pytest.mark.parametrize("format_version", [1, 2])
def test_table_properties_int_value(
    session_catalog: Catalog,
    arrow_table_with_null: pa.Table,
    format_version: int,
) -> None:
    # table properties can be set to int, but still serialized to string
    property_with_int = {"property_name": 42}
    identifier = "default.test_table_properties_int_value"

    tbl = _create_table(
        session_catalog, identifier, {"format-version": format_version, **property_with_int}, [arrow_table_with_null]
    )
    assert isinstance(tbl.properties["property_name"], str)


@pytest.mark.integration
@pytest.mark.parametrize("format_version", [1, 2])
def test_table_properties_raise_for_none_value(
    session_catalog: Catalog,
    arrow_table_with_null: pa.Table,
    format_version: int,
) -> None:
    property_with_none = {"property_name": None}
    identifier = "default.test_table_properties_raise_for_none_value"

    with pytest.raises(ValidationError) as exc_info:
        _ = _create_table(
            session_catalog, identifier, {"format-version": format_version, **property_with_none}, [arrow_table_with_null]
        )
    assert "None type is not a supported value in properties: property_name" in str(exc_info.value)


@pytest.mark.integration
@pytest.mark.parametrize("format_version", [1, 2])
def test_inspect_snapshots(
    spark: SparkSession, session_catalog: Catalog, arrow_table_with_null: pa.Table, format_version: int
) -> None:
    identifier = "default.table_metadata_snapshots"
    tbl = _create_table(session_catalog, identifier, properties={"format-version": format_version})

    tbl.overwrite(arrow_table_with_null)
    # should produce a DELETE entry
    tbl.overwrite(arrow_table_with_null)
    # Since we don't rewrite, this should produce a new manifest with an ADDED entry
    tbl.append(arrow_table_with_null)

    df = tbl.inspect.snapshots()

    assert df.column_names == [
        'committed_at',
        'snapshot_id',
        'parent_id',
        'operation',
        'manifest_list',
        'summary',
    ]

    for committed_at in df['committed_at']:
        assert isinstance(committed_at.as_py(), datetime)

    for snapshot_id in df['snapshot_id']:
        assert isinstance(snapshot_id.as_py(), int)

    assert df['parent_id'][0].as_py() is None
    assert df['parent_id'][1:] == df['snapshot_id'][:2]

    assert [operation.as_py() for operation in df['operation']] == ['append', 'overwrite', 'append']

    for manifest_list in df['manifest_list']:
        assert manifest_list.as_py().startswith("s3://")

    assert df['summary'][0].as_py() == [
        ('added-files-size', '5459'),
        ('added-data-files', '1'),
        ('added-records', '3'),
        ('total-data-files', '1'),
        ('total-delete-files', '0'),
        ('total-records', '3'),
        ('total-files-size', '5459'),
        ('total-position-deletes', '0'),
        ('total-equality-deletes', '0'),
    ]

    lhs = spark.table(f"{identifier}.snapshots").toPandas()
    rhs = df.to_pandas()
    for column in df.column_names:
        for left, right in zip(lhs[column].to_list(), rhs[column].to_list()):
            if column == 'summary':
                # Arrow returns a list of tuples, instead of a dict
                right = dict(right)

            if isinstance(left, float) and math.isnan(left) and isinstance(right, float) and math.isnan(right):
                # NaN != NaN in Python
                continue

            assert left == right, f"Difference in column {column}: {left} != {right}"


@pytest.mark.integration
def test_write_within_transaction(spark: SparkSession, session_catalog: Catalog, arrow_table_with_null: pa.Table) -> None:
    identifier = "default.write_in_open_transaction"
    tbl = _create_table(session_catalog, identifier, {"format-version": "1"}, [])

    def get_metadata_entries_count(identifier: str) -> int:
        return spark.sql(
            f"""
            SELECT *
            FROM {identifier}.metadata_log_entries
        """
        ).count()

    # one metadata entry from table creation
    assert get_metadata_entries_count(identifier) == 1

    # one more metadata entry from transaction
    with tbl.transaction() as tx:
        tx.set_properties({"test": "1"})
        tx.append(arrow_table_with_null)
    assert get_metadata_entries_count(identifier) == 2

    # two more metadata entries added from two separate transactions
    tbl.transaction().set_properties({"test": "2"}).commit_transaction()
    tbl.append(arrow_table_with_null)
    assert get_metadata_entries_count(identifier) == 4


@pytest.mark.integration
@pytest.mark.parametrize("format_version", [1, 2])
def test_hive_catalog_storage_descriptor(
    session_catalog_hive: HiveCatalog,
    pa_schema: pa.Schema,
    arrow_table_with_null: pa.Table,
    spark: SparkSession,
    format_version: int,
) -> None:
    tbl = _create_table(
        session_catalog_hive, "default.test_storage_descriptor", {"format-version": format_version}, [arrow_table_with_null]
    )

    # check if pyiceberg can read the table
    assert len(tbl.scan().to_arrow()) == 3
    # check if spark can read the table
    assert spark.sql("SELECT * FROM hive.default.test_storage_descriptor").count() == 3<|MERGE_RESOLUTION|>--- conflicted
+++ resolved
@@ -280,7 +280,6 @@
     column_name_with_special_character = "letter/abc"
     TEST_DATA_WITH_SPECIAL_CHARACTER_COLUMN = {
         column_name_with_special_character: ['a', None, 'z'],
-<<<<<<< HEAD
         'id': [1, 2, 3],
         'name': ['AB', 'CD', 'EF'],
         'address': [
@@ -302,21 +301,13 @@
                 pa.field(column_name_with_special_character, pa.string()),
             ]),
         ),
-=======
-    }
-    pa_schema = pa.schema([
-        (column_name_with_special_character, pa.string()),
->>>>>>> 35d4648f
     ])
     arrow_table_with_special_character_column = pa.Table.from_pydict(TEST_DATA_WITH_SPECIAL_CHARACTER_COLUMN, schema=pa_schema)
     tbl = _create_table(session_catalog, identifier, {"format-version": format_version}, schema=pa_schema)
 
     tbl.overwrite(arrow_table_with_special_character_column)
-<<<<<<< HEAD
     # PySpark toPandas() turns nested field into tuple by default, but returns the proper schema when Arrow is enabled
     spark.conf.set("spark.sql.execution.arrow.pyspark.enabled", "true")
-=======
->>>>>>> 35d4648f
     spark_df = spark.sql(f"SELECT * FROM {identifier}").toPandas()
     pyiceberg_df = tbl.scan().to_pandas()
     assert spark_df.equals(pyiceberg_df)
