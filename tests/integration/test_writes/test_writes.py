# Licensed to the Apache Software Foundation (ASF) under one
# or more contributor license agreements.  See the NOTICE file
# distributed with this work for additional information
# regarding copyright ownership.  The ASF licenses this file
# to you under the Apache License, Version 2.0 (the
# "License"); you may not use this file except in compliance
# with the License.  You may obtain a copy of the License at
#
#   http://www.apache.org/licenses/LICENSE-2.0
#
# Unless required by applicable law or agreed to in writing,
# software distributed under the License is distributed on an
# "AS IS" BASIS, WITHOUT WARRANTIES OR CONDITIONS OF ANY
# KIND, either express or implied.  See the License for the
# specific language governing permissions and limitations
# under the License.
# pylint:disable=redefined-outer-name
import math
import os
import random
import time
from datetime import date, datetime, timedelta
from decimal import Decimal
from pathlib import Path
from typing import Any, Dict
from urllib.parse import urlparse

import fastavro
import pandas as pd
import pandas.testing
import pyarrow as pa
import pyarrow.compute as pc
import pyarrow.parquet as pq
import pytest
import pytz
from pyarrow.fs import S3FileSystem
from pydantic_core import ValidationError
from pyspark.sql import SparkSession
from pytest_mock.plugin import MockerFixture

from pyiceberg.catalog import Catalog, load_catalog
from pyiceberg.catalog.hive import HiveCatalog
from pyiceberg.catalog.sql import SqlCatalog
from pyiceberg.exceptions import CommitFailedException, NoSuchTableError
from pyiceberg.expressions import And, EqualTo, GreaterThanOrEqual, In, LessThan, Not
from pyiceberg.io.pyarrow import _dataframe_to_data_files
from pyiceberg.partitioning import PartitionField, PartitionSpec
from pyiceberg.schema import Schema
from pyiceberg.table import TableProperties
from pyiceberg.table.refs import MAIN_BRANCH
from pyiceberg.table.sorting import SortDirection, SortField, SortOrder
from pyiceberg.transforms import DayTransform, HourTransform, IdentityTransform
from pyiceberg.types import (
    DateType,
    DecimalType,
    DoubleType,
    IntegerType,
    ListType,
    LongType,
    NestedField,
    StringType,
)
from utils import _create_table


@pytest.fixture(scope="session", autouse=True)
def table_v1_with_null(session_catalog: Catalog, arrow_table_with_null: pa.Table) -> None:
    identifier = "default.arrow_table_v1_with_null"
    tbl = _create_table(session_catalog, identifier, {"format-version": "1"}, [arrow_table_with_null])
    assert tbl.format_version == 1, f"Expected v1, got: v{tbl.format_version}"


@pytest.fixture(scope="session", autouse=True)
def table_v1_without_data(session_catalog: Catalog, arrow_table_without_data: pa.Table) -> None:
    identifier = "default.arrow_table_v1_without_data"
    tbl = _create_table(session_catalog, identifier, {"format-version": "1"}, [arrow_table_without_data])
    assert tbl.format_version == 1, f"Expected v1, got: v{tbl.format_version}"


@pytest.fixture(scope="session", autouse=True)
def table_v1_with_only_nulls(session_catalog: Catalog, arrow_table_with_only_nulls: pa.Table) -> None:
    identifier = "default.arrow_table_v1_with_only_nulls"
    tbl = _create_table(session_catalog, identifier, {"format-version": "1"}, [arrow_table_with_only_nulls])
    assert tbl.format_version == 1, f"Expected v1, got: v{tbl.format_version}"


@pytest.fixture(scope="session", autouse=True)
def table_v1_appended_with_null(session_catalog: Catalog, arrow_table_with_null: pa.Table) -> None:
    identifier = "default.arrow_table_v1_appended_with_null"
    tbl = _create_table(session_catalog, identifier, {"format-version": "1"}, 2 * [arrow_table_with_null])
    assert tbl.format_version == 1, f"Expected v1, got: v{tbl.format_version}"


@pytest.fixture(scope="session", autouse=True)
def table_v2_with_null(session_catalog: Catalog, arrow_table_with_null: pa.Table) -> None:
    identifier = "default.arrow_table_v2_with_null"
    tbl = _create_table(session_catalog, identifier, {"format-version": "2"}, [arrow_table_with_null])
    assert tbl.format_version == 2, f"Expected v2, got: v{tbl.format_version}"


@pytest.fixture(scope="session", autouse=True)
def table_v2_without_data(session_catalog: Catalog, arrow_table_without_data: pa.Table) -> None:
    identifier = "default.arrow_table_v2_without_data"
    tbl = _create_table(session_catalog, identifier, {"format-version": "2"}, [arrow_table_without_data])
    assert tbl.format_version == 2, f"Expected v2, got: v{tbl.format_version}"


@pytest.fixture(scope="session", autouse=True)
def table_v2_with_only_nulls(session_catalog: Catalog, arrow_table_with_only_nulls: pa.Table) -> None:
    identifier = "default.arrow_table_v2_with_only_nulls"
    tbl = _create_table(session_catalog, identifier, {"format-version": "2"}, [arrow_table_with_only_nulls])
    assert tbl.format_version == 2, f"Expected v2, got: v{tbl.format_version}"


@pytest.fixture(scope="session", autouse=True)
def table_v2_appended_with_null(session_catalog: Catalog, arrow_table_with_null: pa.Table) -> None:
    identifier = "default.arrow_table_v2_appended_with_null"
    tbl = _create_table(session_catalog, identifier, {"format-version": "2"}, 2 * [arrow_table_with_null])
    assert tbl.format_version == 2, f"Expected v2, got: v{tbl.format_version}"


@pytest.fixture(scope="session", autouse=True)
def table_v1_v2_appended_with_null(session_catalog: Catalog, arrow_table_with_null: pa.Table) -> None:
    identifier = "default.arrow_table_v1_v2_appended_with_null"
    tbl = _create_table(session_catalog, identifier, {"format-version": "1"}, [arrow_table_with_null])
    assert tbl.format_version == 1, f"Expected v1, got: v{tbl.format_version}"

    with tbl.transaction() as tx:
        tx.upgrade_table_version(format_version=2)

    tbl.append(arrow_table_with_null)

    assert tbl.format_version == 2, f"Expected v2, got: v{tbl.format_version}"


@pytest.mark.integration
@pytest.mark.parametrize("format_version", [1, 2])
def test_query_count(spark: SparkSession, format_version: int) -> None:
    df = spark.table(f"default.arrow_table_v{format_version}_with_null")
    assert df.count() == 3, "Expected 3 rows"


@pytest.mark.integration
@pytest.mark.parametrize("format_version", [1, 2])
def test_query_filter_null(spark: SparkSession, arrow_table_with_null: pa.Table, format_version: int) -> None:
    identifier = f"default.arrow_table_v{format_version}_with_null"
    df = spark.table(identifier)
    for col in arrow_table_with_null.column_names:
        assert df.where(f"{col} is null").count() == 1, f"Expected 1 row for {col}"
        assert df.where(f"{col} is not null").count() == 2, f"Expected 2 rows for {col}"


@pytest.mark.integration
@pytest.mark.parametrize("format_version", [1, 2])
def test_query_filter_without_data(spark: SparkSession, arrow_table_with_null: pa.Table, format_version: int) -> None:
    identifier = f"default.arrow_table_v{format_version}_without_data"
    df = spark.table(identifier)
    for col in arrow_table_with_null.column_names:
        assert df.where(f"{col} is null").count() == 0, f"Expected 0 row for {col}"
        assert df.where(f"{col} is not null").count() == 0, f"Expected 0 row for {col}"


@pytest.mark.integration
@pytest.mark.parametrize("format_version", [1, 2])
def test_query_filter_only_nulls(spark: SparkSession, arrow_table_with_null: pa.Table, format_version: int) -> None:
    identifier = f"default.arrow_table_v{format_version}_with_only_nulls"
    df = spark.table(identifier)
    for col in arrow_table_with_null.column_names:
        assert df.where(f"{col} is null").count() == 2, f"Expected 2 rows for {col}"
        assert df.where(f"{col} is not null").count() == 0, f"Expected 0 row for {col}"


@pytest.mark.integration
@pytest.mark.parametrize("format_version", [1, 2])
def test_query_filter_appended_null(spark: SparkSession, arrow_table_with_null: pa.Table, format_version: int) -> None:
    identifier = f"default.arrow_table_v{format_version}_appended_with_null"
    df = spark.table(identifier)
    for col in arrow_table_with_null.column_names:
        assert df.where(f"{col} is null").count() == 2, f"Expected 1 row for {col}"
        assert df.where(f"{col} is not null").count() == 4, f"Expected 2 rows for {col}"


@pytest.mark.integration
def test_query_filter_v1_v2_append_null(
    spark: SparkSession,
    arrow_table_with_null: pa.Table,
) -> None:
    identifier = "default.arrow_table_v1_v2_appended_with_null"
    df = spark.table(identifier)
    for col in arrow_table_with_null.column_names:
        assert df.where(f"{col} is null").count() == 2, f"Expected 1 row for {col}"
        assert df.where(f"{col} is not null").count() == 4, f"Expected 2 rows for {col}"


@pytest.mark.integration
def test_summaries(spark: SparkSession, session_catalog: Catalog, arrow_table_with_null: pa.Table) -> None:
    identifier = "default.arrow_table_summaries"
    tbl = _create_table(session_catalog, identifier, {"format-version": "1"}, 2 * [arrow_table_with_null])
    tbl.overwrite(arrow_table_with_null)

    rows = spark.sql(
        f"""
        SELECT operation, summary
        FROM {identifier}.snapshots
        ORDER BY committed_at ASC
    """
    ).collect()

    operations = [row.operation for row in rows]
    assert operations == ["append", "append", "delete", "append"]

    summaries = [row.summary for row in rows]

    file_size = int(summaries[0]["added-files-size"])
    assert file_size > 0

    # Append
    assert summaries[0] == {
        "added-data-files": "1",
        "added-files-size": str(file_size),
        "added-records": "3",
        "total-data-files": "1",
        "total-delete-files": "0",
        "total-equality-deletes": "0",
        "total-files-size": str(file_size),
        "total-position-deletes": "0",
        "total-records": "3",
    }

    # Append
    assert summaries[1] == {
        "added-data-files": "1",
        "added-files-size": str(file_size),
        "added-records": "3",
        "total-data-files": "2",
        "total-delete-files": "0",
        "total-equality-deletes": "0",
        "total-files-size": str(file_size * 2),
        "total-position-deletes": "0",
        "total-records": "6",
    }

    # Delete
    assert summaries[2] == {
        "deleted-data-files": "2",
        "deleted-records": "6",
        "removed-files-size": str(file_size * 2),
        "total-data-files": "0",
        "total-delete-files": "0",
        "total-equality-deletes": "0",
        "total-files-size": "0",
        "total-position-deletes": "0",
        "total-records": "0",
    }

    # Append
    assert summaries[3] == {
        "added-data-files": "1",
        "added-files-size": str(file_size),
        "added-records": "3",
        "total-data-files": "1",
        "total-delete-files": "0",
        "total-equality-deletes": "0",
        "total-files-size": str(file_size),
        "total-position-deletes": "0",
        "total-records": "3",
    }


@pytest.mark.integration
def test_summaries_partial_overwrite(spark: SparkSession, session_catalog: Catalog) -> None:
    identifier = "default.test_summaries_partial_overwrite"
    TEST_DATA = {
        "id": [1, 2, 3, 1, 1],
        "name": ["AB", "CD", "EF", "CD", "EF"],
    }
    pa_schema = pa.schema(
        [
            pa.field("id", pa.int32()),
            pa.field("name", pa.string()),
        ]
    )
    arrow_table = pa.Table.from_pydict(TEST_DATA, schema=pa_schema)
    tbl = _create_table(session_catalog, identifier, {"format-version": "2"}, schema=pa_schema)
    with tbl.update_spec() as txn:
        txn.add_identity("id")
    tbl.append(arrow_table)

    assert len(tbl.inspect.data_files()) == 3

    tbl.delete(delete_filter="id == 1 and name = 'AB'")  # partial overwrite data from 1 data file

    rows = spark.sql(
        f"""
        SELECT operation, summary
        FROM {identifier}.snapshots
        ORDER BY committed_at ASC
    """
    ).collect()

    operations = [row.operation for row in rows]
    assert operations == ["append", "overwrite"]

    summaries = [row.summary for row in rows]

    file_size = int(summaries[0]["added-files-size"])
    assert file_size > 0

    # APPEND
    assert summaries[0] == {
        "added-data-files": "3",
        "added-files-size": "2618",
        "added-records": "5",
        "changed-partition-count": "3",
        "total-data-files": "3",
        "total-delete-files": "0",
        "total-equality-deletes": "0",
        "total-files-size": "2618",
        "total-position-deletes": "0",
        "total-records": "5",
    }
    # Java produces:
    # {
    #     "added-data-files": "1",
    #     "added-files-size": "707",
    #     "added-records": "2",
    #     "app-id": "local-1743678304626",
    #     "changed-partition-count": "1",
    #     "deleted-data-files": "1",
    #     "deleted-records": "3",
    #     "engine-name": "spark",
    #     "engine-version": "3.5.5",
    #     "iceberg-version": "Apache Iceberg 1.8.1 (commit 9ce0fcf0af7becf25ad9fc996c3bad2afdcfd33d)",
    #     "removed-files-size": "693",
    #     "spark.app.id": "local-1743678304626",
    #     "total-data-files": "3",
    #     "total-delete-files": "0",
    #     "total-equality-deletes": "0",
    #     "total-files-size": "1993",
    #     "total-position-deletes": "0",
    #     "total-records": "4"
    # }
    files = tbl.inspect.data_files()
    assert len(files) == 3
    assert summaries[1] == {
        "added-data-files": "1",
        "added-files-size": "875",
        "added-records": "2",
        "changed-partition-count": "1",
        "deleted-data-files": "1",
        "deleted-records": "3",
        "removed-files-size": "882",
        "total-data-files": "3",
        "total-delete-files": "0",
        "total-equality-deletes": "0",
        "total-files-size": "2611",
        "total-position-deletes": "0",
        "total-records": "4",
    }
    assert len(tbl.scan().to_pandas()) == 4


@pytest.mark.integration
def test_data_files(spark: SparkSession, session_catalog: Catalog, arrow_table_with_null: pa.Table) -> None:
    identifier = "default.arrow_data_files"
    tbl = _create_table(session_catalog, identifier, {"format-version": "1"}, [])

    tbl.append(arrow_table_with_null)
    # should produce a DELETE entry
    tbl.overwrite(arrow_table_with_null)
    # Since we don't rewrite, this should produce a new manifest with an ADDED entry
    tbl.append(arrow_table_with_null)

    rows = spark.sql(
        f"""
        SELECT added_data_files_count, existing_data_files_count, deleted_data_files_count
        FROM {identifier}.all_manifests
    """
    ).collect()

    assert [row.added_data_files_count for row in rows] == [1, 0, 1, 1, 1]
    assert [row.existing_data_files_count for row in rows] == [0, 0, 0, 0, 0]
    assert [row.deleted_data_files_count for row in rows] == [0, 1, 0, 0, 0]


@pytest.mark.integration
@pytest.mark.parametrize("format_version", [1, 2])
def test_object_storage_data_files(
    spark: SparkSession, session_catalog: Catalog, arrow_table_with_null: pa.Table, format_version: int
) -> None:
    tbl = _create_table(
        session_catalog=session_catalog,
        identifier="default.object_stored",
        properties={"format-version": format_version, TableProperties.OBJECT_STORE_ENABLED: True},
        data=[arrow_table_with_null],
    )
    tbl.append(arrow_table_with_null)

    paths = tbl.inspect.data_files().to_pydict()["file_path"]
    assert len(paths) == 2

    for location in paths:
        assert location.startswith("s3://warehouse/default/object_stored/data/")
        parts = location.split("/")
        assert len(parts) == 11

        # Entropy binary directories should have been injected
        for dir_name in parts[6:10]:
            assert dir_name
            assert all(c in "01" for c in dir_name)


@pytest.mark.integration
def test_python_writes_with_spark_snapshot_reads(
    spark: SparkSession, session_catalog: Catalog, arrow_table_with_null: pa.Table
) -> None:
    identifier = "default.python_writes_with_spark_snapshot_reads"
    tbl = _create_table(session_catalog, identifier, {"format-version": "1"}, [])

    def get_current_snapshot_id(identifier: str) -> int:
        return (
            spark.sql(f"SELECT snapshot_id FROM {identifier}.snapshots order by committed_at desc limit 1")
            .collect()[0]
            .snapshot_id
        )

    tbl.append(arrow_table_with_null)
    assert tbl.current_snapshot().snapshot_id == get_current_snapshot_id(identifier)  # type: ignore
    tbl.overwrite(arrow_table_with_null)
    assert tbl.current_snapshot().snapshot_id == get_current_snapshot_id(identifier)  # type: ignore
    tbl.append(arrow_table_with_null)
    assert tbl.current_snapshot().snapshot_id == get_current_snapshot_id(identifier)  # type: ignore


@pytest.mark.integration
@pytest.mark.parametrize("format_version", [1, 2])
def test_python_writes_special_character_column_with_spark_reads(
    spark: SparkSession, session_catalog: Catalog, format_version: int
) -> None:
    identifier = "default.python_writes_special_character_column_with_spark_reads"
    column_name_with_special_character = "letter/abc"
    TEST_DATA_WITH_SPECIAL_CHARACTER_COLUMN = {
        column_name_with_special_character: ["a", None, "z"],
        "id": [1, 2, 3],
        "name": ["AB", "CD", "EF"],
        "address": [
            {"street": "123", "city": "SFO", "zip": 12345, column_name_with_special_character: "a"},
            {"street": "456", "city": "SW", "zip": 67890, column_name_with_special_character: "b"},
            {"street": "789", "city": "Random", "zip": 10112, column_name_with_special_character: "c"},
        ],
    }
    pa_schema = pa.schema(
        [
            pa.field(column_name_with_special_character, pa.string()),
            pa.field("id", pa.int32()),
            pa.field("name", pa.string()),
            pa.field(
                "address",
                pa.struct(
                    [
                        pa.field("street", pa.string()),
                        pa.field("city", pa.string()),
                        pa.field("zip", pa.int32()),
                        pa.field(column_name_with_special_character, pa.string()),
                    ]
                ),
            ),
        ]
    )
    arrow_table_with_special_character_column = pa.Table.from_pydict(TEST_DATA_WITH_SPECIAL_CHARACTER_COLUMN, schema=pa_schema)
    tbl = _create_table(session_catalog, identifier, {"format-version": format_version}, schema=pa_schema)

    tbl.append(arrow_table_with_special_character_column)
    spark_df = spark.sql(f"SELECT * FROM {identifier}").toPandas()
    pyiceberg_df = tbl.scan().to_pandas()
    assert spark_df.equals(pyiceberg_df)


@pytest.mark.integration
@pytest.mark.parametrize("format_version", [1, 2])
def test_python_writes_dictionary_encoded_column_with_spark_reads(
    spark: SparkSession, session_catalog: Catalog, format_version: int
) -> None:
    identifier = "default.python_writes_dictionary_encoded_column_with_spark_reads"
    TEST_DATA = {
        "id": [1, 2, 3, 1, 1],
        "name": ["AB", "CD", "EF", "CD", "EF"],
    }
    pa_schema = pa.schema(
        [
            pa.field("id", pa.dictionary(pa.int32(), pa.int32(), False)),
            pa.field("name", pa.dictionary(pa.int32(), pa.string(), False)),
        ]
    )
    arrow_table = pa.Table.from_pydict(TEST_DATA, schema=pa_schema)

    tbl = _create_table(session_catalog, identifier, {"format-version": format_version}, schema=pa_schema)

    tbl.append(arrow_table)
    spark_df = spark.sql(f"SELECT * FROM {identifier}").toPandas()
    pyiceberg_df = tbl.scan().to_pandas()

    # We're just interested in the content, PyIceberg actually makes a nice Categorical out of it:
    # E       AssertionError: Attributes of DataFrame.iloc[:, 1] (column name="name") are different
    # E
    # E       Attribute "dtype" are different
    # E       [left]:  object
    # E       [right]: CategoricalDtype(categories=['AB', 'CD', 'EF'], ordered=False, categories_dtype=object)
    pandas.testing.assert_frame_equal(spark_df, pyiceberg_df, check_dtype=False, check_categorical=False)


@pytest.mark.integration
@pytest.mark.parametrize("format_version", [1, 2])
def test_python_writes_with_small_and_large_types_spark_reads(
    spark: SparkSession, session_catalog: Catalog, format_version: int
) -> None:
    identifier = "default.python_writes_with_small_and_large_types_spark_reads"
    TEST_DATA = {
        "foo": ["a", None, "z"],
        "id": [1, 2, 3],
        "name": ["AB", "CD", "EF"],
        "address": [
            {"street": "123", "city": "SFO", "zip": 12345, "bar": "a"},
            {"street": "456", "city": "SW", "zip": 67890, "bar": "b"},
            {"street": "789", "city": "Random", "zip": 10112, "bar": "c"},
        ],
    }
    pa_schema = pa.schema(
        [
            pa.field("foo", pa.string()),
            pa.field("id", pa.int32()),
            pa.field("name", pa.string()),
            pa.field(
                "address",
                pa.struct(
                    [
                        pa.field("street", pa.string()),
                        pa.field("city", pa.string()),
                        pa.field("zip", pa.int32()),
                        pa.field("bar", pa.string()),
                    ]
                ),
            ),
        ]
    )
    arrow_table = pa.Table.from_pydict(TEST_DATA, schema=pa_schema)
    tbl = _create_table(session_catalog, identifier, {"format-version": format_version}, schema=pa_schema)

    tbl.append(arrow_table)
    spark_df = spark.sql(f"SELECT * FROM {identifier}").toPandas()
    pyiceberg_df = tbl.scan().to_pandas()
    assert spark_df.equals(pyiceberg_df)
    arrow_table_on_read = tbl.scan().to_arrow()
    assert arrow_table_on_read.schema == pa.schema(
        [
            pa.field("foo", pa.string()),
            pa.field("id", pa.int32()),
            pa.field("name", pa.string()),
            pa.field(
                "address",
                pa.struct(
                    [
                        pa.field("street", pa.string()),
                        pa.field("city", pa.string()),
                        pa.field("zip", pa.int32()),
                        pa.field("bar", pa.string()),
                    ]
                ),
            ),
        ]
    )


@pytest.mark.integration
def test_write_bin_pack_data_files(spark: SparkSession, session_catalog: Catalog, arrow_table_with_null: pa.Table) -> None:
    identifier = "default.write_bin_pack_data_files"
    tbl = _create_table(session_catalog, identifier, {"format-version": "1"}, [])

    def get_data_files_count(identifier: str) -> int:
        return spark.sql(
            f"""
            SELECT *
            FROM {identifier}.files
        """
        ).count()

    # writes 1 data file since the table is smaller than default target file size
    assert arrow_table_with_null.nbytes < TableProperties.WRITE_TARGET_FILE_SIZE_BYTES_DEFAULT
    tbl.append(arrow_table_with_null)
    assert get_data_files_count(identifier) == 1

    # writes 1 data file as long as table is smaller than default target file size
    bigger_arrow_tbl = pa.concat_tables([arrow_table_with_null] * 10)
    assert bigger_arrow_tbl.nbytes < TableProperties.WRITE_TARGET_FILE_SIZE_BYTES_DEFAULT
    tbl.overwrite(bigger_arrow_tbl)
    assert get_data_files_count(identifier) == 1

    # writes multiple data files once target file size is overridden
    target_file_size = arrow_table_with_null.nbytes
    tbl = tbl.transaction().set_properties({TableProperties.WRITE_TARGET_FILE_SIZE_BYTES: target_file_size}).commit_transaction()
    assert str(target_file_size) == tbl.properties.get(TableProperties.WRITE_TARGET_FILE_SIZE_BYTES)
    assert target_file_size < bigger_arrow_tbl.nbytes
    tbl.overwrite(bigger_arrow_tbl)
    assert get_data_files_count(identifier) == 10

    # writes half the number of data files when target file size doubles
    target_file_size = arrow_table_with_null.nbytes * 2
    tbl = tbl.transaction().set_properties({TableProperties.WRITE_TARGET_FILE_SIZE_BYTES: target_file_size}).commit_transaction()
    assert str(target_file_size) == tbl.properties.get(TableProperties.WRITE_TARGET_FILE_SIZE_BYTES)
    assert target_file_size < bigger_arrow_tbl.nbytes
    tbl.overwrite(bigger_arrow_tbl)
    assert get_data_files_count(identifier) == 5


@pytest.mark.integration
@pytest.mark.parametrize("format_version", [1, 2])
@pytest.mark.parametrize(
    "properties, expected_compression_name",
    [
        # REST catalog uses Zstandard by default: https://github.com/apache/iceberg/pull/8593
        ({}, "ZSTD"),
        ({"write.parquet.compression-codec": "uncompressed"}, "UNCOMPRESSED"),
        ({"write.parquet.compression-codec": "gzip", "write.parquet.compression-level": "1"}, "GZIP"),
        ({"write.parquet.compression-codec": "zstd", "write.parquet.compression-level": "1"}, "ZSTD"),
        ({"write.parquet.compression-codec": "snappy"}, "SNAPPY"),
    ],
)
def test_write_parquet_compression_properties(
    spark: SparkSession,
    session_catalog: Catalog,
    arrow_table_with_null: pa.Table,
    format_version: int,
    properties: Dict[str, Any],
    expected_compression_name: str,
) -> None:
    identifier = "default.write_parquet_compression_properties"

    tbl = _create_table(session_catalog, identifier, {"format-version": format_version, **properties}, [arrow_table_with_null])

    data_file_paths = [task.file.file_path for task in tbl.scan().plan_files()]

    fs = S3FileSystem(
        endpoint_override=session_catalog.properties["s3.endpoint"],
        access_key=session_catalog.properties["s3.access-key-id"],
        secret_key=session_catalog.properties["s3.secret-access-key"],
    )
    uri = urlparse(data_file_paths[0])
    with fs.open_input_file(f"{uri.netloc}{uri.path}") as f:
        parquet_metadata = pq.read_metadata(f)
        compression = parquet_metadata.row_group(0).column(0).compression

    assert compression == expected_compression_name


@pytest.mark.integration
@pytest.mark.parametrize(
    "properties, expected_kwargs",
    [
        ({"write.parquet.page-size-bytes": "42"}, {"data_page_size": 42}),
        ({"write.parquet.dict-size-bytes": "42"}, {"dictionary_pagesize_limit": 42}),
    ],
)
def test_write_parquet_other_properties(
    mocker: MockerFixture,
    spark: SparkSession,
    session_catalog: Catalog,
    arrow_table_with_null: pa.Table,
    properties: Dict[str, Any],
    expected_kwargs: Dict[str, Any],
) -> None:
    identifier = "default.test_write_parquet_other_properties"

    # The properties we test cannot be checked on the resulting Parquet file, so we spy on the ParquetWriter call instead
    ParquetWriter = mocker.spy(pq, "ParquetWriter")
    _create_table(session_catalog, identifier, properties, [arrow_table_with_null])

    call_kwargs = ParquetWriter.call_args[1]
    for key, value in expected_kwargs.items():
        assert call_kwargs.get(key) == value


@pytest.mark.integration
@pytest.mark.parametrize(
    "properties",
    [
        {"write.parquet.row-group-size-bytes": "42"},
        {"write.parquet.bloom-filter-enabled.column.bool": "42"},
        {"write.parquet.bloom-filter-max-bytes": "42"},
    ],
)
def test_write_parquet_unsupported_properties(
    spark: SparkSession,
    session_catalog: Catalog,
    arrow_table_with_null: pa.Table,
    properties: Dict[str, str],
) -> None:
    identifier = "default.write_parquet_unsupported_properties"

    tbl = _create_table(session_catalog, identifier, properties, [])
    with pytest.warns(UserWarning, match=r"Parquet writer option.*"):
        tbl.append(arrow_table_with_null)


@pytest.mark.integration
def test_invalid_arguments(spark: SparkSession, session_catalog: Catalog, arrow_table_with_null: pa.Table) -> None:
    identifier = "default.arrow_data_files"
    tbl = _create_table(session_catalog, identifier, {"format-version": "1"}, [])

    with pytest.raises(ValueError, match="Expected PyArrow table, got: not a df"):
        tbl.overwrite("not a df")

    with pytest.raises(ValueError, match="Expected PyArrow table, got: not a df"):
        tbl.append("not a df")


@pytest.mark.integration
def test_summaries_with_only_nulls(
    spark: SparkSession, session_catalog: Catalog, arrow_table_without_data: pa.Table, arrow_table_with_only_nulls: pa.Table
) -> None:
    identifier = "default.arrow_table_summaries_with_only_nulls"
    tbl = _create_table(
        session_catalog, identifier, {"format-version": "1"}, [arrow_table_without_data, arrow_table_with_only_nulls]
    )
    tbl.overwrite(arrow_table_without_data)

    rows = spark.sql(
        f"""
        SELECT operation, summary
        FROM {identifier}.snapshots
        ORDER BY committed_at ASC
    """
    ).collect()

    operations = [row.operation for row in rows]
    assert operations == ["append", "append", "delete", "append"]

    summaries = [row.summary for row in rows]

    file_size = int(summaries[1]["added-files-size"])
    assert file_size > 0

    assert summaries[0] == {
        "total-data-files": "0",
        "total-delete-files": "0",
        "total-equality-deletes": "0",
        "total-files-size": "0",
        "total-position-deletes": "0",
        "total-records": "0",
    }

    assert summaries[1] == {
        "added-data-files": "1",
        "added-files-size": str(file_size),
        "added-records": "2",
        "total-data-files": "1",
        "total-delete-files": "0",
        "total-equality-deletes": "0",
        "total-files-size": str(file_size),
        "total-position-deletes": "0",
        "total-records": "2",
    }

    assert summaries[2] == {
        "deleted-data-files": "1",
        "deleted-records": "2",
        "removed-files-size": str(file_size),
        "total-data-files": "0",
        "total-delete-files": "0",
        "total-equality-deletes": "0",
        "total-files-size": "0",
        "total-position-deletes": "0",
        "total-records": "0",
    }

    assert summaries[3] == {
        "total-data-files": "0",
        "total-delete-files": "0",
        "total-equality-deletes": "0",
        "total-files-size": "0",
        "total-position-deletes": "0",
        "total-records": "0",
    }


@pytest.mark.integration
def test_duckdb_url_import(warehouse: Path, arrow_table_with_null: pa.Table) -> None:
    os.environ["TZ"] = "Etc/UTC"
    time.tzset()
    tz = pytz.timezone(os.environ["TZ"])

    catalog = SqlCatalog("test_sql_catalog", uri="sqlite:///:memory:", warehouse=f"/{warehouse}")
    catalog.create_namespace("default")

    identifier = "default.arrow_table_v1_with_null"
    tbl = _create_table(catalog, identifier, {}, [arrow_table_with_null])
    location = tbl.metadata_location

    import duckdb

    duckdb.sql("INSTALL iceberg; LOAD iceberg;")
    result = duckdb.sql(
        f"""
    SELECT *
    FROM iceberg_scan('{location}')
    """
    ).fetchall()

    assert result == [
        (
            False,
            "a",
            "aaaaaaaaaaaaaaaaaaaaaa",
            1,
            1,
            0.0,
            0.0,
            datetime(2023, 1, 1, 19, 25),
            datetime(2023, 1, 1, 19, 25, tzinfo=tz),
            date(2023, 1, 1),
            b"\x01",
            b"\x00\x00\x00\x00\x00\x00\x00\x00\x00\x00\x00\x00\x00\x00\x00\x00",
        ),
        (None, None, None, None, None, None, None, None, None, None, None, None),
        (
            True,
            "z",
            "zzzzzzzzzzzzzzzzzzzzzz",
            9,
            9,
            0.8999999761581421,
            0.9,
            datetime(2023, 3, 1, 19, 25),
            datetime(2023, 3, 1, 19, 25, tzinfo=tz),
            date(2023, 3, 1),
            b"\x12",
            b"\x11\x11\x11\x11\x11\x11\x11\x11\x11\x11\x11\x11\x11\x11\x11\x11",
        ),
    ]


@pytest.mark.integration
@pytest.mark.parametrize("format_version", [1, 2])
def test_write_and_evolve(session_catalog: Catalog, format_version: int) -> None:
    identifier = f"default.arrow_write_data_and_evolve_schema_v{format_version}"

    try:
        session_catalog.drop_table(identifier=identifier)
    except NoSuchTableError:
        pass

    pa_table = pa.Table.from_pydict(
        {
            "foo": ["a", None, "z"],
        },
        schema=pa.schema([pa.field("foo", pa.string(), nullable=True)]),
    )

    tbl = session_catalog.create_table(
        identifier=identifier, schema=pa_table.schema, properties={"format-version": str(format_version)}
    )

    pa_table_with_column = pa.Table.from_pydict(
        {
            "foo": ["a", None, "z"],
            "bar": [19, None, 25],
        },
        schema=pa.schema(
            [
                pa.field("foo", pa.string(), nullable=True),
                pa.field("bar", pa.int32(), nullable=True),
            ]
        ),
    )

    with tbl.transaction() as txn:
        with txn.update_schema() as schema_txn:
            schema_txn.union_by_name(pa_table_with_column.schema)

        txn.append(pa_table_with_column)
        txn.overwrite(pa_table_with_column)
        txn.delete("foo = 'a'")


@pytest.mark.integration
@pytest.mark.parametrize("format_version", [1, 2])
@pytest.mark.parametrize("catalog", [pytest.lazy_fixture("session_catalog_hive"), pytest.lazy_fixture("session_catalog")])
def test_create_table_transaction(catalog: Catalog, format_version: int) -> None:
    identifier = f"default.arrow_create_table_transaction_{catalog.name}_{format_version}"

    try:
        catalog.drop_table(identifier=identifier)
    except NoSuchTableError:
        pass

    pa_table = pa.Table.from_pydict(
        {
            "foo": ["a", None, "z"],
        },
        schema=pa.schema([pa.field("foo", pa.string(), nullable=True)]),
    )

    pa_table_with_column = pa.Table.from_pydict(
        {
            "foo": ["a", None, "z"],
            "bar": [19, None, 25],
        },
        schema=pa.schema(
            [
                pa.field("foo", pa.string(), nullable=True),
                pa.field("bar", pa.int32(), nullable=True),
            ]
        ),
    )

    with catalog.create_table_transaction(
        identifier=identifier, schema=pa_table.schema, properties={"format-version": str(format_version)}
    ) as txn:
        with txn.update_snapshot().fast_append() as snapshot_update:
            for data_file in _dataframe_to_data_files(table_metadata=txn.table_metadata, df=pa_table, io=txn._table.io):
                snapshot_update.append_data_file(data_file)

        with txn.update_schema() as schema_txn:
            schema_txn.union_by_name(pa_table_with_column.schema)

        with txn.update_snapshot().fast_append() as snapshot_update:
            for data_file in _dataframe_to_data_files(
                table_metadata=txn.table_metadata, df=pa_table_with_column, io=txn._table.io
            ):
                snapshot_update.append_data_file(data_file)

    tbl = catalog.load_table(identifier=identifier)
    assert tbl.format_version == format_version
    assert len(tbl.scan().to_arrow()) == 6


@pytest.mark.integration
@pytest.mark.parametrize("format_version", [1, 2])
@pytest.mark.parametrize("catalog", [pytest.lazy_fixture("session_catalog_hive"), pytest.lazy_fixture("session_catalog")])
def test_create_table_with_non_default_values(catalog: Catalog, table_schema_with_all_types: Schema, format_version: int) -> None:
    identifier = f"default.arrow_create_table_transaction_with_non_default_values_{catalog.name}_{format_version}"
    identifier_ref = f"default.arrow_create_table_transaction_with_non_default_values_ref_{catalog.name}_{format_version}"

    try:
        catalog.drop_table(identifier=identifier)
    except NoSuchTableError:
        pass

    try:
        catalog.drop_table(identifier=identifier_ref)
    except NoSuchTableError:
        pass

    iceberg_spec = PartitionSpec(
        *[PartitionField(source_id=2, field_id=1001, transform=IdentityTransform(), name="integer_partition")]
    )

    sort_order = SortOrder(*[SortField(source_id=2, transform=IdentityTransform(), direction=SortDirection.ASC)])

    txn = catalog.create_table_transaction(
        identifier=identifier,
        schema=table_schema_with_all_types,
        partition_spec=iceberg_spec,
        sort_order=sort_order,
        properties={"format-version": format_version},
    )
    txn.commit_transaction()

    tbl = catalog.load_table(identifier)

    tbl_ref = catalog.create_table(
        identifier=identifier_ref,
        schema=table_schema_with_all_types,
        partition_spec=iceberg_spec,
        sort_order=sort_order,
        properties={"format-version": format_version},
    )

    assert tbl.format_version == tbl_ref.format_version
    assert tbl.schema() == tbl_ref.schema()
    assert tbl.schemas() == tbl_ref.schemas()
    assert tbl.spec() == tbl_ref.spec()
    assert tbl.specs() == tbl_ref.specs()
    assert tbl.sort_order() == tbl_ref.sort_order()
    assert tbl.sort_orders() == tbl_ref.sort_orders()


@pytest.mark.integration
@pytest.mark.parametrize("format_version", [1, 2])
def test_table_properties_int_value(
    session_catalog: Catalog,
    arrow_table_with_null: pa.Table,
    format_version: int,
) -> None:
    # table properties can be set to int, but still serialized to string
    property_with_int = {"property_name": 42}
    identifier = "default.test_table_properties_int_value"

    tbl = _create_table(
        session_catalog, identifier, {"format-version": format_version, **property_with_int}, [arrow_table_with_null]
    )
    assert isinstance(tbl.properties["property_name"], str)


@pytest.mark.integration
@pytest.mark.parametrize("format_version", [1, 2])
def test_table_properties_raise_for_none_value(
    session_catalog: Catalog,
    arrow_table_with_null: pa.Table,
    format_version: int,
) -> None:
    property_with_none = {"property_name": None}
    identifier = "default.test_table_properties_raise_for_none_value"

    with pytest.raises(ValidationError) as exc_info:
        _ = _create_table(
            session_catalog, identifier, {"format-version": format_version, **property_with_none}, [arrow_table_with_null]
        )
    assert "None type is not a supported value in properties: property_name" in str(exc_info.value)


@pytest.mark.integration
@pytest.mark.parametrize("format_version", [1, 2])
def test_inspect_snapshots(
    spark: SparkSession, session_catalog: Catalog, arrow_table_with_null: pa.Table, format_version: int
) -> None:
    identifier = "default.table_metadata_snapshots"
    tbl = _create_table(session_catalog, identifier, properties={"format-version": format_version})

    tbl.append(arrow_table_with_null)
    # should produce a DELETE entry
    tbl.overwrite(arrow_table_with_null)
    # Since we don't rewrite, this should produce a new manifest with an ADDED entry
    tbl.append(arrow_table_with_null)

    df = tbl.inspect.snapshots()

    assert df.column_names == [
        "committed_at",
        "snapshot_id",
        "parent_id",
        "operation",
        "manifest_list",
        "summary",
    ]

    for committed_at in df["committed_at"]:
        assert isinstance(committed_at.as_py(), datetime)

    for snapshot_id in df["snapshot_id"]:
        assert isinstance(snapshot_id.as_py(), int)

    assert df["parent_id"][0].as_py() is None
    assert df["parent_id"][1:].to_pylist() == df["snapshot_id"][:-1].to_pylist()

    assert [operation.as_py() for operation in df["operation"]] == ["append", "delete", "append", "append"]

    for manifest_list in df["manifest_list"]:
        assert manifest_list.as_py().startswith("s3://")

    file_size = int(next(value for key, value in df["summary"][0].as_py() if key == "added-files-size"))
    assert file_size > 0

    # Append
    assert df["summary"][0].as_py() == [
        ("added-files-size", str(file_size)),
        ("added-data-files", "1"),
        ("added-records", "3"),
        ("total-data-files", "1"),
        ("total-delete-files", "0"),
        ("total-records", "3"),
        ("total-files-size", str(file_size)),
        ("total-position-deletes", "0"),
        ("total-equality-deletes", "0"),
    ]

    # Delete
    assert df["summary"][1].as_py() == [
        ("removed-files-size", str(file_size)),
        ("deleted-data-files", "1"),
        ("deleted-records", "3"),
        ("total-data-files", "0"),
        ("total-delete-files", "0"),
        ("total-records", "0"),
        ("total-files-size", "0"),
        ("total-position-deletes", "0"),
        ("total-equality-deletes", "0"),
    ]

    lhs = spark.table(f"{identifier}.snapshots").toPandas()
    rhs = df.to_pandas()
    for column in df.column_names:
        for left, right in zip(lhs[column].to_list(), rhs[column].to_list()):
            if column == "summary":
                # Arrow returns a list of tuples, instead of a dict
                right = dict(right)

            if isinstance(left, float) and math.isnan(left) and isinstance(right, float) and math.isnan(right):
                # NaN != NaN in Python
                continue

            assert left == right, f"Difference in column {column}: {left} != {right}"


@pytest.mark.integration
def test_write_within_transaction(spark: SparkSession, session_catalog: Catalog, arrow_table_with_null: pa.Table) -> None:
    identifier = "default.write_in_open_transaction"
    tbl = _create_table(session_catalog, identifier, {"format-version": "1"}, [])

    def get_metadata_entries_count(identifier: str) -> int:
        return spark.sql(
            f"""
            SELECT *
            FROM {identifier}.metadata_log_entries
        """
        ).count()

    # one metadata entry from table creation
    assert get_metadata_entries_count(identifier) == 1

    # one more metadata entry from transaction
    with tbl.transaction() as tx:
        tx.set_properties({"test": "1"})
        tx.append(arrow_table_with_null)
    assert get_metadata_entries_count(identifier) == 2

    # two more metadata entries added from two separate transactions
    tbl.transaction().set_properties({"test": "2"}).commit_transaction()
    tbl.append(arrow_table_with_null)
    assert get_metadata_entries_count(identifier) == 4


@pytest.mark.integration
@pytest.mark.parametrize("format_version", [1, 2])
def test_hive_catalog_storage_descriptor(
    session_catalog_hive: HiveCatalog,
    pa_schema: pa.Schema,
    arrow_table_with_null: pa.Table,
    spark: SparkSession,
    format_version: int,
) -> None:
    tbl = _create_table(
        session_catalog_hive, "default.test_storage_descriptor", {"format-version": format_version}, [arrow_table_with_null]
    )

    # check if pyiceberg can read the table
    assert len(tbl.scan().to_arrow()) == 3
    # check if spark can read the table
    assert spark.sql("SELECT * FROM hive.default.test_storage_descriptor").count() == 3


@pytest.mark.integration
@pytest.mark.parametrize("catalog", [pytest.lazy_fixture("session_catalog_hive"), pytest.lazy_fixture("session_catalog")])
def test_sanitize_character_partitioned(catalog: Catalog) -> None:
    table_name = "default.test_table_partitioned_sanitized_character"
    try:
        catalog.drop_table(table_name)
    except NoSuchTableError:
        pass

    tbl = _create_table(
        session_catalog=catalog,
        identifier=table_name,
        schema=Schema(NestedField(field_id=1, name="some.id", type=IntegerType(), required=True)),
        partition_spec=PartitionSpec(
            PartitionField(source_id=1, field_id=1000, name="some.id_identity", transform=IdentityTransform())
        ),
        data=[pa.Table.from_arrays([range(22)], schema=pa.schema([pa.field("some.id", pa.int32(), nullable=False)]))],
    )

    assert len(tbl.scan().to_arrow()) == 22


@pytest.mark.integration
@pytest.mark.parametrize("format_version", [1, 2])
def test_table_write_subset_of_schema(session_catalog: Catalog, arrow_table_with_null: pa.Table, format_version: int) -> None:
    identifier = "default.test_table_write_subset_of_schema"
    tbl = _create_table(session_catalog, identifier, {"format-version": format_version}, [arrow_table_with_null])
    arrow_table_without_some_columns = arrow_table_with_null.combine_chunks().drop(arrow_table_with_null.column_names[0])
    assert len(arrow_table_without_some_columns.columns) < len(arrow_table_with_null.columns)
    tbl.overwrite(arrow_table_without_some_columns)
    tbl.append(arrow_table_without_some_columns)
    # overwrite and then append should produce twice the data
    assert len(tbl.scan().to_arrow()) == len(arrow_table_without_some_columns) * 2


@pytest.mark.integration
@pytest.mark.parametrize("format_version", [1, 2])
@pytest.mark.filterwarnings("ignore:Delete operation did not match any records")
def test_table_write_out_of_order_schema(session_catalog: Catalog, arrow_table_with_null: pa.Table, format_version: int) -> None:
    identifier = "default.test_table_write_out_of_order_schema"
    # rotate the schema fields by 1
    fields = list(arrow_table_with_null.schema)
    rotated_fields = fields[1:] + fields[:1]
    rotated_schema = pa.schema(rotated_fields)
    assert arrow_table_with_null.schema != rotated_schema
    tbl = _create_table(session_catalog, identifier, {"format-version": format_version}, schema=rotated_schema)

    tbl.overwrite(arrow_table_with_null)

    tbl.append(arrow_table_with_null)
    # overwrite and then append should produce twice the data
    assert len(tbl.scan().to_arrow()) == len(arrow_table_with_null) * 2


@pytest.mark.integration
@pytest.mark.parametrize("format_version", [1, 2])
def test_table_write_schema_with_valid_nullability_diff(
    spark: SparkSession, session_catalog: Catalog, arrow_table_with_null: pa.Table, format_version: int
) -> None:
    identifier = "default.test_table_write_with_valid_nullability_diff"
    table_schema = Schema(
        NestedField(field_id=1, name="long", field_type=LongType(), required=False),
    )
    other_schema = pa.schema(
        (
            pa.field("long", pa.int64(), nullable=False),  # can support writing required pyarrow field to optional Iceberg field
        )
    )
    arrow_table = pa.Table.from_pydict(
        {
            "long": [1, 9],
        },
        schema=other_schema,
    )
    tbl = _create_table(session_catalog, identifier, {"format-version": format_version}, [arrow_table], schema=table_schema)
    # table's long field should cast to be optional on read
    written_arrow_table = tbl.scan().to_arrow()
    assert written_arrow_table == arrow_table.cast(pa.schema((pa.field("long", pa.int64(), nullable=True),)))
    lhs = spark.table(f"{identifier}").toPandas()
    rhs = written_arrow_table.to_pandas()

    for column in written_arrow_table.column_names:
        for left, right in zip(lhs[column].to_list(), rhs[column].to_list()):
            assert left == right


@pytest.mark.integration
@pytest.mark.parametrize("format_version", [1, 2])
def test_table_write_schema_with_valid_upcast(
    spark: SparkSession,
    session_catalog: Catalog,
    format_version: int,
    table_schema_with_promoted_types: Schema,
    pyarrow_schema_with_promoted_types: pa.Schema,
    pyarrow_table_with_promoted_types: pa.Table,
) -> None:
    identifier = "default.test_table_write_with_valid_upcast"

    tbl = _create_table(
        session_catalog,
        identifier,
        {"format-version": format_version},
        [pyarrow_table_with_promoted_types],
        schema=table_schema_with_promoted_types,
    )
    # table's long field should cast to long on read
    written_arrow_table = tbl.scan().to_arrow()
    assert written_arrow_table == pyarrow_table_with_promoted_types.cast(
        pa.schema(
            (
                pa.field("long", pa.int64(), nullable=True),
                pa.field("list", pa.list_(pa.int64()), nullable=False),
                pa.field("map", pa.map_(pa.string(), pa.int64()), nullable=False),
                pa.field("double", pa.float64(), nullable=True),  # can support upcasting float to double
                pa.field("uuid", pa.binary(length=16), nullable=True),  # can UUID is read as fixed length binary of length 16
            )
        )
    )
    lhs = spark.table(f"{identifier}").toPandas()
    rhs = written_arrow_table.to_pandas()

    for column in written_arrow_table.column_names:
        for left, right in zip(lhs[column].to_list(), rhs[column].to_list()):
            if column == "map":
                # Arrow returns a list of tuples, instead of a dict
                right = dict(right)
            if column == "list":
                # Arrow returns an array, convert to list for equality check
                left, right = list(left), list(right)
            if column == "uuid":
                # Spark Iceberg represents UUID as hex string like '715a78ef-4e53-4089-9bf9-3ad0ee9bf545'
                # whereas PyIceberg represents UUID as bytes on read
                left, right = left.replace("-", ""), right.hex()
            assert left == right


@pytest.mark.integration
@pytest.mark.parametrize("format_version", [1, 2])
def test_write_all_timestamp_precision(
    mocker: MockerFixture,
    spark: SparkSession,
    session_catalog: Catalog,
    format_version: int,
    arrow_table_schema_with_all_timestamp_precisions: pa.Schema,
    arrow_table_with_all_timestamp_precisions: pa.Table,
    arrow_table_schema_with_all_microseconds_timestamp_precisions: pa.Schema,
) -> None:
    identifier = "default.table_all_timestamp_precision"
    mocker.patch.dict(os.environ, values={"PYICEBERG_DOWNCAST_NS_TIMESTAMP_TO_US_ON_WRITE": "True"})

    tbl = _create_table(
        session_catalog,
        identifier,
        {"format-version": format_version},
        data=[arrow_table_with_all_timestamp_precisions],
        schema=arrow_table_schema_with_all_timestamp_precisions,
    )
    tbl.overwrite(arrow_table_with_all_timestamp_precisions)
    written_arrow_table = tbl.scan().to_arrow()

    assert written_arrow_table.schema == arrow_table_schema_with_all_microseconds_timestamp_precisions
    assert written_arrow_table == arrow_table_with_all_timestamp_precisions.cast(
        arrow_table_schema_with_all_microseconds_timestamp_precisions, safe=False
    )
    lhs = spark.table(f"{identifier}").toPandas()
    rhs = written_arrow_table.to_pandas()

    for column in written_arrow_table.column_names:
        for left, right in zip(lhs[column].to_list(), rhs[column].to_list()):
            if pd.isnull(left):
                assert pd.isnull(right)
            else:
                # Check only upto microsecond precision since Spark loaded dtype is timezone unaware
                # and supports upto microsecond precision
                assert left.timestamp() == right.timestamp(), f"Difference in column {column}: {left} != {right}"


@pytest.mark.integration
@pytest.mark.parametrize("format_version", [1, 2])
def test_merge_manifests(session_catalog: Catalog, arrow_table_with_null: pa.Table, format_version: int) -> None:
    tbl_a = _create_table(
        session_catalog,
        "default.merge_manifest_a",
        {"commit.manifest-merge.enabled": "true", "commit.manifest.min-count-to-merge": "1", "format-version": format_version},
        [],
    )
    tbl_b = _create_table(
        session_catalog,
        "default.merge_manifest_b",
        {
            "commit.manifest-merge.enabled": "true",
            "commit.manifest.min-count-to-merge": "1",
            "commit.manifest.target-size-bytes": "1",
            "format-version": format_version,
        },
        [],
    )
    tbl_c = _create_table(
        session_catalog,
        "default.merge_manifest_c",
        {"commit.manifest.min-count-to-merge": "1", "format-version": format_version},
        [],
    )

    # tbl_a should merge all manifests into 1
    tbl_a.append(arrow_table_with_null)
    tbl_a.append(arrow_table_with_null)
    tbl_a.append(arrow_table_with_null)

    # tbl_b should not merge any manifests because the target size is too small
    tbl_b.append(arrow_table_with_null)
    tbl_b.append(arrow_table_with_null)
    tbl_b.append(arrow_table_with_null)

    # tbl_c should not merge any manifests because merging is disabled
    tbl_c.append(arrow_table_with_null)
    tbl_c.append(arrow_table_with_null)
    tbl_c.append(arrow_table_with_null)

    assert len(tbl_a.current_snapshot().manifests(tbl_a.io)) == 1  # type: ignore
    assert len(tbl_b.current_snapshot().manifests(tbl_b.io)) == 3  # type: ignore
    assert len(tbl_c.current_snapshot().manifests(tbl_c.io)) == 3  # type: ignore

    # tbl_a and tbl_c should contain the same data
    assert tbl_a.scan().to_arrow().equals(tbl_c.scan().to_arrow())
    # tbl_b and tbl_c should contain the same data
    assert tbl_b.scan().to_arrow().equals(tbl_c.scan().to_arrow())


@pytest.mark.integration
@pytest.mark.parametrize("format_version", [1, 2])
def test_merge_manifests_file_content(session_catalog: Catalog, arrow_table_with_null: pa.Table, format_version: int) -> None:
    tbl_a = _create_table(
        session_catalog,
        "default.merge_manifest_a",
        {"commit.manifest-merge.enabled": "true", "commit.manifest.min-count-to-merge": "1", "format-version": format_version},
        [],
    )

    # tbl_a should merge all manifests into 1
    tbl_a.append(arrow_table_with_null)

    tbl_a_first_entries = tbl_a.inspect.entries().to_pydict()
    first_snapshot_id = tbl_a_first_entries["snapshot_id"][0]
    first_data_file_path = tbl_a_first_entries["data_file"][0]["file_path"]

    tbl_a.append(arrow_table_with_null)
    tbl_a.append(arrow_table_with_null)

    assert len(tbl_a.current_snapshot().manifests(tbl_a.io)) == 1  # type: ignore

    # verify the sequence number of tbl_a's only manifest file
    tbl_a_manifest = tbl_a.current_snapshot().manifests(tbl_a.io)[0]  # type: ignore
    assert tbl_a_manifest.sequence_number == (3 if format_version == 2 else 0)
    assert tbl_a_manifest.min_sequence_number == (1 if format_version == 2 else 0)

    # verify the manifest entries of tbl_a, in which the manifests are merged
    tbl_a_entries = tbl_a.inspect.entries().to_pydict()
    assert tbl_a_entries["status"] == [1, 0, 0]
    assert tbl_a_entries["sequence_number"] == [3, 2, 1] if format_version == 2 else [0, 0, 0]
    assert tbl_a_entries["file_sequence_number"] == [3, 2, 1] if format_version == 2 else [0, 0, 0]
    for i in range(3):
        tbl_a_data_file = tbl_a_entries["data_file"][i]
        assert tbl_a_data_file["column_sizes"] == [
            (1, 49),
            (2, 78),
            (3, 128),
            (4, 94),
            (5, 118),
            (6, 94),
            (7, 118),
            (8, 118),
            (9, 118),
            (10, 94),
            (11, 78),
            (12, 109),
        ]
        assert tbl_a_data_file["content"] == 0
        assert tbl_a_data_file["equality_ids"] is None
        assert tbl_a_data_file["file_format"] == "PARQUET"
        assert tbl_a_data_file["file_path"].startswith("s3://warehouse/default/merge_manifest_a/data/")
        if tbl_a_data_file["file_path"] == first_data_file_path:
            # verify that the snapshot id recorded should be the one where the file was added
            assert tbl_a_entries["snapshot_id"][i] == first_snapshot_id
        assert tbl_a_data_file["key_metadata"] is None
        assert tbl_a_data_file["lower_bounds"] == [
            (1, b"\x00"),
            (2, b"a"),
            (3, b"aaaaaaaaaaaaaaaa"),
            (4, b"\x01\x00\x00\x00"),
            (5, b"\x01\x00\x00\x00\x00\x00\x00\x00"),
            (6, b"\x00\x00\x00\x80"),
            (7, b"\x00\x00\x00\x00\x00\x00\x00\x80"),
            (8, b"\x00\x9bj\xca8\xf1\x05\x00"),
            (9, b"\x00\x9bj\xca8\xf1\x05\x00"),
            (10, b"\x9eK\x00\x00"),
            (11, b"\x01"),
            (12, b"\x00\x00\x00\x00\x00\x00\x00\x00\x00\x00\x00\x00\x00\x00\x00\x00"),
        ]
        assert tbl_a_data_file["nan_value_counts"] == []
        assert tbl_a_data_file["null_value_counts"] == [
            (1, 1),
            (2, 1),
            (3, 1),
            (4, 1),
            (5, 1),
            (6, 1),
            (7, 1),
            (8, 1),
            (9, 1),
            (10, 1),
            (11, 1),
            (12, 1),
        ]
        assert tbl_a_data_file["partition"] == {}
        assert tbl_a_data_file["record_count"] == 3
        assert tbl_a_data_file["sort_order_id"] is None
        assert tbl_a_data_file["split_offsets"] == [4]
        assert tbl_a_data_file["upper_bounds"] == [
            (1, b"\x01"),
            (2, b"z"),
            (3, b"zzzzzzzzzzzzzzz{"),
            (4, b"\t\x00\x00\x00"),
            (5, b"\t\x00\x00\x00\x00\x00\x00\x00"),
            (6, b"fff?"),
            (7, b"\xcd\xcc\xcc\xcc\xcc\xcc\xec?"),
            (8, b"\x00\xbb\r\xab\xdb\xf5\x05\x00"),
            (9, b"\x00\xbb\r\xab\xdb\xf5\x05\x00"),
            (10, b"\xd9K\x00\x00"),
            (11, b"\x12"),
            (12, b"\x11\x11\x11\x11\x11\x11\x11\x11\x11\x11\x11\x11\x11\x11\x11\x11"),
        ]
        assert tbl_a_data_file["value_counts"] == [
            (1, 3),
            (2, 3),
            (3, 3),
            (4, 3),
            (5, 3),
            (6, 3),
            (7, 3),
            (8, 3),
            (9, 3),
            (10, 3),
            (11, 3),
            (12, 3),
        ]


@pytest.mark.integration
def test_rest_catalog_with_empty_catalog_name_append_data(session_catalog: Catalog, arrow_table_with_null: pa.Table) -> None:
    identifier = "default.test_rest_append"
    test_catalog = load_catalog(
        "",  # intentionally empty
        **session_catalog.properties,
    )
    tbl = _create_table(test_catalog, identifier, data=[])
    tbl.append(arrow_table_with_null)


@pytest.mark.integration
def test_table_v1_with_null_nested_namespace(session_catalog: Catalog, arrow_table_with_null: pa.Table) -> None:
    identifier = "default.lower.table_v1_with_null_nested_namespace"
    tbl = _create_table(session_catalog, identifier, {"format-version": "1"}, [arrow_table_with_null])
    assert tbl.format_version == 1, f"Expected v1, got: v{tbl.format_version}"

    assert session_catalog.load_table(identifier) is not None
    assert session_catalog.table_exists(identifier)

    # We expect no error here
    session_catalog.drop_table(identifier)


@pytest.mark.integration
def test_view_exists(
    spark: SparkSession,
    session_catalog: Catalog,
) -> None:
    identifier = "default.some_view"
    spark.sql(
        f"""
        CREATE VIEW {identifier}
        AS
        (SELECT 1 as some_col)
    """
    ).collect()
    assert session_catalog.view_exists(identifier)
    session_catalog.drop_view(identifier)  # clean up


@pytest.mark.integration
def test_overwrite_all_data_with_filter(session_catalog: Catalog) -> None:
    schema = Schema(
        NestedField(1, "id", StringType(), required=True),
        NestedField(2, "name", StringType(), required=False),
        identifier_field_ids=[1],
    )

    data = pa.Table.from_pylist(
        [
            {"id": "1", "name": "Amsterdam"},
            {"id": "2", "name": "San Francisco"},
            {"id": "3", "name": "Drachten"},
        ],
        schema=schema.as_arrow(),
    )

    identifier = "default.test_overwrite_all_data_with_filter"
    tbl = _create_table(session_catalog, identifier, data=[data], schema=schema)
    tbl.overwrite(data, In("id", ["1", "2", "3"]))

    assert len(tbl.scan().to_arrow()) == 3


@pytest.mark.integration
def test_delete_threshold(session_catalog: Catalog) -> None:
    schema = Schema(
        NestedField(field_id=101, name="id", field_type=LongType(), required=True),
        NestedField(field_id=103, name="created_at", field_type=DateType(), required=False),
        NestedField(field_id=104, name="relevancy_score", field_type=DoubleType(), required=False),
    )

    partition_spec = PartitionSpec(PartitionField(source_id=103, field_id=2000, transform=DayTransform(), name="created_at_day"))

    try:
        session_catalog.drop_table(
            identifier="default.scores",
        )
    except NoSuchTableError:
        pass

    session_catalog.create_table(
        identifier="default.scores",
        schema=schema,
        partition_spec=partition_spec,
    )

    # Parameters
    num_rows = 100  # Number of rows in the dataframe
    id_min, id_max = 1, 10000
    date_start, date_end = date(2024, 1, 1), date(2024, 2, 1)

    # Generate the 'id' column
    id_column = [random.randint(id_min, id_max) for _ in range(num_rows)]

    # Generate the 'created_at' column as dates only
    date_range = pd.date_range(start=date_start, end=date_end, freq="D").to_list()  # Daily frequency for dates
    created_at_column = [random.choice(date_range) for _ in range(num_rows)]  # Convert to string (YYYY-MM-DD format)

    # Generate the 'relevancy_score' column with a peak around 0.1
    relevancy_score_column = [random.betavariate(2, 20) for _ in range(num_rows)]  # Adjusting parameters to peak around 0.1

    # Create the dataframe
    df = pd.DataFrame({"id": id_column, "created_at": created_at_column, "relevancy_score": relevancy_score_column})

    iceberg_table = session_catalog.load_table("default.scores")

    # Convert the pandas DataFrame to a PyArrow Table with the Iceberg schema
    arrow_schema = iceberg_table.schema().as_arrow()
    docs_table = pa.Table.from_pandas(df, schema=arrow_schema)

    # Append the data to the Iceberg table
    iceberg_table.append(docs_table)

    delete_condition = GreaterThanOrEqual("relevancy_score", 0.1)
    lower_before = len(iceberg_table.scan(row_filter=Not(delete_condition)).to_arrow())
    assert len(iceberg_table.scan(row_filter=Not(delete_condition)).to_arrow()) == lower_before
    iceberg_table.delete(delete_condition)
    assert len(iceberg_table.scan().to_arrow()) == lower_before


@pytest.mark.integration
def test_rewrite_manifest_after_partition_evolution(session_catalog: Catalog) -> None:
    random.seed(876)
    N = 1440
    d = {
        "timestamp": pa.array([datetime(2023, 1, 1, 0, 0, 0) + timedelta(minutes=i) for i in range(N)]),
        "category": pa.array([random.choice(["A", "B", "C"]) for _ in range(N)]),
        "value": pa.array([random.gauss(0, 1) for _ in range(N)]),
    }
    data = pa.Table.from_pydict(d)

    try:
        session_catalog.drop_table(
            identifier="default.test_error_table",
        )
    except NoSuchTableError:
        pass

    table = session_catalog.create_table(
        "default.test_error_table",
        schema=data.schema,
    )

    with table.update_spec() as update:
        update.add_field("timestamp", transform=HourTransform())

    table.append(data)

    with table.update_spec() as update:
        update.add_field("category", transform=IdentityTransform())

    data_ = data.filter(
        (pc.field("category") == "A")
        & (pc.field("timestamp") >= datetime(2023, 1, 1, 0))
        & (pc.field("timestamp") < datetime(2023, 1, 1, 1))
    )

    table.overwrite(
        df=data_,
        overwrite_filter=And(
            And(
                GreaterThanOrEqual("timestamp", datetime(2023, 1, 1, 0).isoformat()),
                LessThan("timestamp", datetime(2023, 1, 1, 1).isoformat()),
            ),
            EqualTo("category", "A"),
        ),
    )


@pytest.mark.integration
def test_writing_null_structs(session_catalog: Catalog) -> None:
    import pyarrow as pa

    schema = pa.schema(
        [
            pa.field(
                "struct_field_1",
                pa.struct(
                    [
                        pa.field("string_nested_1", pa.string()),
                        pa.field("int_item_2", pa.int32()),
                        pa.field("float_item_2", pa.float32()),
                    ]
                ),
            ),
        ]
    )

    records = [
        {
            "struct_field_1": {
                "string_nested_1": "nest_1",
                "int_item_2": 1234,
                "float_item_2": 1.234,
            },
        },
        {},
    ]

    try:
        session_catalog.drop_table(
            identifier="default.test_writing_null_structs",
        )
    except NoSuchTableError:
        pass

    table = session_catalog.create_table("default.test_writing_null_structs", schema)

    pyarrow_table: pa.Table = pa.Table.from_pylist(records, schema=schema)
    table.append(pyarrow_table)

    assert pyarrow_table.to_pandas()["struct_field_1"].tolist() == table.scan().to_pandas()["struct_field_1"].tolist()


@pytest.mark.integration
@pytest.mark.parametrize("format_version", [1, 2])
def test_abort_table_transaction_on_exception(
    spark: SparkSession, session_catalog: Catalog, arrow_table_with_null: pa.Table, format_version: int
) -> None:
    identifier = "default.table_test_abort_table_transaction_on_exception"
    tbl = _create_table(session_catalog, identifier, properties={"format-version": format_version})

    # Pre-populate some data
    tbl.append(arrow_table_with_null)
    table_size = len(arrow_table_with_null)
    assert len(tbl.scan().to_pandas()) == table_size

    # try to commit a transaction that raises exception at the middle
    with pytest.raises(ValueError):
        with tbl.transaction() as txn:
            txn.append(arrow_table_with_null)
            raise ValueError
            txn.append(arrow_table_with_null)  # type: ignore

    # Validate the transaction is aborted and no partial update is applied
    assert len(tbl.scan().to_pandas()) == table_size  # type: ignore


@pytest.mark.integration
def test_write_optional_list(session_catalog: Catalog) -> None:
    identifier = "default.test_write_optional_list"
    schema = Schema(
        NestedField(field_id=1, name="name", field_type=StringType(), required=False),
        NestedField(
            field_id=3,
            name="my_list",
            field_type=ListType(element_id=45, element=StringType(), element_required=False),
            required=False,
        ),
    )
    session_catalog.create_table_if_not_exists(identifier, schema)

    df_1 = pa.Table.from_pylist(
        [
            {"name": "one", "my_list": ["test"]},
            {"name": "another", "my_list": ["test"]},
        ]
    )
    session_catalog.load_table(identifier).append(df_1)

    assert len(session_catalog.load_table(identifier).scan().to_arrow()) == 2

    df_2 = pa.Table.from_pylist(
        [
            {"name": "one"},
            {"name": "another"},
        ]
    )
    session_catalog.load_table(identifier).append(df_2)

    assert len(session_catalog.load_table(identifier).scan().to_arrow()) == 4


@pytest.mark.integration
@pytest.mark.parametrize("format_version", [1, 2])
def test_evolve_and_write(
    spark: SparkSession, session_catalog: Catalog, arrow_table_with_null: pa.Table, format_version: int
) -> None:
    identifier = "default.test_evolve_and_write"
    tbl = _create_table(session_catalog, identifier, properties={"format-version": format_version}, schema=Schema())
    other_table = session_catalog.load_table(identifier)

    numbers = pa.array([1, 2, 3, 4], type=pa.int32())

    with tbl.update_schema() as upd:
        # This is not known by other_table
        upd.add_column("id", IntegerType())

    with other_table.transaction() as tx:
        # Refreshes the underlying metadata, and the schema
        other_table.refresh()
        tx.append(
            pa.Table.from_arrays(
                [
                    numbers,
                ],
                schema=pa.schema(
                    [
                        pa.field("id", pa.int32(), nullable=True),
                    ]
                ),
            )
        )

    assert session_catalog.load_table(identifier).scan().to_arrow().column(0).combine_chunks() == numbers


@pytest.mark.integration
def test_read_write_decimals(session_catalog: Catalog) -> None:
    """Roundtrip decimal types to make sure that we correctly write them as ints"""
    identifier = "default.test_read_write_decimals"

    arrow_table = pa.Table.from_pydict(
        {
            "decimal8": pa.array([Decimal("123.45"), Decimal("678.91")], pa.decimal128(8, 2)),
            "decimal16": pa.array([Decimal("12345679.123456"), Decimal("67891234.678912")], pa.decimal128(16, 6)),
            "decimal19": pa.array([Decimal("1234567890123.123456"), Decimal("9876543210703.654321")], pa.decimal128(19, 6)),
        },
    )

    tbl = _create_table(
        session_catalog,
        identifier,
        properties={"format-version": 2},
        schema=Schema(
            NestedField(1, "decimal8", DecimalType(8, 2)),
            NestedField(2, "decimal16", DecimalType(16, 6)),
            NestedField(3, "decimal19", DecimalType(19, 6)),
        ),
    )

    tbl.append(arrow_table)

    assert tbl.scan().to_arrow() == arrow_table


@pytest.mark.integration
<<<<<<< HEAD
def test_append_to_non_existing_branch(session_catalog: Catalog, arrow_table_with_null: pa.Table) -> None:
    identifier = "default.test_non_existing_branch"
    tbl = _create_table(session_catalog, identifier, {"format-version": "2"}, [])
    with pytest.raises(
        CommitFailedException, match=f"Table has no snapshots and can only be written to the {MAIN_BRANCH} BRANCH."
    ):
        tbl.append(arrow_table_with_null, branch="non_existing_branch")


@pytest.mark.integration
def test_append_to_existing_branch(session_catalog: Catalog, arrow_table_with_null: pa.Table) -> None:
    identifier = "default.test_existing_branch_append"
    branch = "existing_branch"
    tbl = _create_table(session_catalog, identifier, {"format-version": "2"}, [arrow_table_with_null])

    assert tbl.metadata.current_snapshot_id is not None

    tbl.manage_snapshots().create_branch(snapshot_id=tbl.metadata.current_snapshot_id, branch_name=branch).commit()
    tbl.append(arrow_table_with_null, branch=branch)

    assert len(tbl.scan().use_ref(branch).to_arrow()) == 6
    assert len(tbl.scan().to_arrow()) == 3
    branch_snapshot = tbl.metadata.snapshot_by_name(branch)
    assert branch_snapshot is not None
    main_snapshot = tbl.metadata.snapshot_by_name("main")
    assert main_snapshot is not None
    assert branch_snapshot.parent_snapshot_id == main_snapshot.snapshot_id


@pytest.mark.integration
def test_delete_to_existing_branch(session_catalog: Catalog, arrow_table_with_null: pa.Table) -> None:
    identifier = "default.test_existing_branch_delete"
    branch = "existing_branch"
    tbl = _create_table(session_catalog, identifier, {"format-version": "2"}, [arrow_table_with_null])

    assert tbl.metadata.current_snapshot_id is not None

    tbl.manage_snapshots().create_branch(snapshot_id=tbl.metadata.current_snapshot_id, branch_name=branch).commit()
    tbl.delete(delete_filter="int = 9", branch=branch)

    assert len(tbl.scan().use_ref(branch).to_arrow()) == 2
    assert len(tbl.scan().to_arrow()) == 3
    branch_snapshot = tbl.metadata.snapshot_by_name(branch)
    assert branch_snapshot is not None
    main_snapshot = tbl.metadata.snapshot_by_name("main")
    assert main_snapshot is not None
    assert branch_snapshot.parent_snapshot_id == main_snapshot.snapshot_id


@pytest.mark.integration
def test_overwrite_to_existing_branch(session_catalog: Catalog, arrow_table_with_null: pa.Table) -> None:
    identifier = "default.test_existing_branch_overwrite"
    branch = "existing_branch"
    tbl = _create_table(session_catalog, identifier, {"format-version": "2"}, [arrow_table_with_null])

    assert tbl.metadata.current_snapshot_id is not None

    tbl.manage_snapshots().create_branch(snapshot_id=tbl.metadata.current_snapshot_id, branch_name=branch).commit()
    tbl.overwrite(arrow_table_with_null, branch=branch)

    assert len(tbl.scan().use_ref(branch).to_arrow()) == 3
    assert len(tbl.scan().to_arrow()) == 3
    branch_snapshot = tbl.metadata.snapshot_by_name(branch)
    assert branch_snapshot is not None and branch_snapshot.parent_snapshot_id is not None
    delete_snapshot = tbl.metadata.snapshot_by_id(branch_snapshot.parent_snapshot_id)
    assert delete_snapshot is not None
    main_snapshot = tbl.metadata.snapshot_by_name("main")
    assert main_snapshot is not None
    assert (
        delete_snapshot.parent_snapshot_id == main_snapshot.snapshot_id
    )  # Currently overwrite is a delete followed by an append operation


@pytest.mark.integration
def test_intertwined_branch_writes(session_catalog: Catalog, arrow_table_with_null: pa.Table) -> None:
    identifier = "default.test_intertwined_branch_operations"
    branch1 = "existing_branch_1"
    branch2 = "existing_branch_2"

    tbl = _create_table(session_catalog, identifier, {"format-version": "2"}, [arrow_table_with_null])

    assert tbl.metadata.current_snapshot_id is not None

    tbl.manage_snapshots().create_branch(snapshot_id=tbl.metadata.current_snapshot_id, branch_name=branch1).commit()

    tbl.delete("int = 9", branch=branch1)

    tbl.append(arrow_table_with_null)

    tbl.manage_snapshots().create_branch(snapshot_id=tbl.metadata.current_snapshot_id, branch_name=branch2).commit()

    tbl.overwrite(arrow_table_with_null, branch=branch2)

    assert len(tbl.scan().use_ref(branch1).to_arrow()) == 2
    assert len(tbl.scan().use_ref(branch2).to_arrow()) == 3
    assert len(tbl.scan().to_arrow()) == 6


@pytest.mark.integration
def test_branch_spark_write_py_read(session_catalog: Catalog, spark: SparkSession, arrow_table_with_null: pa.Table) -> None:
    # Initialize table with branch
    identifier = "default.test_branch_spark_write_py_read"
    tbl = _create_table(session_catalog, identifier, {"format-version": "2"}, [arrow_table_with_null])
    branch = "existing_spark_branch"

    # Create branch in Spark
    spark.sql(f"ALTER TABLE {identifier} CREATE BRANCH {branch}")

    # Spark Write
    spark.sql(
        f"""
            DELETE FROM {identifier}.branch_{branch}
            WHERE int = 9
        """
    )

    # Refresh table to get new refs
    tbl.refresh()

    # Python Read
    assert len(tbl.scan().to_arrow()) == 3
    assert len(tbl.scan().use_ref(branch).to_arrow()) == 2


@pytest.mark.integration
def test_branch_py_write_spark_read(session_catalog: Catalog, spark: SparkSession, arrow_table_with_null: pa.Table) -> None:
    # Initialize table with branch
    identifier = "default.test_branch_py_write_spark_read"
    tbl = _create_table(session_catalog, identifier, {"format-version": "2"}, [arrow_table_with_null])
    branch = "existing_py_branch"

    assert tbl.metadata.current_snapshot_id is not None

    # Create branch
    tbl.manage_snapshots().create_branch(snapshot_id=tbl.metadata.current_snapshot_id, branch_name=branch).commit()

    # Python Write
    tbl.delete("int = 9", branch=branch)

    # Spark Read
    main_df = spark.sql(
        f"""
            SELECT *
            FROM {identifier}
        """
    )
    branch_df = spark.sql(
        f"""
            SELECT *
            FROM {identifier}.branch_{branch}
        """
    )
    assert main_df.count() == 3
    assert branch_df.count() == 2
=======
def test_avro_compression_codecs(session_catalog: Catalog, arrow_table_with_null: pa.Table) -> None:
    identifier = "default.test_avro_compression_codecs"
    tbl = _create_table(session_catalog, identifier, schema=arrow_table_with_null.schema, data=[arrow_table_with_null])

    current_snapshot = tbl.current_snapshot()
    assert current_snapshot is not None

    with tbl.io.new_input(current_snapshot.manifest_list).open() as f:
        reader = fastavro.reader(f)
        assert reader.codec == "deflate"

    with tbl.transaction() as tx:
        tx.set_properties(**{TableProperties.WRITE_AVRO_COMPRESSION: "null"})  #  type: ignore

    tbl.append(arrow_table_with_null)

    current_snapshot = tbl.current_snapshot()
    assert current_snapshot is not None

    with tbl.io.new_input(current_snapshot.manifest_list).open() as f:
        reader = fastavro.reader(f)
        assert reader.codec == "null"
>>>>>>> 852c8049
<|MERGE_RESOLUTION|>--- conflicted
+++ resolved
@@ -1835,7 +1835,31 @@
 
 
 @pytest.mark.integration
-<<<<<<< HEAD
+def test_avro_compression_codecs(session_catalog: Catalog, arrow_table_with_null: pa.Table) -> None:
+    identifier = "default.test_avro_compression_codecs"
+    tbl = _create_table(session_catalog, identifier, schema=arrow_table_with_null.schema, data=[arrow_table_with_null])
+
+    current_snapshot = tbl.current_snapshot()
+    assert current_snapshot is not None
+
+    with tbl.io.new_input(current_snapshot.manifest_list).open() as f:
+        reader = fastavro.reader(f)
+        assert reader.codec == "deflate"
+
+    with tbl.transaction() as tx:
+        tx.set_properties(**{TableProperties.WRITE_AVRO_COMPRESSION: "null"})  #  type: ignore
+
+    tbl.append(arrow_table_with_null)
+
+    current_snapshot = tbl.current_snapshot()
+    assert current_snapshot is not None
+
+    with tbl.io.new_input(current_snapshot.manifest_list).open() as f:
+        reader = fastavro.reader(f)
+        assert reader.codec == "null"
+
+
+@pytest.mark.integration
 def test_append_to_non_existing_branch(session_catalog: Catalog, arrow_table_with_null: pa.Table) -> None:
     identifier = "default.test_non_existing_branch"
     tbl = _create_table(session_catalog, identifier, {"format-version": "2"}, [])
@@ -1989,28 +2013,4 @@
         """
     )
     assert main_df.count() == 3
-    assert branch_df.count() == 2
-=======
-def test_avro_compression_codecs(session_catalog: Catalog, arrow_table_with_null: pa.Table) -> None:
-    identifier = "default.test_avro_compression_codecs"
-    tbl = _create_table(session_catalog, identifier, schema=arrow_table_with_null.schema, data=[arrow_table_with_null])
-
-    current_snapshot = tbl.current_snapshot()
-    assert current_snapshot is not None
-
-    with tbl.io.new_input(current_snapshot.manifest_list).open() as f:
-        reader = fastavro.reader(f)
-        assert reader.codec == "deflate"
-
-    with tbl.transaction() as tx:
-        tx.set_properties(**{TableProperties.WRITE_AVRO_COMPRESSION: "null"})  #  type: ignore
-
-    tbl.append(arrow_table_with_null)
-
-    current_snapshot = tbl.current_snapshot()
-    assert current_snapshot is not None
-
-    with tbl.io.new_input(current_snapshot.manifest_list).open() as f:
-        reader = fastavro.reader(f)
-        assert reader.codec == "null"
->>>>>>> 852c8049
+    assert branch_df.count() == 2