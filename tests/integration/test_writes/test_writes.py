# Licensed to the Apache Software Foundation (ASF) under one
# or more contributor license agreements.  See the NOTICE file
# distributed with this work for additional information
# regarding copyright ownership.  The ASF licenses this file
# to you under the Apache License, Version 2.0 (the
# "License"); you may not use this file except in compliance
# with the License.  You may obtain a copy of the License at
#
#   http://www.apache.org/licenses/LICENSE-2.0
#
# Unless required by applicable law or agreed to in writing,
# software distributed under the License is distributed on an
# "AS IS" BASIS, WITHOUT WARRANTIES OR CONDITIONS OF ANY
# KIND, either express or implied.  See the License for the
# specific language governing permissions and limitations
# under the License.
# pylint:disable=redefined-outer-name
import math
import os
import random
import time
from datetime import date, datetime, timedelta
from decimal import Decimal
from pathlib import Path
from typing import Any, Dict
from urllib.parse import urlparse

import pandas as pd
import pandas.testing
import pyarrow as pa
import pyarrow.compute as pc
import pyarrow.parquet as pq
import pytest
import pytz
from pyarrow.fs import S3FileSystem
from pydantic_core import ValidationError
from pyspark.sql import SparkSession
from pytest_mock.plugin import MockerFixture

from pyiceberg.catalog import Catalog, load_catalog
from pyiceberg.catalog.hive import HiveCatalog
from pyiceberg.catalog.rest import RestCatalog
from pyiceberg.catalog.sql import SqlCatalog
from pyiceberg.exceptions import NoSuchTableError
from pyiceberg.expressions import And, EqualTo, GreaterThanOrEqual, In, LessThan, Not
from pyiceberg.io.pyarrow import _dataframe_to_data_files
from pyiceberg.partitioning import PartitionField, PartitionSpec
from pyiceberg.schema import Schema
from pyiceberg.table import TableProperties
from pyiceberg.table.sorting import SortDirection, SortField, SortOrder
from pyiceberg.transforms import DayTransform, HourTransform, IdentityTransform
from pyiceberg.types import (
    DateType,
    DecimalType,
    DoubleType,
    IntegerType,
    ListType,
    LongType,
    NestedField,
    StringType,
)
from utils import _create_table


@pytest.fixture(scope="session", autouse=True)
def table_v1_with_null(session_catalog: Catalog, arrow_table_with_null: pa.Table) -> None:
    identifier = "default.arrow_table_v1_with_null"
    tbl = _create_table(session_catalog, identifier, {"format-version": "1"}, [arrow_table_with_null])
    assert tbl.format_version == 1, f"Expected v1, got: v{tbl.format_version}"


@pytest.fixture(scope="session", autouse=True)
def table_v1_without_data(session_catalog: Catalog, arrow_table_without_data: pa.Table) -> None:
    identifier = "default.arrow_table_v1_without_data"
    tbl = _create_table(session_catalog, identifier, {"format-version": "1"}, [arrow_table_without_data])
    assert tbl.format_version == 1, f"Expected v1, got: v{tbl.format_version}"


@pytest.fixture(scope="session", autouse=True)
def table_v1_with_only_nulls(session_catalog: Catalog, arrow_table_with_only_nulls: pa.Table) -> None:
    identifier = "default.arrow_table_v1_with_only_nulls"
    tbl = _create_table(session_catalog, identifier, {"format-version": "1"}, [arrow_table_with_only_nulls])
    assert tbl.format_version == 1, f"Expected v1, got: v{tbl.format_version}"


@pytest.fixture(scope="session", autouse=True)
def table_v1_appended_with_null(session_catalog: Catalog, arrow_table_with_null: pa.Table) -> None:
    identifier = "default.arrow_table_v1_appended_with_null"
    tbl = _create_table(session_catalog, identifier, {"format-version": "1"}, 2 * [arrow_table_with_null])
    assert tbl.format_version == 1, f"Expected v1, got: v{tbl.format_version}"


@pytest.fixture(scope="session", autouse=True)
def table_v2_with_null(session_catalog: Catalog, arrow_table_with_null: pa.Table) -> None:
    identifier = "default.arrow_table_v2_with_null"
    tbl = _create_table(session_catalog, identifier, {"format-version": "2"}, [arrow_table_with_null])
    assert tbl.format_version == 2, f"Expected v2, got: v{tbl.format_version}"


@pytest.fixture(scope="session", autouse=True)
def table_v2_without_data(session_catalog: Catalog, arrow_table_without_data: pa.Table) -> None:
    identifier = "default.arrow_table_v2_without_data"
    tbl = _create_table(session_catalog, identifier, {"format-version": "2"}, [arrow_table_without_data])
    assert tbl.format_version == 2, f"Expected v2, got: v{tbl.format_version}"


@pytest.fixture(scope="session", autouse=True)
def table_v2_with_only_nulls(session_catalog: Catalog, arrow_table_with_only_nulls: pa.Table) -> None:
    identifier = "default.arrow_table_v2_with_only_nulls"
    tbl = _create_table(session_catalog, identifier, {"format-version": "2"}, [arrow_table_with_only_nulls])
    assert tbl.format_version == 2, f"Expected v2, got: v{tbl.format_version}"


@pytest.fixture(scope="session", autouse=True)
def table_v2_appended_with_null(session_catalog: Catalog, arrow_table_with_null: pa.Table) -> None:
    identifier = "default.arrow_table_v2_appended_with_null"
    tbl = _create_table(session_catalog, identifier, {"format-version": "2"}, 2 * [arrow_table_with_null])
    assert tbl.format_version == 2, f"Expected v2, got: v{tbl.format_version}"


@pytest.fixture(scope="session", autouse=True)
def table_v1_v2_appended_with_null(session_catalog: Catalog, arrow_table_with_null: pa.Table) -> None:
    identifier = "default.arrow_table_v1_v2_appended_with_null"
    tbl = _create_table(session_catalog, identifier, {"format-version": "1"}, [arrow_table_with_null])
    assert tbl.format_version == 1, f"Expected v1, got: v{tbl.format_version}"

    with tbl.transaction() as tx:
        tx.upgrade_table_version(format_version=2)

    tbl.append(arrow_table_with_null)

    assert tbl.format_version == 2, f"Expected v2, got: v{tbl.format_version}"


@pytest.mark.integration
@pytest.mark.parametrize("format_version", [1, 2])
def test_query_count(spark: SparkSession, format_version: int) -> None:
    df = spark.table(f"default.arrow_table_v{format_version}_with_null")
    assert df.count() == 3, "Expected 3 rows"


@pytest.mark.integration
@pytest.mark.parametrize("format_version", [1, 2])
def test_query_filter_null(spark: SparkSession, arrow_table_with_null: pa.Table, format_version: int) -> None:
    identifier = f"default.arrow_table_v{format_version}_with_null"
    df = spark.table(identifier)
    for col in arrow_table_with_null.column_names:
        assert df.where(f"{col} is null").count() == 1, f"Expected 1 row for {col}"
        assert df.where(f"{col} is not null").count() == 2, f"Expected 2 rows for {col}"


@pytest.mark.integration
@pytest.mark.parametrize("format_version", [1, 2])
def test_query_filter_without_data(spark: SparkSession, arrow_table_with_null: pa.Table, format_version: int) -> None:
    identifier = f"default.arrow_table_v{format_version}_without_data"
    df = spark.table(identifier)
    for col in arrow_table_with_null.column_names:
        assert df.where(f"{col} is null").count() == 0, f"Expected 0 row for {col}"
        assert df.where(f"{col} is not null").count() == 0, f"Expected 0 row for {col}"


@pytest.mark.integration
@pytest.mark.parametrize("format_version", [1, 2])
def test_query_filter_only_nulls(spark: SparkSession, arrow_table_with_null: pa.Table, format_version: int) -> None:
    identifier = f"default.arrow_table_v{format_version}_with_only_nulls"
    df = spark.table(identifier)
    for col in arrow_table_with_null.column_names:
        assert df.where(f"{col} is null").count() == 2, f"Expected 2 rows for {col}"
        assert df.where(f"{col} is not null").count() == 0, f"Expected 0 row for {col}"


@pytest.mark.integration
@pytest.mark.parametrize("format_version", [1, 2])
def test_query_filter_appended_null(spark: SparkSession, arrow_table_with_null: pa.Table, format_version: int) -> None:
    identifier = f"default.arrow_table_v{format_version}_appended_with_null"
    df = spark.table(identifier)
    for col in arrow_table_with_null.column_names:
        assert df.where(f"{col} is null").count() == 2, f"Expected 1 row for {col}"
        assert df.where(f"{col} is not null").count() == 4, f"Expected 2 rows for {col}"


@pytest.mark.integration
def test_query_filter_v1_v2_append_null(
    spark: SparkSession,
    arrow_table_with_null: pa.Table,
) -> None:
    identifier = "default.arrow_table_v1_v2_appended_with_null"
    df = spark.table(identifier)
    for col in arrow_table_with_null.column_names:
        assert df.where(f"{col} is null").count() == 2, f"Expected 1 row for {col}"
        assert df.where(f"{col} is not null").count() == 4, f"Expected 2 rows for {col}"


@pytest.mark.integration
def test_summaries(spark: SparkSession, session_catalog: Catalog, arrow_table_with_null: pa.Table) -> None:
    identifier = "default.arrow_table_summaries"
    tbl = _create_table(session_catalog, identifier, {"format-version": "1"}, 2 * [arrow_table_with_null])
    tbl.overwrite(arrow_table_with_null)

    rows = spark.sql(
        f"""
        SELECT operation, summary
        FROM {identifier}.snapshots
        ORDER BY committed_at ASC
    """
    ).collect()

    operations = [row.operation for row in rows]
    assert operations == ["append", "append", "delete", "append"]

    summaries = [row.summary for row in rows]

    file_size = int(summaries[0]["added-files-size"])
    assert file_size > 0

    # Append
    assert summaries[0] == {
        "added-data-files": "1",
        "added-files-size": str(file_size),
        "added-records": "3",
        "total-data-files": "1",
        "total-delete-files": "0",
        "total-equality-deletes": "0",
        "total-files-size": str(file_size),
        "total-position-deletes": "0",
        "total-records": "3",
    }

    # Append
    assert summaries[1] == {
        "added-data-files": "1",
        "added-files-size": str(file_size),
        "added-records": "3",
        "total-data-files": "2",
        "total-delete-files": "0",
        "total-equality-deletes": "0",
        "total-files-size": str(file_size * 2),
        "total-position-deletes": "0",
        "total-records": "6",
    }

    # Delete
    assert summaries[2] == {
        "deleted-data-files": "2",
        "deleted-records": "6",
        "removed-files-size": str(file_size * 2),
        "total-data-files": "0",
        "total-delete-files": "0",
        "total-equality-deletes": "0",
        "total-files-size": "0",
        "total-position-deletes": "0",
        "total-records": "0",
    }

    # Append
    assert summaries[3] == {
        "added-data-files": "1",
        "added-files-size": str(file_size),
        "added-records": "3",
        "total-data-files": "1",
        "total-delete-files": "0",
        "total-equality-deletes": "0",
        "total-files-size": str(file_size),
        "total-position-deletes": "0",
        "total-records": "3",
    }


@pytest.mark.integration
def test_summaries_partial_overwrite(spark: SparkSession, session_catalog: Catalog) -> None:
    identifier = "default.test_summaries_partial_overwrite"
    TEST_DATA = {
        "id": [1, 2, 3, 1, 1],
        "name": ["AB", "CD", "EF", "CD", "EF"],
    }
    pa_schema = pa.schema(
        [
            pa.field("id", pa.int32()),
            pa.field("name", pa.string()),
        ]
    )
    arrow_table = pa.Table.from_pydict(TEST_DATA, schema=pa_schema)
    tbl = _create_table(session_catalog, identifier, {"format-version": "2"}, schema=pa_schema)
    with tbl.update_spec() as txn:
        txn.add_identity("id")
    tbl.append(arrow_table)

    assert len(tbl.inspect.data_files()) == 3

    tbl.delete(delete_filter="id == 1 and name = 'AB'")  # partial overwrite data from 1 data file

    rows = spark.sql(
        f"""
        SELECT operation, summary
        FROM {identifier}.snapshots
        ORDER BY committed_at ASC
    """
    ).collect()

    operations = [row.operation for row in rows]
    assert operations == ["append", "overwrite"]

    summaries = [row.summary for row in rows]

    file_size = int(summaries[0]["added-files-size"])
    assert file_size > 0

    # APPEND
    assert summaries[0] == {
        "added-data-files": "3",
        "added-files-size": "2570",
        "added-records": "5",
        "changed-partition-count": "3",
        "total-data-files": "3",
        "total-delete-files": "0",
        "total-equality-deletes": "0",
        "total-files-size": "2570",
        "total-position-deletes": "0",
        "total-records": "5",
    }
    # Java produces:
    # {
    #     "added-data-files": "1",
    #     "added-files-size": "707",
    #     "added-records": "2",
    #     "app-id": "local-1743678304626",
    #     "changed-partition-count": "1",
    #     "deleted-data-files": "1",
    #     "deleted-records": "3",
    #     "engine-name": "spark",
    #     "engine-version": "3.5.5",
    #     "iceberg-version": "Apache Iceberg 1.8.1 (commit 9ce0fcf0af7becf25ad9fc996c3bad2afdcfd33d)",
    #     "removed-files-size": "693",
    #     "spark.app.id": "local-1743678304626",
    #     "total-data-files": "3",
    #     "total-delete-files": "0",
    #     "total-equality-deletes": "0",
    #     "total-files-size": "1993",
    #     "total-position-deletes": "0",
    #     "total-records": "4"
    # }
    files = tbl.inspect.data_files()
    assert len(files) == 3
    assert summaries[1] == {
        "added-data-files": "1",
        "added-files-size": "859",
        "added-records": "2",
        "changed-partition-count": "1",
        "deleted-data-files": "1",
        "deleted-records": "3",
        "removed-files-size": "866",
        "total-data-files": "3",
        "total-delete-files": "0",
        "total-equality-deletes": "0",
        "total-files-size": "2563",
        "total-position-deletes": "0",
        "total-records": "4",
    }
    assert len(tbl.scan().to_pandas()) == 4


@pytest.mark.integration
def test_data_files(spark: SparkSession, session_catalog: Catalog, arrow_table_with_null: pa.Table) -> None:
    identifier = "default.arrow_data_files"
    tbl = _create_table(session_catalog, identifier, {"format-version": "1"}, [])

    tbl.append(arrow_table_with_null)
    # should produce a DELETE entry
    tbl.overwrite(arrow_table_with_null)
    # Since we don't rewrite, this should produce a new manifest with an ADDED entry
    tbl.append(arrow_table_with_null)

    rows = spark.sql(
        f"""
        SELECT added_data_files_count, existing_data_files_count, deleted_data_files_count
        FROM {identifier}.all_manifests
    """
    ).collect()

    assert [row.added_data_files_count for row in rows] == [1, 0, 1, 1, 1]
    assert [row.existing_data_files_count for row in rows] == [0, 0, 0, 0, 0]
    assert [row.deleted_data_files_count for row in rows] == [0, 1, 0, 0, 0]


@pytest.mark.integration
@pytest.mark.parametrize("format_version", [1, 2])
def test_object_storage_data_files(
    spark: SparkSession, session_catalog: Catalog, arrow_table_with_null: pa.Table, format_version: int
) -> None:
    tbl = _create_table(
        session_catalog=session_catalog,
        identifier="default.object_stored",
        properties={"format-version": format_version, TableProperties.OBJECT_STORE_ENABLED: True},
        data=[arrow_table_with_null],
    )
    tbl.append(arrow_table_with_null)

    paths = tbl.inspect.data_files().to_pydict()["file_path"]
    assert len(paths) == 2

    for location in paths:
        assert location.startswith("s3://warehouse/default/object_stored/data/")
        parts = location.split("/")
        assert len(parts) == 11

        # Entropy binary directories should have been injected
        for dir_name in parts[6:10]:
            assert dir_name
            assert all(c in "01" for c in dir_name)


@pytest.mark.integration
def test_python_writes_with_spark_snapshot_reads(
    spark: SparkSession, session_catalog: Catalog, arrow_table_with_null: pa.Table
) -> None:
    identifier = "default.python_writes_with_spark_snapshot_reads"
    tbl = _create_table(session_catalog, identifier, {"format-version": "1"}, [])

    def get_current_snapshot_id(identifier: str) -> int:
        return (
            spark.sql(f"SELECT snapshot_id FROM {identifier}.snapshots order by committed_at desc limit 1")
            .collect()[0]
            .snapshot_id
        )

    tbl.append(arrow_table_with_null)
    assert tbl.current_snapshot().snapshot_id == get_current_snapshot_id(identifier)  # type: ignore
    tbl.overwrite(arrow_table_with_null)
    assert tbl.current_snapshot().snapshot_id == get_current_snapshot_id(identifier)  # type: ignore
    tbl.append(arrow_table_with_null)
    assert tbl.current_snapshot().snapshot_id == get_current_snapshot_id(identifier)  # type: ignore


@pytest.mark.integration
@pytest.mark.parametrize("format_version", [1, 2])
def test_python_writes_special_character_column_with_spark_reads(
    spark: SparkSession, session_catalog: Catalog, format_version: int
) -> None:
    identifier = "default.python_writes_special_character_column_with_spark_reads"
    column_name_with_special_character = "letter/abc"
    TEST_DATA_WITH_SPECIAL_CHARACTER_COLUMN = {
        column_name_with_special_character: ["a", None, "z"],
        "id": [1, 2, 3],
        "name": ["AB", "CD", "EF"],
        "address": [
            {"street": "123", "city": "SFO", "zip": 12345, column_name_with_special_character: "a"},
            {"street": "456", "city": "SW", "zip": 67890, column_name_with_special_character: "b"},
            {"street": "789", "city": "Random", "zip": 10112, column_name_with_special_character: "c"},
        ],
    }
    pa_schema = pa.schema(
        [
            pa.field(column_name_with_special_character, pa.string()),
            pa.field("id", pa.int32()),
            pa.field("name", pa.string()),
            pa.field(
                "address",
                pa.struct(
                    [
                        pa.field("street", pa.string()),
                        pa.field("city", pa.string()),
                        pa.field("zip", pa.int32()),
                        pa.field(column_name_with_special_character, pa.string()),
                    ]
                ),
            ),
        ]
    )
    arrow_table_with_special_character_column = pa.Table.from_pydict(TEST_DATA_WITH_SPECIAL_CHARACTER_COLUMN, schema=pa_schema)
    tbl = _create_table(session_catalog, identifier, {"format-version": format_version}, schema=pa_schema)

    tbl.append(arrow_table_with_special_character_column)
    spark_df = spark.sql(f"SELECT * FROM {identifier}").toPandas()
    pyiceberg_df = tbl.scan().to_pandas()
    assert spark_df.equals(pyiceberg_df)


@pytest.mark.integration
@pytest.mark.parametrize("format_version", [1, 2])
def test_python_writes_dictionary_encoded_column_with_spark_reads(
    spark: SparkSession, session_catalog: Catalog, format_version: int
) -> None:
    identifier = "default.python_writes_dictionary_encoded_column_with_spark_reads"
    TEST_DATA = {
        "id": [1, 2, 3, 1, 1],
        "name": ["AB", "CD", "EF", "CD", "EF"],
    }
    pa_schema = pa.schema(
        [
            pa.field("id", pa.dictionary(pa.int32(), pa.int32(), False)),
            pa.field("name", pa.dictionary(pa.int32(), pa.string(), False)),
        ]
    )
    arrow_table = pa.Table.from_pydict(TEST_DATA, schema=pa_schema)

    tbl = _create_table(session_catalog, identifier, {"format-version": format_version}, schema=pa_schema)

    tbl.append(arrow_table)
    spark_df = spark.sql(f"SELECT * FROM {identifier}").toPandas()
    pyiceberg_df = tbl.scan().to_pandas()

    # We're just interested in the content, PyIceberg actually makes a nice Categorical out of it:
    # E       AssertionError: Attributes of DataFrame.iloc[:, 1] (column name="name") are different
    # E
    # E       Attribute "dtype" are different
    # E       [left]:  object
    # E       [right]: CategoricalDtype(categories=['AB', 'CD', 'EF'], ordered=False, categories_dtype=object)
    pandas.testing.assert_frame_equal(spark_df, pyiceberg_df, check_dtype=False, check_categorical=False)


@pytest.mark.integration
@pytest.mark.parametrize("format_version", [1, 2])
def test_python_writes_with_small_and_large_types_spark_reads(
    spark: SparkSession, session_catalog: Catalog, format_version: int
) -> None:
    identifier = "default.python_writes_with_small_and_large_types_spark_reads"
    TEST_DATA = {
        "foo": ["a", None, "z"],
        "id": [1, 2, 3],
        "name": ["AB", "CD", "EF"],
        "address": [
            {"street": "123", "city": "SFO", "zip": 12345, "bar": "a"},
            {"street": "456", "city": "SW", "zip": 67890, "bar": "b"},
            {"street": "789", "city": "Random", "zip": 10112, "bar": "c"},
        ],
    }
    pa_schema = pa.schema(
        [
            pa.field("foo", pa.string()),
            pa.field("id", pa.int32()),
            pa.field("name", pa.string()),
            pa.field(
                "address",
                pa.struct(
                    [
                        pa.field("street", pa.string()),
                        pa.field("city", pa.string()),
                        pa.field("zip", pa.int32()),
                        pa.field("bar", pa.string()),
                    ]
                ),
            ),
        ]
    )
    arrow_table = pa.Table.from_pydict(TEST_DATA, schema=pa_schema)
    tbl = _create_table(session_catalog, identifier, {"format-version": format_version}, schema=pa_schema)

    tbl.append(arrow_table)
    spark_df = spark.sql(f"SELECT * FROM {identifier}").toPandas()
    pyiceberg_df = tbl.scan().to_pandas()
    assert spark_df.equals(pyiceberg_df)
    arrow_table_on_read = tbl.scan().to_arrow()
    assert arrow_table_on_read.schema == pa.schema(
        [
            pa.field("foo", pa.string()),
            pa.field("id", pa.int32()),
            pa.field("name", pa.string()),
            pa.field(
                "address",
                pa.struct(
                    [
                        pa.field("street", pa.string()),
                        pa.field("city", pa.string()),
                        pa.field("zip", pa.int32()),
                        pa.field("bar", pa.string()),
                    ]
                ),
            ),
        ]
    )


@pytest.mark.integration
def test_write_bin_pack_data_files(spark: SparkSession, session_catalog: Catalog, arrow_table_with_null: pa.Table) -> None:
    identifier = "default.write_bin_pack_data_files"
    tbl = _create_table(session_catalog, identifier, {"format-version": "1"}, [])

    def get_data_files_count(identifier: str) -> int:
        return spark.sql(
            f"""
            SELECT *
            FROM {identifier}.files
        """
        ).count()

    # writes 1 data file since the table is smaller than default target file size
    assert arrow_table_with_null.nbytes < TableProperties.WRITE_TARGET_FILE_SIZE_BYTES_DEFAULT
    tbl.append(arrow_table_with_null)
    assert get_data_files_count(identifier) == 1

    # writes 1 data file as long as table is smaller than default target file size
    bigger_arrow_tbl = pa.concat_tables([arrow_table_with_null] * 10)
    assert bigger_arrow_tbl.nbytes < TableProperties.WRITE_TARGET_FILE_SIZE_BYTES_DEFAULT
    tbl.overwrite(bigger_arrow_tbl)
    assert get_data_files_count(identifier) == 1

    # writes multiple data files once target file size is overridden
    target_file_size = arrow_table_with_null.nbytes
    tbl = tbl.transaction().set_properties({TableProperties.WRITE_TARGET_FILE_SIZE_BYTES: target_file_size}).commit_transaction()
    assert str(target_file_size) == tbl.properties.get(TableProperties.WRITE_TARGET_FILE_SIZE_BYTES)
    assert target_file_size < bigger_arrow_tbl.nbytes
    tbl.overwrite(bigger_arrow_tbl)
    assert get_data_files_count(identifier) == 10

    # writes half the number of data files when target file size doubles
    target_file_size = arrow_table_with_null.nbytes * 2
    tbl = tbl.transaction().set_properties({TableProperties.WRITE_TARGET_FILE_SIZE_BYTES: target_file_size}).commit_transaction()
    assert str(target_file_size) == tbl.properties.get(TableProperties.WRITE_TARGET_FILE_SIZE_BYTES)
    assert target_file_size < bigger_arrow_tbl.nbytes
    tbl.overwrite(bigger_arrow_tbl)
    assert get_data_files_count(identifier) == 5


@pytest.mark.integration
@pytest.mark.parametrize("format_version", [1, 2])
@pytest.mark.parametrize(
    "properties, expected_compression_name",
    [
        # REST catalog uses Zstandard by default: https://github.com/apache/iceberg/pull/8593
        ({}, "ZSTD"),
        ({"write.parquet.compression-codec": "uncompressed"}, "UNCOMPRESSED"),
        ({"write.parquet.compression-codec": "gzip", "write.parquet.compression-level": "1"}, "GZIP"),
        ({"write.parquet.compression-codec": "zstd", "write.parquet.compression-level": "1"}, "ZSTD"),
        ({"write.parquet.compression-codec": "snappy"}, "SNAPPY"),
    ],
)
def test_write_parquet_compression_properties(
    spark: SparkSession,
    session_catalog: Catalog,
    arrow_table_with_null: pa.Table,
    format_version: int,
    properties: Dict[str, Any],
    expected_compression_name: str,
) -> None:
    identifier = "default.write_parquet_compression_properties"

    tbl = _create_table(session_catalog, identifier, {"format-version": format_version, **properties}, [arrow_table_with_null])

    data_file_paths = [task.file.file_path for task in tbl.scan().plan_files()]

    fs = S3FileSystem(
        endpoint_override=session_catalog.properties["s3.endpoint"],
        access_key=session_catalog.properties["s3.access-key-id"],
        secret_key=session_catalog.properties["s3.secret-access-key"],
    )
    uri = urlparse(data_file_paths[0])
    with fs.open_input_file(f"{uri.netloc}{uri.path}") as f:
        parquet_metadata = pq.read_metadata(f)
        compression = parquet_metadata.row_group(0).column(0).compression

    assert compression == expected_compression_name


@pytest.mark.integration
@pytest.mark.parametrize(
    "properties, expected_kwargs",
    [
        ({"write.parquet.page-size-bytes": "42"}, {"data_page_size": 42}),
        ({"write.parquet.dict-size-bytes": "42"}, {"dictionary_pagesize_limit": 42}),
    ],
)
def test_write_parquet_other_properties(
    mocker: MockerFixture,
    spark: SparkSession,
    session_catalog: Catalog,
    arrow_table_with_null: pa.Table,
    properties: Dict[str, Any],
    expected_kwargs: Dict[str, Any],
) -> None:
    identifier = "default.test_write_parquet_other_properties"

    # The properties we test cannot be checked on the resulting Parquet file, so we spy on the ParquetWriter call instead
    ParquetWriter = mocker.spy(pq, "ParquetWriter")
    _create_table(session_catalog, identifier, properties, [arrow_table_with_null])

    call_kwargs = ParquetWriter.call_args[1]
    for key, value in expected_kwargs.items():
        assert call_kwargs.get(key) == value


@pytest.mark.integration
@pytest.mark.parametrize(
    "properties",
    [
        {"write.parquet.row-group-size-bytes": "42"},
        {"write.parquet.bloom-filter-enabled.column.bool": "42"},
        {"write.parquet.bloom-filter-max-bytes": "42"},
    ],
)
def test_write_parquet_unsupported_properties(
    spark: SparkSession,
    session_catalog: Catalog,
    arrow_table_with_null: pa.Table,
    properties: Dict[str, str],
) -> None:
    identifier = "default.write_parquet_unsupported_properties"

    tbl = _create_table(session_catalog, identifier, properties, [])
    with pytest.warns(UserWarning, match=r"Parquet writer option.*"):
        tbl.append(arrow_table_with_null)


@pytest.mark.integration
def test_invalid_arguments(spark: SparkSession, session_catalog: Catalog, arrow_table_with_null: pa.Table) -> None:
    identifier = "default.arrow_data_files"
    tbl = _create_table(session_catalog, identifier, {"format-version": "1"}, [])

    with pytest.raises(ValueError, match="Expected PyArrow table, got: not a df"):
        tbl.overwrite("not a df")

    with pytest.raises(ValueError, match="Expected PyArrow table, got: not a df"):
        tbl.append("not a df")


@pytest.mark.integration
def test_summaries_with_only_nulls(
    spark: SparkSession, session_catalog: Catalog, arrow_table_without_data: pa.Table, arrow_table_with_only_nulls: pa.Table
) -> None:
    identifier = "default.arrow_table_summaries_with_only_nulls"
    tbl = _create_table(
        session_catalog, identifier, {"format-version": "1"}, [arrow_table_without_data, arrow_table_with_only_nulls]
    )
    tbl.overwrite(arrow_table_without_data)

    rows = spark.sql(
        f"""
        SELECT operation, summary
        FROM {identifier}.snapshots
        ORDER BY committed_at ASC
    """
    ).collect()

    operations = [row.operation for row in rows]
    assert operations == ["append", "append", "delete", "append"]

    summaries = [row.summary for row in rows]

    file_size = int(summaries[1]["added-files-size"])
    assert file_size > 0

    assert summaries[0] == {
        "total-data-files": "0",
        "total-delete-files": "0",
        "total-equality-deletes": "0",
        "total-files-size": "0",
        "total-position-deletes": "0",
        "total-records": "0",
    }

    assert summaries[1] == {
        "added-data-files": "1",
        "added-files-size": str(file_size),
        "added-records": "2",
        "total-data-files": "1",
        "total-delete-files": "0",
        "total-equality-deletes": "0",
        "total-files-size": str(file_size),
        "total-position-deletes": "0",
        "total-records": "2",
    }

    assert summaries[2] == {
        "deleted-data-files": "1",
        "deleted-records": "2",
        "removed-files-size": str(file_size),
        "total-data-files": "0",
        "total-delete-files": "0",
        "total-equality-deletes": "0",
        "total-files-size": "0",
        "total-position-deletes": "0",
        "total-records": "0",
    }

    assert summaries[3] == {
        "total-data-files": "0",
        "total-delete-files": "0",
        "total-equality-deletes": "0",
        "total-files-size": "0",
        "total-position-deletes": "0",
        "total-records": "0",
    }


@pytest.mark.integration
def test_duckdb_url_import(warehouse: Path, arrow_table_with_null: pa.Table) -> None:
    os.environ["TZ"] = "Etc/UTC"
    time.tzset()
    tz = pytz.timezone(os.environ["TZ"])

    catalog = SqlCatalog("test_sql_catalog", uri="sqlite:///:memory:", warehouse=f"/{warehouse}")
    catalog.create_namespace("default")

    identifier = "default.arrow_table_v1_with_null"
    tbl = _create_table(catalog, identifier, {}, [arrow_table_with_null])
    location = tbl.metadata_location

    import duckdb

    duckdb.sql("INSTALL iceberg; LOAD iceberg;")
    result = duckdb.sql(
        f"""
    SELECT *
    FROM iceberg_scan('{location}')
    """
    ).fetchall()

    assert result == [
        (
            False,
            "a",
            "aaaaaaaaaaaaaaaaaaaaaa",
            1,
            1,
            0.0,
            0.0,
            datetime(2023, 1, 1, 19, 25),
            datetime(2023, 1, 1, 19, 25, tzinfo=tz),
            date(2023, 1, 1),
            b"\x01",
            b"\x00\x00\x00\x00\x00\x00\x00\x00\x00\x00\x00\x00\x00\x00\x00\x00",
        ),
        (None, None, None, None, None, None, None, None, None, None, None, None),
        (
            True,
            "z",
            "zzzzzzzzzzzzzzzzzzzzzz",
            9,
            9,
            0.8999999761581421,
            0.9,
            datetime(2023, 3, 1, 19, 25),
            datetime(2023, 3, 1, 19, 25, tzinfo=tz),
            date(2023, 3, 1),
            b"\x12",
            b"\x11\x11\x11\x11\x11\x11\x11\x11\x11\x11\x11\x11\x11\x11\x11\x11",
        ),
    ]


@pytest.mark.integration
@pytest.mark.parametrize("format_version", [1, 2])
def test_write_and_evolve(session_catalog: Catalog, format_version: int) -> None:
    identifier = f"default.arrow_write_data_and_evolve_schema_v{format_version}"

    try:
        session_catalog.drop_table(identifier=identifier)
    except NoSuchTableError:
        pass

    pa_table = pa.Table.from_pydict(
        {
            "foo": ["a", None, "z"],
        },
        schema=pa.schema([pa.field("foo", pa.string(), nullable=True)]),
    )

    tbl = session_catalog.create_table(
        identifier=identifier, schema=pa_table.schema, properties={"format-version": str(format_version)}
    )

    pa_table_with_column = pa.Table.from_pydict(
        {
            "foo": ["a", None, "z"],
            "bar": [19, None, 25],
        },
        schema=pa.schema(
            [
                pa.field("foo", pa.string(), nullable=True),
                pa.field("bar", pa.int32(), nullable=True),
            ]
        ),
    )

    with tbl.transaction() as txn:
        with txn.update_schema() as schema_txn:
            schema_txn.union_by_name(pa_table_with_column.schema)

        txn.append(pa_table_with_column)
        txn.overwrite(pa_table_with_column)
        txn.delete("foo = 'a'")


@pytest.mark.integration
@pytest.mark.parametrize("format_version", [1, 2])
@pytest.mark.parametrize("catalog", [pytest.lazy_fixture("session_catalog_hive"), pytest.lazy_fixture("session_catalog")])
def test_create_table_transaction(catalog: Catalog, format_version: int) -> None:
    if format_version == 1 and isinstance(catalog, RestCatalog):
        pytest.skip(
            "There is a bug in the REST catalog image (https://github.com/apache/iceberg/issues/8756) that prevents create and commit a staged version 1 table"
        )

    identifier = f"default.arrow_create_table_transaction_{catalog.name}_{format_version}"

    try:
        catalog.drop_table(identifier=identifier)
    except NoSuchTableError:
        pass

    pa_table = pa.Table.from_pydict(
        {
            "foo": ["a", None, "z"],
        },
        schema=pa.schema([pa.field("foo", pa.string(), nullable=True)]),
    )

    pa_table_with_column = pa.Table.from_pydict(
        {
            "foo": ["a", None, "z"],
            "bar": [19, None, 25],
        },
        schema=pa.schema(
            [
                pa.field("foo", pa.string(), nullable=True),
                pa.field("bar", pa.int32(), nullable=True),
            ]
        ),
    )

    with catalog.create_table_transaction(
        identifier=identifier, schema=pa_table.schema, properties={"format-version": str(format_version)}
    ) as txn:
        with txn.update_snapshot().fast_append() as snapshot_update:
            for data_file in _dataframe_to_data_files(table_metadata=txn.table_metadata, df=pa_table, io=txn._table.io):
                snapshot_update.append_data_file(data_file)

        with txn.update_schema() as schema_txn:
            schema_txn.union_by_name(pa_table_with_column.schema)

        with txn.update_snapshot().fast_append() as snapshot_update:
            for data_file in _dataframe_to_data_files(
                table_metadata=txn.table_metadata, df=pa_table_with_column, io=txn._table.io
            ):
                snapshot_update.append_data_file(data_file)

    tbl = catalog.load_table(identifier=identifier)
    assert tbl.format_version == format_version
    assert len(tbl.scan().to_arrow()) == 6


@pytest.mark.integration
@pytest.mark.parametrize("format_version", [1, 2])
@pytest.mark.parametrize("catalog", [pytest.lazy_fixture("session_catalog_hive"), pytest.lazy_fixture("session_catalog")])
def test_create_table_with_non_default_values(catalog: Catalog, table_schema_with_all_types: Schema, format_version: int) -> None:
    if format_version == 1 and isinstance(catalog, RestCatalog):
        pytest.skip(
            "There is a bug in the REST catalog image (https://github.com/apache/iceberg/issues/8756) that prevents create and commit a staged version 1 table"
        )

    identifier = f"default.arrow_create_table_transaction_with_non_default_values_{catalog.name}_{format_version}"
    identifier_ref = f"default.arrow_create_table_transaction_with_non_default_values_ref_{catalog.name}_{format_version}"

    try:
        catalog.drop_table(identifier=identifier)
    except NoSuchTableError:
        pass

    try:
        catalog.drop_table(identifier=identifier_ref)
    except NoSuchTableError:
        pass

    iceberg_spec = PartitionSpec(
        *[PartitionField(source_id=2, field_id=1001, transform=IdentityTransform(), name="integer_partition")]
    )

    sort_order = SortOrder(*[SortField(source_id=2, transform=IdentityTransform(), direction=SortDirection.ASC)])

    txn = catalog.create_table_transaction(
        identifier=identifier,
        schema=table_schema_with_all_types,
        partition_spec=iceberg_spec,
        sort_order=sort_order,
        properties={"format-version": format_version},
    )
    txn.commit_transaction()

    tbl = catalog.load_table(identifier)

    tbl_ref = catalog.create_table(
        identifier=identifier_ref,
        schema=table_schema_with_all_types,
        partition_spec=iceberg_spec,
        sort_order=sort_order,
        properties={"format-version": format_version},
    )

    assert tbl.format_version == tbl_ref.format_version
    assert tbl.schema() == tbl_ref.schema()
    assert tbl.schemas() == tbl_ref.schemas()
    assert tbl.spec() == tbl_ref.spec()
    assert tbl.specs() == tbl_ref.specs()
    assert tbl.sort_order() == tbl_ref.sort_order()
    assert tbl.sort_orders() == tbl_ref.sort_orders()


@pytest.mark.integration
@pytest.mark.parametrize("format_version", [1, 2])
def test_table_properties_int_value(
    session_catalog: Catalog,
    arrow_table_with_null: pa.Table,
    format_version: int,
) -> None:
    # table properties can be set to int, but still serialized to string
    property_with_int = {"property_name": 42}
    identifier = "default.test_table_properties_int_value"

    tbl = _create_table(
        session_catalog, identifier, {"format-version": format_version, **property_with_int}, [arrow_table_with_null]
    )
    assert isinstance(tbl.properties["property_name"], str)


@pytest.mark.integration
@pytest.mark.parametrize("format_version", [1, 2])
def test_table_properties_raise_for_none_value(
    session_catalog: Catalog,
    arrow_table_with_null: pa.Table,
    format_version: int,
) -> None:
    property_with_none = {"property_name": None}
    identifier = "default.test_table_properties_raise_for_none_value"

    with pytest.raises(ValidationError) as exc_info:
        _ = _create_table(
            session_catalog, identifier, {"format-version": format_version, **property_with_none}, [arrow_table_with_null]
        )
    assert "None type is not a supported value in properties: property_name" in str(exc_info.value)


@pytest.mark.integration
@pytest.mark.parametrize("format_version", [1, 2])
def test_inspect_snapshots(
    spark: SparkSession, session_catalog: Catalog, arrow_table_with_null: pa.Table, format_version: int
) -> None:
    identifier = "default.table_metadata_snapshots"
    tbl = _create_table(session_catalog, identifier, properties={"format-version": format_version})

    tbl.append(arrow_table_with_null)
    # should produce a DELETE entry
    tbl.overwrite(arrow_table_with_null)
    # Since we don't rewrite, this should produce a new manifest with an ADDED entry
    tbl.append(arrow_table_with_null)

    df = tbl.inspect.snapshots()

    assert df.column_names == [
        "committed_at",
        "snapshot_id",
        "parent_id",
        "operation",
        "manifest_list",
        "summary",
    ]

    for committed_at in df["committed_at"]:
        assert isinstance(committed_at.as_py(), datetime)

    for snapshot_id in df["snapshot_id"]:
        assert isinstance(snapshot_id.as_py(), int)

    assert df["parent_id"][0].as_py() is None
    assert df["parent_id"][1:].to_pylist() == df["snapshot_id"][:-1].to_pylist()

    assert [operation.as_py() for operation in df["operation"]] == ["append", "delete", "append", "append"]

    for manifest_list in df["manifest_list"]:
        assert manifest_list.as_py().startswith("s3://")

    file_size = int(next(value for key, value in df["summary"][0].as_py() if key == "added-files-size"))
    assert file_size > 0

    # Append
    assert df["summary"][0].as_py() == [
        ("added-files-size", str(file_size)),
        ("added-data-files", "1"),
        ("added-records", "3"),
        ("total-data-files", "1"),
        ("total-delete-files", "0"),
        ("total-records", "3"),
        ("total-files-size", str(file_size)),
        ("total-position-deletes", "0"),
        ("total-equality-deletes", "0"),
    ]

    # Delete
    assert df["summary"][1].as_py() == [
        ("removed-files-size", str(file_size)),
        ("deleted-data-files", "1"),
        ("deleted-records", "3"),
        ("total-data-files", "0"),
        ("total-delete-files", "0"),
        ("total-records", "0"),
        ("total-files-size", "0"),
        ("total-position-deletes", "0"),
        ("total-equality-deletes", "0"),
    ]

    lhs = spark.table(f"{identifier}.snapshots").toPandas()
    rhs = df.to_pandas()
    for column in df.column_names:
        for left, right in zip(lhs[column].to_list(), rhs[column].to_list()):
            if column == "summary":
                # Arrow returns a list of tuples, instead of a dict
                right = dict(right)

            if isinstance(left, float) and math.isnan(left) and isinstance(right, float) and math.isnan(right):
                # NaN != NaN in Python
                continue

            assert left == right, f"Difference in column {column}: {left} != {right}"


@pytest.mark.integration
def test_write_within_transaction(spark: SparkSession, session_catalog: Catalog, arrow_table_with_null: pa.Table) -> None:
    identifier = "default.write_in_open_transaction"
    tbl = _create_table(session_catalog, identifier, {"format-version": "1"}, [])

    def get_metadata_entries_count(identifier: str) -> int:
        return spark.sql(
            f"""
            SELECT *
            FROM {identifier}.metadata_log_entries
        """
        ).count()

    # one metadata entry from table creation
    assert get_metadata_entries_count(identifier) == 1

    # one more metadata entry from transaction
    with tbl.transaction() as tx:
        tx.set_properties({"test": "1"})
        tx.append(arrow_table_with_null)
    assert get_metadata_entries_count(identifier) == 2

    # two more metadata entries added from two separate transactions
    tbl.transaction().set_properties({"test": "2"}).commit_transaction()
    tbl.append(arrow_table_with_null)
    assert get_metadata_entries_count(identifier) == 4


@pytest.mark.integration
@pytest.mark.parametrize("format_version", [1, 2])
def test_hive_catalog_storage_descriptor(
    session_catalog_hive: HiveCatalog,
    pa_schema: pa.Schema,
    arrow_table_with_null: pa.Table,
    spark: SparkSession,
    format_version: int,
) -> None:
    tbl = _create_table(
        session_catalog_hive, "default.test_storage_descriptor", {"format-version": format_version}, [arrow_table_with_null]
    )

    # check if pyiceberg can read the table
    assert len(tbl.scan().to_arrow()) == 3
    # check if spark can read the table
    assert spark.sql("SELECT * FROM hive.default.test_storage_descriptor").count() == 3


@pytest.mark.integration
@pytest.mark.parametrize("catalog", [pytest.lazy_fixture("session_catalog_hive"), pytest.lazy_fixture("session_catalog")])
def test_sanitize_character_partitioned(catalog: Catalog) -> None:
    table_name = "default.test_table_partitioned_sanitized_character"
    try:
        catalog.drop_table(table_name)
    except NoSuchTableError:
        pass

    tbl = _create_table(
        session_catalog=catalog,
        identifier=table_name,
        schema=Schema(NestedField(field_id=1, name="some.id", type=IntegerType(), required=True)),
        partition_spec=PartitionSpec(
            PartitionField(source_id=1, field_id=1000, name="some.id_identity", transform=IdentityTransform())
        ),
        data=[pa.Table.from_arrays([range(22)], schema=pa.schema([pa.field("some.id", pa.int32(), nullable=False)]))],
    )

    assert len(tbl.scan().to_arrow()) == 22


@pytest.mark.integration
@pytest.mark.parametrize("format_version", [1, 2])
def test_table_write_subset_of_schema(session_catalog: Catalog, arrow_table_with_null: pa.Table, format_version: int) -> None:
    identifier = "default.test_table_write_subset_of_schema"
    tbl = _create_table(session_catalog, identifier, {"format-version": format_version}, [arrow_table_with_null])
    arrow_table_without_some_columns = arrow_table_with_null.combine_chunks().drop(arrow_table_with_null.column_names[0])
    assert len(arrow_table_without_some_columns.columns) < len(arrow_table_with_null.columns)
    tbl.overwrite(arrow_table_without_some_columns)
    tbl.append(arrow_table_without_some_columns)
    # overwrite and then append should produce twice the data
    assert len(tbl.scan().to_arrow()) == len(arrow_table_without_some_columns) * 2


@pytest.mark.integration
@pytest.mark.parametrize("format_version", [1, 2])
@pytest.mark.filterwarnings("ignore:Delete operation did not match any records")
def test_table_write_out_of_order_schema(session_catalog: Catalog, arrow_table_with_null: pa.Table, format_version: int) -> None:
    identifier = "default.test_table_write_out_of_order_schema"
    # rotate the schema fields by 1
    fields = list(arrow_table_with_null.schema)
    rotated_fields = fields[1:] + fields[:1]
    rotated_schema = pa.schema(rotated_fields)
    assert arrow_table_with_null.schema != rotated_schema
    tbl = _create_table(session_catalog, identifier, {"format-version": format_version}, schema=rotated_schema)

    tbl.overwrite(arrow_table_with_null)

    tbl.append(arrow_table_with_null)
    # overwrite and then append should produce twice the data
    assert len(tbl.scan().to_arrow()) == len(arrow_table_with_null) * 2


@pytest.mark.integration
@pytest.mark.parametrize("format_version", [1, 2])
def test_table_write_schema_with_valid_nullability_diff(
    spark: SparkSession, session_catalog: Catalog, arrow_table_with_null: pa.Table, format_version: int
) -> None:
    identifier = "default.test_table_write_with_valid_nullability_diff"
    table_schema = Schema(
        NestedField(field_id=1, name="long", field_type=LongType(), required=False),
    )
    other_schema = pa.schema(
        (
            pa.field("long", pa.int64(), nullable=False),  # can support writing required pyarrow field to optional Iceberg field
        )
    )
    arrow_table = pa.Table.from_pydict(
        {
            "long": [1, 9],
        },
        schema=other_schema,
    )
    tbl = _create_table(session_catalog, identifier, {"format-version": format_version}, [arrow_table], schema=table_schema)
    # table's long field should cast to be optional on read
    written_arrow_table = tbl.scan().to_arrow()
    assert written_arrow_table == arrow_table.cast(pa.schema((pa.field("long", pa.int64(), nullable=True),)))
    lhs = spark.table(f"{identifier}").toPandas()
    rhs = written_arrow_table.to_pandas()

    for column in written_arrow_table.column_names:
        for left, right in zip(lhs[column].to_list(), rhs[column].to_list()):
            assert left == right


@pytest.mark.integration
@pytest.mark.parametrize("format_version", [1, 2])
def test_table_write_schema_with_valid_upcast(
    spark: SparkSession,
    session_catalog: Catalog,
    format_version: int,
    table_schema_with_promoted_types: Schema,
    pyarrow_schema_with_promoted_types: pa.Schema,
    pyarrow_table_with_promoted_types: pa.Table,
) -> None:
    identifier = "default.test_table_write_with_valid_upcast"

    tbl = _create_table(
        session_catalog,
        identifier,
        {"format-version": format_version},
        [pyarrow_table_with_promoted_types],
        schema=table_schema_with_promoted_types,
    )
    # table's long field should cast to long on read
    written_arrow_table = tbl.scan().to_arrow()
    assert written_arrow_table == pyarrow_table_with_promoted_types.cast(
        pa.schema(
            (
                pa.field("long", pa.int64(), nullable=True),
                pa.field("list", pa.list_(pa.int64()), nullable=False),
                pa.field("map", pa.map_(pa.string(), pa.int64()), nullable=False),
                pa.field("double", pa.float64(), nullable=True),  # can support upcasting float to double
                pa.field("uuid", pa.binary(length=16), nullable=True),  # can UUID is read as fixed length binary of length 16
            )
        )
    )
    lhs = spark.table(f"{identifier}").toPandas()
    rhs = written_arrow_table.to_pandas()

    for column in written_arrow_table.column_names:
        for left, right in zip(lhs[column].to_list(), rhs[column].to_list()):
            if column == "map":
                # Arrow returns a list of tuples, instead of a dict
                right = dict(right)
            if column == "list":
                # Arrow returns an array, convert to list for equality check
                left, right = list(left), list(right)
            if column == "uuid":
                # Spark Iceberg represents UUID as hex string like '715a78ef-4e53-4089-9bf9-3ad0ee9bf545'
                # whereas PyIceberg represents UUID as bytes on read
                left, right = left.replace("-", ""), right.hex()
            assert left == right


@pytest.mark.integration
@pytest.mark.parametrize("format_version", [1, 2])
def test_write_all_timestamp_precision(
    mocker: MockerFixture,
    spark: SparkSession,
    session_catalog: Catalog,
    format_version: int,
    arrow_table_schema_with_all_timestamp_precisions: pa.Schema,
    arrow_table_with_all_timestamp_precisions: pa.Table,
    arrow_table_schema_with_all_microseconds_timestamp_precisions: pa.Schema,
) -> None:
    identifier = "default.table_all_timestamp_precision"
    mocker.patch.dict(os.environ, values={"PYICEBERG_DOWNCAST_NS_TIMESTAMP_TO_US_ON_WRITE": "True"})

    tbl = _create_table(
        session_catalog,
        identifier,
        {"format-version": format_version},
        data=[arrow_table_with_all_timestamp_precisions],
        schema=arrow_table_schema_with_all_timestamp_precisions,
    )
    tbl.overwrite(arrow_table_with_all_timestamp_precisions)
    written_arrow_table = tbl.scan().to_arrow()

    assert written_arrow_table.schema == arrow_table_schema_with_all_microseconds_timestamp_precisions
    assert written_arrow_table == arrow_table_with_all_timestamp_precisions.cast(
        arrow_table_schema_with_all_microseconds_timestamp_precisions, safe=False
    )
    lhs = spark.table(f"{identifier}").toPandas()
    rhs = written_arrow_table.to_pandas()

    for column in written_arrow_table.column_names:
        for left, right in zip(lhs[column].to_list(), rhs[column].to_list()):
            if pd.isnull(left):
                assert pd.isnull(right)
            else:
                # Check only upto microsecond precision since Spark loaded dtype is timezone unaware
                # and supports upto microsecond precision
                assert left.timestamp() == right.timestamp(), f"Difference in column {column}: {left} != {right}"


@pytest.mark.integration
@pytest.mark.parametrize("format_version", [1, 2])
def test_merge_manifests(session_catalog: Catalog, arrow_table_with_null: pa.Table, format_version: int) -> None:
    tbl_a = _create_table(
        session_catalog,
        "default.merge_manifest_a",
        {"commit.manifest-merge.enabled": "true", "commit.manifest.min-count-to-merge": "1", "format-version": format_version},
        [],
    )
    tbl_b = _create_table(
        session_catalog,
        "default.merge_manifest_b",
        {
            "commit.manifest-merge.enabled": "true",
            "commit.manifest.min-count-to-merge": "1",
            "commit.manifest.target-size-bytes": "1",
            "format-version": format_version,
        },
        [],
    )
    tbl_c = _create_table(
        session_catalog,
        "default.merge_manifest_c",
        {"commit.manifest.min-count-to-merge": "1", "format-version": format_version},
        [],
    )

    # tbl_a should merge all manifests into 1
    tbl_a.append(arrow_table_with_null)
    tbl_a.append(arrow_table_with_null)
    tbl_a.append(arrow_table_with_null)

    # tbl_b should not merge any manifests because the target size is too small
    tbl_b.append(arrow_table_with_null)
    tbl_b.append(arrow_table_with_null)
    tbl_b.append(arrow_table_with_null)

    # tbl_c should not merge any manifests because merging is disabled
    tbl_c.append(arrow_table_with_null)
    tbl_c.append(arrow_table_with_null)
    tbl_c.append(arrow_table_with_null)

    assert len(tbl_a.current_snapshot().manifests(tbl_a.io)) == 1  # type: ignore
    assert len(tbl_b.current_snapshot().manifests(tbl_b.io)) == 3  # type: ignore
    assert len(tbl_c.current_snapshot().manifests(tbl_c.io)) == 3  # type: ignore

    # tbl_a and tbl_c should contain the same data
    assert tbl_a.scan().to_arrow().equals(tbl_c.scan().to_arrow())
    # tbl_b and tbl_c should contain the same data
    assert tbl_b.scan().to_arrow().equals(tbl_c.scan().to_arrow())


@pytest.mark.integration
@pytest.mark.parametrize("format_version", [1, 2])
def test_merge_manifests_file_content(session_catalog: Catalog, arrow_table_with_null: pa.Table, format_version: int) -> None:
    tbl_a = _create_table(
        session_catalog,
        "default.merge_manifest_a",
        {"commit.manifest-merge.enabled": "true", "commit.manifest.min-count-to-merge": "1", "format-version": format_version},
        [],
    )

    # tbl_a should merge all manifests into 1
    tbl_a.append(arrow_table_with_null)

    tbl_a_first_entries = tbl_a.inspect.entries().to_pydict()
    first_snapshot_id = tbl_a_first_entries["snapshot_id"][0]
    first_data_file_path = tbl_a_first_entries["data_file"][0]["file_path"]

    tbl_a.append(arrow_table_with_null)
    tbl_a.append(arrow_table_with_null)

    assert len(tbl_a.current_snapshot().manifests(tbl_a.io)) == 1  # type: ignore

    # verify the sequence number of tbl_a's only manifest file
    tbl_a_manifest = tbl_a.current_snapshot().manifests(tbl_a.io)[0]  # type: ignore
    assert tbl_a_manifest.sequence_number == (3 if format_version == 2 else 0)
    assert tbl_a_manifest.min_sequence_number == (1 if format_version == 2 else 0)

    # verify the manifest entries of tbl_a, in which the manifests are merged
    tbl_a_entries = tbl_a.inspect.entries().to_pydict()
    assert tbl_a_entries["status"] == [1, 0, 0]
    assert tbl_a_entries["sequence_number"] == [3, 2, 1] if format_version == 2 else [0, 0, 0]
    assert tbl_a_entries["file_sequence_number"] == [3, 2, 1] if format_version == 2 else [0, 0, 0]
    for i in range(3):
        tbl_a_data_file = tbl_a_entries["data_file"][i]
        assert tbl_a_data_file["column_sizes"] == [
            (1, 49),
            (2, 78),
            (3, 128),
            (4, 94),
            (5, 118),
            (6, 94),
            (7, 118),
            (8, 118),
            (9, 118),
            (10, 94),
            (11, 78),
            (12, 109),
        ]
        assert tbl_a_data_file["content"] == 0
        assert tbl_a_data_file["equality_ids"] is None
        assert tbl_a_data_file["file_format"] == "PARQUET"
        assert tbl_a_data_file["file_path"].startswith("s3://warehouse/default/merge_manifest_a/data/")
        if tbl_a_data_file["file_path"] == first_data_file_path:
            # verify that the snapshot id recorded should be the one where the file was added
            assert tbl_a_entries["snapshot_id"][i] == first_snapshot_id
        assert tbl_a_data_file["key_metadata"] is None
        assert tbl_a_data_file["lower_bounds"] == [
            (1, b"\x00"),
            (2, b"a"),
            (3, b"aaaaaaaaaaaaaaaa"),
            (4, b"\x01\x00\x00\x00"),
            (5, b"\x01\x00\x00\x00\x00\x00\x00\x00"),
            (6, b"\x00\x00\x00\x80"),
            (7, b"\x00\x00\x00\x00\x00\x00\x00\x80"),
            (8, b"\x00\x9bj\xca8\xf1\x05\x00"),
            (9, b"\x00\x9bj\xca8\xf1\x05\x00"),
            (10, b"\x9eK\x00\x00"),
            (11, b"\x01"),
            (12, b"\x00\x00\x00\x00\x00\x00\x00\x00\x00\x00\x00\x00\x00\x00\x00\x00"),
        ]
        assert tbl_a_data_file["nan_value_counts"] == []
        assert tbl_a_data_file["null_value_counts"] == [
            (1, 1),
            (2, 1),
            (3, 1),
            (4, 1),
            (5, 1),
            (6, 1),
            (7, 1),
            (8, 1),
            (9, 1),
            (10, 1),
            (11, 1),
            (12, 1),
        ]
        assert tbl_a_data_file["partition"] == {}
        assert tbl_a_data_file["record_count"] == 3
        assert tbl_a_data_file["sort_order_id"] is None
        assert tbl_a_data_file["split_offsets"] == [4]
        assert tbl_a_data_file["upper_bounds"] == [
            (1, b"\x01"),
            (2, b"z"),
            (3, b"zzzzzzzzzzzzzzz{"),
            (4, b"\t\x00\x00\x00"),
            (5, b"\t\x00\x00\x00\x00\x00\x00\x00"),
            (6, b"fff?"),
            (7, b"\xcd\xcc\xcc\xcc\xcc\xcc\xec?"),
            (8, b"\x00\xbb\r\xab\xdb\xf5\x05\x00"),
            (9, b"\x00\xbb\r\xab\xdb\xf5\x05\x00"),
            (10, b"\xd9K\x00\x00"),
            (11, b"\x12"),
            (12, b"\x11\x11\x11\x11\x11\x11\x11\x11\x11\x11\x11\x11\x11\x11\x11\x11"),
        ]
        assert tbl_a_data_file["value_counts"] == [
            (1, 3),
            (2, 3),
            (3, 3),
            (4, 3),
            (5, 3),
            (6, 3),
            (7, 3),
            (8, 3),
            (9, 3),
            (10, 3),
            (11, 3),
            (12, 3),
        ]


@pytest.mark.integration
def test_rest_catalog_with_empty_catalog_name_append_data(session_catalog: Catalog, arrow_table_with_null: pa.Table) -> None:
    identifier = "default.test_rest_append"
    test_catalog = load_catalog(
        "",  # intentionally empty
        **session_catalog.properties,
    )
    tbl = _create_table(test_catalog, identifier, data=[])
    tbl.append(arrow_table_with_null)


@pytest.mark.integration
def test_table_v1_with_null_nested_namespace(session_catalog: Catalog, arrow_table_with_null: pa.Table) -> None:
    identifier = "default.lower.table_v1_with_null_nested_namespace"
    tbl = _create_table(session_catalog, identifier, {"format-version": "1"}, [arrow_table_with_null])
    assert tbl.format_version == 1, f"Expected v1, got: v{tbl.format_version}"

    assert session_catalog.load_table(identifier) is not None
    assert session_catalog.table_exists(identifier)

    # We expect no error here
    session_catalog.drop_table(identifier)


@pytest.mark.integration
def test_view_exists(
    spark: SparkSession,
    session_catalog: Catalog,
) -> None:
    identifier = "default.some_view"
    spark.sql(
        f"""
        CREATE VIEW {identifier}
        AS
        (SELECT 1 as some_col)
    """
    ).collect()
    assert session_catalog.view_exists(identifier)
    session_catalog.drop_view(identifier)  # clean up


@pytest.mark.integration
def test_overwrite_all_data_with_filter(session_catalog: Catalog) -> None:
    schema = Schema(
        NestedField(1, "id", StringType(), required=True),
        NestedField(2, "name", StringType(), required=False),
        identifier_field_ids=[1],
    )

    data = pa.Table.from_pylist(
        [
            {"id": "1", "name": "Amsterdam"},
            {"id": "2", "name": "San Francisco"},
            {"id": "3", "name": "Drachten"},
        ],
        schema=schema.as_arrow(),
    )

    identifier = "default.test_overwrite_all_data_with_filter"
    tbl = _create_table(session_catalog, identifier, data=[data], schema=schema)
    tbl.overwrite(data, In("id", ["1", "2", "3"]))

    assert len(tbl.scan().to_arrow()) == 3


@pytest.mark.integration
def test_delete_threshold(session_catalog: Catalog) -> None:
    schema = Schema(
        NestedField(field_id=101, name="id", field_type=LongType(), required=True),
        NestedField(field_id=103, name="created_at", field_type=DateType(), required=False),
        NestedField(field_id=104, name="relevancy_score", field_type=DoubleType(), required=False),
    )

    partition_spec = PartitionSpec(PartitionField(source_id=103, field_id=2000, transform=DayTransform(), name="created_at_day"))

    try:
        session_catalog.drop_table(
            identifier="default.scores",
        )
    except NoSuchTableError:
        pass

    session_catalog.create_table(
        identifier="default.scores",
        schema=schema,
        partition_spec=partition_spec,
    )

    # Parameters
    num_rows = 100  # Number of rows in the dataframe
    id_min, id_max = 1, 10000
    date_start, date_end = date(2024, 1, 1), date(2024, 2, 1)

    # Generate the 'id' column
    id_column = [random.randint(id_min, id_max) for _ in range(num_rows)]

    # Generate the 'created_at' column as dates only
    date_range = pd.date_range(start=date_start, end=date_end, freq="D").to_list()  # Daily frequency for dates
    created_at_column = [random.choice(date_range) for _ in range(num_rows)]  # Convert to string (YYYY-MM-DD format)

    # Generate the 'relevancy_score' column with a peak around 0.1
    relevancy_score_column = [random.betavariate(2, 20) for _ in range(num_rows)]  # Adjusting parameters to peak around 0.1

    # Create the dataframe
    df = pd.DataFrame({"id": id_column, "created_at": created_at_column, "relevancy_score": relevancy_score_column})

    iceberg_table = session_catalog.load_table("default.scores")

    # Convert the pandas DataFrame to a PyArrow Table with the Iceberg schema
    arrow_schema = iceberg_table.schema().as_arrow()
    docs_table = pa.Table.from_pandas(df, schema=arrow_schema)

    # Append the data to the Iceberg table
    iceberg_table.append(docs_table)

    delete_condition = GreaterThanOrEqual("relevancy_score", 0.1)
    lower_before = len(iceberg_table.scan(row_filter=Not(delete_condition)).to_arrow())
    assert len(iceberg_table.scan(row_filter=Not(delete_condition)).to_arrow()) == lower_before
    iceberg_table.delete(delete_condition)
    assert len(iceberg_table.scan().to_arrow()) == lower_before


@pytest.mark.integration
def test_rewrite_manifest_after_partition_evolution(session_catalog: Catalog) -> None:
    random.seed(876)
    N = 1440
    d = {
        "timestamp": pa.array([datetime(2023, 1, 1, 0, 0, 0) + timedelta(minutes=i) for i in range(N)]),
        "category": pa.array([random.choice(["A", "B", "C"]) for _ in range(N)]),
        "value": pa.array([random.gauss(0, 1) for _ in range(N)]),
    }
    data = pa.Table.from_pydict(d)

    try:
        session_catalog.drop_table(
            identifier="default.test_error_table",
        )
    except NoSuchTableError:
        pass

    table = session_catalog.create_table(
        "default.test_error_table",
        schema=data.schema,
    )

    with table.update_spec() as update:
        update.add_field("timestamp", transform=HourTransform())

    table.append(data)

    with table.update_spec() as update:
        update.add_field("category", transform=IdentityTransform())

    data_ = data.filter(
        (pc.field("category") == "A")
        & (pc.field("timestamp") >= datetime(2023, 1, 1, 0))
        & (pc.field("timestamp") < datetime(2023, 1, 1, 1))
    )

    table.overwrite(
        df=data_,
        overwrite_filter=And(
            And(
                GreaterThanOrEqual("timestamp", datetime(2023, 1, 1, 0).isoformat()),
                LessThan("timestamp", datetime(2023, 1, 1, 1).isoformat()),
            ),
            EqualTo("category", "A"),
        ),
    )


@pytest.mark.integration
def test_writing_null_structs(session_catalog: Catalog) -> None:
    import pyarrow as pa

    schema = pa.schema(
        [
            pa.field(
                "struct_field_1",
                pa.struct(
                    [
                        pa.field("string_nested_1", pa.string()),
                        pa.field("int_item_2", pa.int32()),
                        pa.field("float_item_2", pa.float32()),
                    ]
                ),
            ),
        ]
    )

    records = [
        {
            "struct_field_1": {
                "string_nested_1": "nest_1",
                "int_item_2": 1234,
                "float_item_2": 1.234,
            },
        },
        {},
    ]

    try:
        session_catalog.drop_table(
            identifier="default.test_writing_null_structs",
        )
    except NoSuchTableError:
        pass

    table = session_catalog.create_table("default.test_writing_null_structs", schema)

    pyarrow_table: pa.Table = pa.Table.from_pylist(records, schema=schema)
    table.append(pyarrow_table)

    assert pyarrow_table.to_pandas()["struct_field_1"].tolist() == table.scan().to_pandas()["struct_field_1"].tolist()


@pytest.mark.integration
@pytest.mark.parametrize("format_version", [1, 2])
def test_abort_table_transaction_on_exception(
    spark: SparkSession, session_catalog: Catalog, arrow_table_with_null: pa.Table, format_version: int
) -> None:
    identifier = "default.table_test_abort_table_transaction_on_exception"
    tbl = _create_table(session_catalog, identifier, properties={"format-version": format_version})

    # Pre-populate some data
    tbl.append(arrow_table_with_null)
    table_size = len(arrow_table_with_null)
    assert len(tbl.scan().to_pandas()) == table_size

    # try to commit a transaction that raises exception at the middle
    with pytest.raises(ValueError):
        with tbl.transaction() as txn:
            txn.append(arrow_table_with_null)
            raise ValueError
            txn.append(arrow_table_with_null)  # type: ignore

    # Validate the transaction is aborted and no partial update is applied
    assert len(tbl.scan().to_pandas()) == table_size  # type: ignore


@pytest.mark.integration
def test_write_optional_list(session_catalog: Catalog) -> None:
    identifier = "default.test_write_optional_list"
    schema = Schema(
        NestedField(field_id=1, name="name", field_type=StringType(), required=False),
        NestedField(
            field_id=3,
            name="my_list",
            field_type=ListType(element_id=45, element=StringType(), element_required=False),
            required=False,
        ),
    )
    session_catalog.create_table_if_not_exists(identifier, schema)

    df_1 = pa.Table.from_pylist(
        [
            {"name": "one", "my_list": ["test"]},
            {"name": "another", "my_list": ["test"]},
        ]
    )
    session_catalog.load_table(identifier).append(df_1)

    assert len(session_catalog.load_table(identifier).scan().to_arrow()) == 2

    df_2 = pa.Table.from_pylist(
        [
            {"name": "one"},
            {"name": "another"},
        ]
    )
    session_catalog.load_table(identifier).append(df_2)

    assert len(session_catalog.load_table(identifier).scan().to_arrow()) == 4


@pytest.mark.integration
@pytest.mark.parametrize("format_version", [1, 2])
def test_evolve_and_write(
    spark: SparkSession, session_catalog: Catalog, arrow_table_with_null: pa.Table, format_version: int
) -> None:
    identifier = "default.test_evolve_and_write"
    tbl = _create_table(session_catalog, identifier, properties={"format-version": format_version}, schema=Schema())
    other_table = session_catalog.load_table(identifier)

    numbers = pa.array([1, 2, 3, 4], type=pa.int32())

    with tbl.update_schema() as upd:
        # This is not known by other_table
        upd.add_column("id", IntegerType())

    with other_table.transaction() as tx:
        # Refreshes the underlying metadata, and the schema
        other_table.refresh()
        tx.append(
            pa.Table.from_arrays(
                [
                    numbers,
                ],
                schema=pa.schema(
                    [
                        pa.field("id", pa.int32(), nullable=True),
                    ]
                ),
            )
        )

<<<<<<< HEAD
    assert session_catalog.load_table(identifier).scan().to_arrow().column(0).combine_chunks() == numbers


@pytest.mark.integration
def test_read_write_decimals(session_catalog: Catalog) -> None:
    """Roundtrip decimal types to make sure that we correctly write them as ints"""
    identifier = "default.test_read_write_decimals"

    arrow_table = pa.Table.from_pydict(
        {
            "decimal8": pa.array([Decimal("123.45"), Decimal("678.91")], pa.decimal128(8, 2)),
            "decimal16": pa.array([Decimal("12345679.123456"), Decimal("67891234.678912")], pa.decimal128(16, 6)),
            "decimal19": pa.array([Decimal("1234567890123.123456"), Decimal("9876543210703.654321")], pa.decimal128(19, 6)),
        },
    )

    tbl = _create_table(
        session_catalog,
        identifier,
        properties={"format-version": 2},
        schema=Schema(
            NestedField(1, "decimal8", DecimalType(8, 2)),
            NestedField(2, "decimal16", DecimalType(16, 6)),
            NestedField(3, "decimal19", DecimalType(19, 6)),
        ),
    )

    tbl.append(arrow_table)

    assert tbl.scan().to_arrow() == arrow_table
=======
    assert session_catalog.load_table(identifier).scan().to_arrow().column(0).combine_chunks() == numbers
>>>>>>> c84017dc
<|MERGE_RESOLUTION|>--- conflicted
+++ resolved
@@ -1811,7 +1811,6 @@
             )
         )
 
-<<<<<<< HEAD
     assert session_catalog.load_table(identifier).scan().to_arrow().column(0).combine_chunks() == numbers
 
 
@@ -1841,7 +1840,4 @@
 
     tbl.append(arrow_table)
 
-    assert tbl.scan().to_arrow() == arrow_table
-=======
-    assert session_catalog.load_table(identifier).scan().to_arrow().column(0).combine_chunks() == numbers
->>>>>>> c84017dc
+    assert tbl.scan().to_arrow() == arrow_table