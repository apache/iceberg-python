# Licensed to the Apache Software Foundation (ASF) under one
# or more contributor license agreements.  See the NOTICE file
# distributed with this work for additional information
# regarding copyright ownership.  The ASF licenses this file
# to you under the Apache License, Version 2.0 (the
# "License"); you may not use this file except in compliance
# with the License.  You may obtain a copy of the License at
#
#   http://www.apache.org/licenses/LICENSE-2.0
#
# Unless required by applicable law or agreed to in writing,
# software distributed under the License is distributed on an
# "AS IS" BASIS, WITHOUT WARRANTIES OR CONDITIONS OF ANY
# KIND, either express or implied.  See the License for the
# specific language governing permissions and limitations
# under the License.
# pylint:disable=redefined-outer-name
import math
import os
import time
from datetime import date, datetime, timezone
from pathlib import Path
from typing import Any, Dict
from urllib.parse import urlparse

import pyarrow as pa
import pyarrow.parquet as pq
import pytest
import pytz
from pyarrow.fs import S3FileSystem
from pydantic_core import ValidationError
from pyspark.sql import SparkSession
from pytest_mock.plugin import MockerFixture

from pyiceberg.catalog import Catalog
from pyiceberg.catalog.hive import HiveCatalog
from pyiceberg.catalog.rest import RestCatalog
from pyiceberg.catalog.sql import SqlCatalog
from pyiceberg.exceptions import NoSuchTableError
from pyiceberg.io.pyarrow import _dataframe_to_data_files
from pyiceberg.partitioning import PartitionField, PartitionSpec
from pyiceberg.schema import Schema
from pyiceberg.table import TableProperties
from pyiceberg.transforms import IdentityTransform
from pyiceberg.types import IntegerType, NestedField
from utils import _create_table


@pytest.fixture(scope="session", autouse=True)
def table_v1_with_null(session_catalog: Catalog, arrow_table_with_null: pa.Table) -> None:
    identifier = "default.arrow_table_v1_with_null"
    tbl = _create_table(session_catalog, identifier, {"format-version": "1"}, [arrow_table_with_null])
    assert tbl.format_version == 1, f"Expected v1, got: v{tbl.format_version}"


@pytest.fixture(scope="session", autouse=True)
def table_v1_without_data(session_catalog: Catalog, arrow_table_without_data: pa.Table) -> None:
    identifier = "default.arrow_table_v1_without_data"
    tbl = _create_table(session_catalog, identifier, {"format-version": "1"}, [arrow_table_without_data])
    assert tbl.format_version == 1, f"Expected v1, got: v{tbl.format_version}"


@pytest.fixture(scope="session", autouse=True)
def table_v1_with_only_nulls(session_catalog: Catalog, arrow_table_with_only_nulls: pa.Table) -> None:
    identifier = "default.arrow_table_v1_with_only_nulls"
    tbl = _create_table(session_catalog, identifier, {"format-version": "1"}, [arrow_table_with_only_nulls])
    assert tbl.format_version == 1, f"Expected v1, got: v{tbl.format_version}"


@pytest.fixture(scope="session", autouse=True)
def table_v1_appended_with_null(session_catalog: Catalog, arrow_table_with_null: pa.Table) -> None:
    identifier = "default.arrow_table_v1_appended_with_null"
    tbl = _create_table(session_catalog, identifier, {"format-version": "1"}, 2 * [arrow_table_with_null])
    assert tbl.format_version == 1, f"Expected v1, got: v{tbl.format_version}"


@pytest.fixture(scope="session", autouse=True)
def table_v2_with_null(session_catalog: Catalog, arrow_table_with_null: pa.Table) -> None:
    identifier = "default.arrow_table_v2_with_null"
    tbl = _create_table(session_catalog, identifier, {"format-version": "2"}, [arrow_table_with_null])
    assert tbl.format_version == 2, f"Expected v2, got: v{tbl.format_version}"


@pytest.fixture(scope="session", autouse=True)
def table_v2_without_data(session_catalog: Catalog, arrow_table_without_data: pa.Table) -> None:
    identifier = "default.arrow_table_v2_without_data"
    tbl = _create_table(session_catalog, identifier, {"format-version": "2"}, [arrow_table_without_data])
    assert tbl.format_version == 2, f"Expected v2, got: v{tbl.format_version}"


@pytest.fixture(scope="session", autouse=True)
def table_v2_with_only_nulls(session_catalog: Catalog, arrow_table_with_only_nulls: pa.Table) -> None:
    identifier = "default.arrow_table_v2_with_only_nulls"
    tbl = _create_table(session_catalog, identifier, {"format-version": "2"}, [arrow_table_with_only_nulls])
    assert tbl.format_version == 2, f"Expected v2, got: v{tbl.format_version}"


@pytest.fixture(scope="session", autouse=True)
def table_v2_appended_with_null(session_catalog: Catalog, arrow_table_with_null: pa.Table) -> None:
    identifier = "default.arrow_table_v2_appended_with_null"
    tbl = _create_table(session_catalog, identifier, {"format-version": "2"}, 2 * [arrow_table_with_null])
    assert tbl.format_version == 2, f"Expected v2, got: v{tbl.format_version}"


@pytest.fixture(scope="session", autouse=True)
def table_v1_v2_appended_with_null(session_catalog: Catalog, arrow_table_with_null: pa.Table) -> None:
    identifier = "default.arrow_table_v1_v2_appended_with_null"
    tbl = _create_table(session_catalog, identifier, {"format-version": "1"}, [arrow_table_with_null])
    assert tbl.format_version == 1, f"Expected v1, got: v{tbl.format_version}"

    with tbl.transaction() as tx:
        tx.upgrade_table_version(format_version=2)

    tbl.append(arrow_table_with_null)

    assert tbl.format_version == 2, f"Expected v2, got: v{tbl.format_version}"


@pytest.mark.integration
@pytest.mark.parametrize("format_version", [1, 2])
def test_query_count(spark: SparkSession, format_version: int) -> None:
    df = spark.table(f"default.arrow_table_v{format_version}_with_null")
    assert df.count() == 3, "Expected 3 rows"


@pytest.mark.integration
@pytest.mark.parametrize("format_version", [1, 2])
def test_query_filter_null(spark: SparkSession, arrow_table_with_null: pa.Table, format_version: int) -> None:
    identifier = f"default.arrow_table_v{format_version}_with_null"
    df = spark.table(identifier)
    for col in arrow_table_with_null.column_names:
        assert df.where(f"{col} is null").count() == 1, f"Expected 1 row for {col}"
        assert df.where(f"{col} is not null").count() == 2, f"Expected 2 rows for {col}"


@pytest.mark.integration
@pytest.mark.parametrize("format_version", [1, 2])
def test_query_filter_without_data(spark: SparkSession, arrow_table_with_null: pa.Table, format_version: int) -> None:
    identifier = f"default.arrow_table_v{format_version}_without_data"
    df = spark.table(identifier)
    for col in arrow_table_with_null.column_names:
        assert df.where(f"{col} is null").count() == 0, f"Expected 0 row for {col}"
        assert df.where(f"{col} is not null").count() == 0, f"Expected 0 row for {col}"


@pytest.mark.integration
@pytest.mark.parametrize("format_version", [1, 2])
def test_query_filter_only_nulls(spark: SparkSession, arrow_table_with_null: pa.Table, format_version: int) -> None:
    identifier = f"default.arrow_table_v{format_version}_with_only_nulls"
    df = spark.table(identifier)
    for col in arrow_table_with_null.column_names:
        assert df.where(f"{col} is null").count() == 2, f"Expected 2 rows for {col}"
        assert df.where(f"{col} is not null").count() == 0, f"Expected 0 row for {col}"


@pytest.mark.integration
@pytest.mark.parametrize("format_version", [1, 2])
def test_query_filter_appended_null(spark: SparkSession, arrow_table_with_null: pa.Table, format_version: int) -> None:
    identifier = f"default.arrow_table_v{format_version}_appended_with_null"
    df = spark.table(identifier)
    for col in arrow_table_with_null.column_names:
        assert df.where(f"{col} is null").count() == 2, f"Expected 1 row for {col}"
        assert df.where(f"{col} is not null").count() == 4, f"Expected 2 rows for {col}"


@pytest.mark.integration
def test_query_filter_v1_v2_append_null(
    spark: SparkSession,
    arrow_table_with_null: pa.Table,
) -> None:
    identifier = "default.arrow_table_v1_v2_appended_with_null"
    df = spark.table(identifier)
    for col in arrow_table_with_null.column_names:
        assert df.where(f"{col} is null").count() == 2, f"Expected 1 row for {col}"
        assert df.where(f"{col} is not null").count() == 4, f"Expected 2 rows for {col}"


@pytest.mark.integration
def test_summaries(spark: SparkSession, session_catalog: Catalog, arrow_table_with_null: pa.Table) -> None:
    identifier = "default.arrow_table_summaries"
    tbl = _create_table(session_catalog, identifier, {"format-version": "1"}, 2 * [arrow_table_with_null])
    tbl.overwrite(arrow_table_with_null)

    rows = spark.sql(
        f"""
        SELECT operation, summary
        FROM {identifier}.snapshots
        ORDER BY committed_at ASC
    """
    ).collect()

    operations = [row.operation for row in rows]
    assert operations == ["append", "append", "delete", "append"]

    summaries = [row.summary for row in rows]

    # Append
    assert summaries[0] == {
        "added-data-files": "1",
        "added-files-size": "5459",
        "added-records": "3",
        "total-data-files": "1",
        "total-delete-files": "0",
        "total-equality-deletes": "0",
        "total-files-size": "5459",
        "total-position-deletes": "0",
        "total-records": "3",
    }

    # Append
    assert summaries[1] == {
        "added-data-files": "1",
        "added-files-size": "5459",
        "added-records": "3",
        "total-data-files": "2",
        "total-delete-files": "0",
        "total-equality-deletes": "0",
        "total-files-size": "10918",
        "total-position-deletes": "0",
        "total-records": "6",
    }

    # Delete
    assert summaries[2] == {
        "deleted-data-files": "2",
        "deleted-records": "6",
        "removed-files-size": "10918",
        "total-data-files": "0",
        "total-delete-files": "0",
        "total-equality-deletes": "0",
        "total-files-size": "0",
        "total-position-deletes": "0",
        "total-records": "0",
    }

    # Overwrite
    assert summaries[3] == {
        "added-data-files": "1",
        "added-files-size": "5459",
        "added-records": "3",
        "total-data-files": "1",
        "total-delete-files": "0",
        "total-equality-deletes": "0",
        "total-files-size": "5459",
        "total-position-deletes": "0",
        "total-records": "3",
    }


@pytest.mark.integration
def test_data_files(spark: SparkSession, session_catalog: Catalog, arrow_table_with_null: pa.Table) -> None:
    identifier = "default.arrow_data_files"
    tbl = _create_table(session_catalog, identifier, {"format-version": "1"}, [])

    tbl.overwrite(arrow_table_with_null)
    # should produce a DELETE entry
    tbl.overwrite(arrow_table_with_null)
    # Since we don't rewrite, this should produce a new manifest with an ADDED entry
    tbl.append(arrow_table_with_null)

    rows = spark.sql(
        f"""
        SELECT added_data_files_count, existing_data_files_count, deleted_data_files_count
        FROM {identifier}.all_manifests
    """
    ).collect()

    assert [row.added_data_files_count for row in rows] == [1, 0, 1, 1, 1]
    assert [row.existing_data_files_count for row in rows] == [0, 0, 0, 0, 0]
    assert [row.deleted_data_files_count for row in rows] == [0, 1, 0, 0, 0]


@pytest.mark.integration
def test_python_writes_with_spark_snapshot_reads(
    spark: SparkSession, session_catalog: Catalog, arrow_table_with_null: pa.Table
) -> None:
    identifier = "default.python_writes_with_spark_snapshot_reads"
    tbl = _create_table(session_catalog, identifier, {"format-version": "1"}, [])

    def get_current_snapshot_id(identifier: str) -> int:
        return (
            spark.sql(f"SELECT snapshot_id FROM {identifier}.snapshots order by committed_at desc limit 1")
            .collect()[0]
            .snapshot_id
        )

    tbl.overwrite(arrow_table_with_null)
    assert tbl.current_snapshot().snapshot_id == get_current_snapshot_id(identifier)  # type: ignore
    tbl.overwrite(arrow_table_with_null)
    assert tbl.current_snapshot().snapshot_id == get_current_snapshot_id(identifier)  # type: ignore
    tbl.append(arrow_table_with_null)
    assert tbl.current_snapshot().snapshot_id == get_current_snapshot_id(identifier)  # type: ignore


@pytest.mark.integration
@pytest.mark.parametrize("format_version", [1, 2])
def test_python_writes_special_character_column_with_spark_reads(
    spark: SparkSession, session_catalog: Catalog, format_version: int
) -> None:
    identifier = "default.python_writes_special_character_column_with_spark_reads"
    column_name_with_special_character = "letter/abc"
    TEST_DATA_WITH_SPECIAL_CHARACTER_COLUMN = {
        column_name_with_special_character: ["a", None, "z"],
        "id": [1, 2, 3],
        "name": ["AB", "CD", "EF"],
        "address": [
            {"street": "123", "city": "SFO", "zip": 12345, column_name_with_special_character: "a"},
            {"street": "456", "city": "SW", "zip": 67890, column_name_with_special_character: "b"},
            {"street": "789", "city": "Random", "zip": 10112, column_name_with_special_character: "c"},
        ],
    }
    pa_schema = pa.schema([
        pa.field(column_name_with_special_character, pa.string()),
        pa.field("id", pa.int32()),
        pa.field("name", pa.string()),
        pa.field(
            "address",
            pa.struct([
                pa.field("street", pa.string()),
                pa.field("city", pa.string()),
                pa.field("zip", pa.int32()),
                pa.field(column_name_with_special_character, pa.string()),
            ]),
        ),
    ])
    arrow_table_with_special_character_column = pa.Table.from_pydict(TEST_DATA_WITH_SPECIAL_CHARACTER_COLUMN, schema=pa_schema)
    tbl = _create_table(session_catalog, identifier, {"format-version": format_version}, schema=pa_schema)

    tbl.overwrite(arrow_table_with_special_character_column)
    spark_df = spark.sql(f"SELECT * FROM {identifier}").toPandas()
    pyiceberg_df = tbl.scan().to_pandas()
    assert spark_df.equals(pyiceberg_df)


@pytest.mark.integration
@pytest.mark.parametrize("format_version", [1, 2])
def test_python_writes_dictionary_encoded_column_with_spark_reads(
    spark: SparkSession, session_catalog: Catalog, format_version: int
) -> None:
    identifier = "default.python_writes_dictionary_encoded_column_with_spark_reads"
    TEST_DATA = {
        "id": [1, 2, 3, 1, 1],
        "name": ["AB", "CD", "EF", "CD", "EF"],
    }
    pa_schema = pa.schema([
        pa.field("id", pa.dictionary(pa.int32(), pa.int32(), False)),
        pa.field("name", pa.dictionary(pa.int32(), pa.string(), False)),
    ])
    arrow_table = pa.Table.from_pydict(TEST_DATA, schema=pa_schema)

    tbl = _create_table(session_catalog, identifier, {"format-version": format_version}, schema=pa_schema)

    tbl.overwrite(arrow_table)
    spark_df = spark.sql(f"SELECT * FROM {identifier}").toPandas()
    pyiceberg_df = tbl.scan().to_pandas()
    assert spark_df.equals(pyiceberg_df)


@pytest.mark.integration
@pytest.mark.parametrize("format_version", [1, 2])
def test_python_writes_with_small_and_large_types_spark_reads(
    spark: SparkSession, session_catalog: Catalog, format_version: int
) -> None:
    identifier = "default.python_writes_with_small_and_large_types_spark_reads"
    TEST_DATA = {
        "foo": ["a", None, "z"],
        "id": [1, 2, 3],
        "name": ["AB", "CD", "EF"],
        "address": [
            {"street": "123", "city": "SFO", "zip": 12345, "bar": "a"},
            {"street": "456", "city": "SW", "zip": 67890, "bar": "b"},
            {"street": "789", "city": "Random", "zip": 10112, "bar": "c"},
        ],
    }
    pa_schema = pa.schema([
        pa.field("foo", pa.large_string()),
        pa.field("id", pa.int32()),
        pa.field("name", pa.string()),
        pa.field(
            "address",
            pa.struct([
                pa.field("street", pa.string()),
                pa.field("city", pa.string()),
                pa.field("zip", pa.int32()),
                pa.field("bar", pa.large_string()),
            ]),
        ),
    ])
    arrow_table = pa.Table.from_pydict(TEST_DATA, schema=pa_schema)
    tbl = _create_table(session_catalog, identifier, {"format-version": format_version}, schema=pa_schema)

    tbl.overwrite(arrow_table)
    spark_df = spark.sql(f"SELECT * FROM {identifier}").toPandas()
    pyiceberg_df = tbl.scan().to_pandas()
    assert spark_df.equals(pyiceberg_df)
    arrow_table_on_read = tbl.scan().to_arrow()
    assert arrow_table_on_read.schema == pa.schema([
        pa.field("foo", pa.large_string()),
        pa.field("id", pa.int32()),
        pa.field("name", pa.large_string()),
        pa.field(
            "address",
            pa.struct([
                pa.field("street", pa.large_string()),
                pa.field("city", pa.large_string()),
                pa.field("zip", pa.int32()),
                pa.field("bar", pa.large_string()),
            ]),
        ),
    ])


@pytest.mark.integration
def test_write_bin_pack_data_files(spark: SparkSession, session_catalog: Catalog, arrow_table_with_null: pa.Table) -> None:
    identifier = "default.write_bin_pack_data_files"
    tbl = _create_table(session_catalog, identifier, {"format-version": "1"}, [])

    def get_data_files_count(identifier: str) -> int:
        return spark.sql(
            f"""
            SELECT *
            FROM {identifier}.files
        """
        ).count()

    # writes 1 data file since the table is smaller than default target file size
    assert arrow_table_with_null.nbytes < TableProperties.WRITE_TARGET_FILE_SIZE_BYTES_DEFAULT
    tbl.overwrite(arrow_table_with_null)
    assert get_data_files_count(identifier) == 1

    # writes 1 data file as long as table is smaller than default target file size
    bigger_arrow_tbl = pa.concat_tables([arrow_table_with_null] * 10)
    assert bigger_arrow_tbl.nbytes < TableProperties.WRITE_TARGET_FILE_SIZE_BYTES_DEFAULT
    tbl.overwrite(bigger_arrow_tbl)
    assert get_data_files_count(identifier) == 1

    # writes multiple data files once target file size is overridden
    target_file_size = arrow_table_with_null.nbytes
    tbl = tbl.transaction().set_properties({TableProperties.WRITE_TARGET_FILE_SIZE_BYTES: target_file_size}).commit_transaction()
    assert str(target_file_size) == tbl.properties.get(TableProperties.WRITE_TARGET_FILE_SIZE_BYTES)
    assert target_file_size < bigger_arrow_tbl.nbytes
    tbl.overwrite(bigger_arrow_tbl)
    assert get_data_files_count(identifier) == 10

    # writes half the number of data files when target file size doubles
    target_file_size = arrow_table_with_null.nbytes * 2
    tbl = tbl.transaction().set_properties({TableProperties.WRITE_TARGET_FILE_SIZE_BYTES: target_file_size}).commit_transaction()
    assert str(target_file_size) == tbl.properties.get(TableProperties.WRITE_TARGET_FILE_SIZE_BYTES)
    assert target_file_size < bigger_arrow_tbl.nbytes
    tbl.overwrite(bigger_arrow_tbl)
    assert get_data_files_count(identifier) == 5


@pytest.mark.integration
@pytest.mark.parametrize("format_version", [1, 2])
@pytest.mark.parametrize(
    "properties, expected_compression_name",
    [
        # REST catalog uses Zstandard by default: https://github.com/apache/iceberg/pull/8593
        ({}, "ZSTD"),
        ({"write.parquet.compression-codec": "uncompressed"}, "UNCOMPRESSED"),
        ({"write.parquet.compression-codec": "gzip", "write.parquet.compression-level": "1"}, "GZIP"),
        ({"write.parquet.compression-codec": "zstd", "write.parquet.compression-level": "1"}, "ZSTD"),
        ({"write.parquet.compression-codec": "snappy"}, "SNAPPY"),
    ],
)
def test_write_parquet_compression_properties(
    spark: SparkSession,
    session_catalog: Catalog,
    arrow_table_with_null: pa.Table,
    format_version: int,
    properties: Dict[str, Any],
    expected_compression_name: str,
) -> None:
    identifier = "default.write_parquet_compression_properties"

    tbl = _create_table(session_catalog, identifier, {"format-version": format_version, **properties}, [arrow_table_with_null])

    data_file_paths = [task.file.file_path for task in tbl.scan().plan_files()]

    fs = S3FileSystem(
        endpoint_override=session_catalog.properties["s3.endpoint"],
        access_key=session_catalog.properties["s3.access-key-id"],
        secret_key=session_catalog.properties["s3.secret-access-key"],
    )
    uri = urlparse(data_file_paths[0])
    with fs.open_input_file(f"{uri.netloc}{uri.path}") as f:
        parquet_metadata = pq.read_metadata(f)
        compression = parquet_metadata.row_group(0).column(0).compression

    assert compression == expected_compression_name


@pytest.mark.integration
@pytest.mark.parametrize(
    "properties, expected_kwargs",
    [
        ({"write.parquet.page-size-bytes": "42"}, {"data_page_size": 42}),
        ({"write.parquet.dict-size-bytes": "42"}, {"dictionary_pagesize_limit": 42}),
    ],
)
def test_write_parquet_other_properties(
    mocker: MockerFixture,
    spark: SparkSession,
    session_catalog: Catalog,
    arrow_table_with_null: pa.Table,
    properties: Dict[str, Any],
    expected_kwargs: Dict[str, Any],
) -> None:
    identifier = "default.test_write_parquet_other_properties"

    # The properties we test cannot be checked on the resulting Parquet file, so we spy on the ParquetWriter call instead
    ParquetWriter = mocker.spy(pq, "ParquetWriter")
    _create_table(session_catalog, identifier, properties, [arrow_table_with_null])

    call_kwargs = ParquetWriter.call_args[1]
    for key, value in expected_kwargs.items():
        assert call_kwargs.get(key) == value


@pytest.mark.integration
@pytest.mark.parametrize(
    "properties",
    [
        {"write.parquet.row-group-size-bytes": "42"},
        {"write.parquet.page-row-limit": "42"},
        {"write.parquet.bloom-filter-enabled.column.bool": "42"},
        {"write.parquet.bloom-filter-max-bytes": "42"},
    ],
)
def test_write_parquet_unsupported_properties(
    spark: SparkSession,
    session_catalog: Catalog,
    arrow_table_with_null: pa.Table,
    properties: Dict[str, str],
) -> None:
    identifier = "default.write_parquet_unsupported_properties"

    tbl = _create_table(session_catalog, identifier, properties, [])
    with pytest.raises(NotImplementedError):
        tbl.append(arrow_table_with_null)


@pytest.mark.integration
def test_invalid_arguments(spark: SparkSession, session_catalog: Catalog, arrow_table_with_null: pa.Table) -> None:
    identifier = "default.arrow_data_files"
    tbl = _create_table(session_catalog, identifier, {"format-version": "1"}, [])

    with pytest.raises(ValueError, match="Expected PyArrow table, got: not a df"):
        tbl.overwrite("not a df")

    with pytest.raises(ValueError, match="Expected PyArrow table, got: not a df"):
        tbl.append("not a df")


@pytest.mark.integration
def test_summaries_with_only_nulls(
    spark: SparkSession, session_catalog: Catalog, arrow_table_without_data: pa.Table, arrow_table_with_only_nulls: pa.Table
) -> None:
    identifier = "default.arrow_table_summaries_with_only_nulls"
    tbl = _create_table(
        session_catalog, identifier, {"format-version": "1"}, [arrow_table_without_data, arrow_table_with_only_nulls]
    )
    tbl.overwrite(arrow_table_without_data)

    rows = spark.sql(
        f"""
        SELECT operation, summary
        FROM {identifier}.snapshots
        ORDER BY committed_at ASC
    """
    ).collect()

    operations = [row.operation for row in rows]
    assert operations == ["append", "append", "delete", "append"]

    summaries = [row.summary for row in rows]

    assert summaries[0] == {
        "total-data-files": "0",
        "total-delete-files": "0",
        "total-equality-deletes": "0",
        "total-files-size": "0",
        "total-position-deletes": "0",
        "total-records": "0",
    }

    assert summaries[1] == {
        "added-data-files": "1",
        "added-files-size": "4239",
        "added-records": "2",
        "total-data-files": "1",
        "total-delete-files": "0",
        "total-equality-deletes": "0",
        "total-files-size": "4239",
        "total-position-deletes": "0",
        "total-records": "2",
    }

    assert summaries[2] == {
        "deleted-data-files": "1",
        "deleted-records": "2",
        "removed-files-size": "4239",
        "total-data-files": "0",
        "total-delete-files": "0",
        "total-equality-deletes": "0",
        "total-files-size": "0",
        "total-position-deletes": "0",
        "total-records": "0",
    }

    assert summaries[3] == {
        "total-data-files": "0",
        "total-delete-files": "0",
        "total-equality-deletes": "0",
        "total-files-size": "0",
        "total-position-deletes": "0",
        "total-records": "0",
    }


@pytest.mark.integration
def test_duckdb_url_import(warehouse: Path, arrow_table_with_null: pa.Table) -> None:
    os.environ["TZ"] = "Etc/UTC"
    time.tzset()
    tz = pytz.timezone(os.environ["TZ"])

    catalog = SqlCatalog("test_sql_catalog", uri="sqlite:///:memory:", warehouse=f"/{warehouse}")
    catalog.create_namespace("default")

    identifier = "default.arrow_table_v1_with_null"
    tbl = _create_table(catalog, identifier, {}, [arrow_table_with_null])
    location = tbl.metadata_location

    import duckdb

    duckdb.sql("INSTALL iceberg; LOAD iceberg;")
    result = duckdb.sql(
        f"""
    SELECT *
    FROM iceberg_scan('{location}')
    """
    ).fetchall()

    assert result == [
        (
            False,
            "a",
            "aaaaaaaaaaaaaaaaaaaaaa",
            1,
            1,
            0.0,
            0.0,
            datetime(2023, 1, 1, 19, 25),
            datetime(2023, 1, 1, 19, 25, tzinfo=tz),
            date(2023, 1, 1),
            b"\x01",
            b"\x00\x00\x00\x00\x00\x00\x00\x00\x00\x00\x00\x00\x00\x00\x00\x00",
        ),
        (None, None, None, None, None, None, None, None, None, None, None, None),
        (
            True,
            "z",
            "zzzzzzzzzzzzzzzzzzzzzz",
            9,
            9,
            0.8999999761581421,
            0.9,
            datetime(2023, 3, 1, 19, 25),
            datetime(2023, 3, 1, 19, 25, tzinfo=tz),
            date(2023, 3, 1),
            b"\x12",
            b"\x11\x11\x11\x11\x11\x11\x11\x11\x11\x11\x11\x11\x11\x11\x11\x11",
        ),
    ]


@pytest.mark.integration
@pytest.mark.parametrize("format_version", [1, 2])
def test_write_and_evolve(session_catalog: Catalog, format_version: int) -> None:
    identifier = f"default.arrow_write_data_and_evolve_schema_v{format_version}"

    try:
        session_catalog.drop_table(identifier=identifier)
    except NoSuchTableError:
        pass

    pa_table = pa.Table.from_pydict(
        {
            "foo": ["a", None, "z"],
        },
        schema=pa.schema([pa.field("foo", pa.string(), nullable=True)]),
    )

    tbl = session_catalog.create_table(
        identifier=identifier, schema=pa_table.schema, properties={"format-version": str(format_version)}
    )

    pa_table_with_column = pa.Table.from_pydict(
        {
            "foo": ["a", None, "z"],
            "bar": [19, None, 25],
        },
        schema=pa.schema([
            pa.field("foo", pa.string(), nullable=True),
            pa.field("bar", pa.int32(), nullable=True),
        ]),
    )

    with tbl.transaction() as txn:
        with txn.update_schema() as schema_txn:
            schema_txn.union_by_name(pa_table_with_column.schema)

        with txn.update_snapshot().fast_append() as snapshot_update:
            for data_file in _dataframe_to_data_files(table_metadata=txn.table_metadata, df=pa_table_with_column, io=tbl.io):
                snapshot_update.append_data_file(data_file)


@pytest.mark.integration
@pytest.mark.parametrize("format_version", [1, 2])
@pytest.mark.parametrize("catalog", [pytest.lazy_fixture("session_catalog_hive"), pytest.lazy_fixture("session_catalog")])
def test_create_table_transaction(catalog: Catalog, format_version: int) -> None:
    if format_version == 1 and isinstance(catalog, RestCatalog):
        pytest.skip(
            "There is a bug in the REST catalog (maybe server side) that prevents create and commit a staged version 1 table"
        )

    identifier = f"default.arrow_create_table_transaction_{catalog.name}_{format_version}"

    try:
        catalog.drop_table(identifier=identifier)
    except NoSuchTableError:
        pass

    pa_table = pa.Table.from_pydict(
        {
            "foo": ["a", None, "z"],
        },
        schema=pa.schema([pa.field("foo", pa.string(), nullable=True)]),
    )

    pa_table_with_column = pa.Table.from_pydict(
        {
            "foo": ["a", None, "z"],
            "bar": [19, None, 25],
        },
        schema=pa.schema([
            pa.field("foo", pa.string(), nullable=True),
            pa.field("bar", pa.int32(), nullable=True),
        ]),
    )

    with catalog.create_table_transaction(
        identifier=identifier, schema=pa_table.schema, properties={"format-version": str(format_version)}
    ) as txn:
        with txn.update_snapshot().fast_append() as snapshot_update:
            for data_file in _dataframe_to_data_files(table_metadata=txn.table_metadata, df=pa_table, io=txn._table.io):
                snapshot_update.append_data_file(data_file)

        with txn.update_schema() as schema_txn:
            schema_txn.union_by_name(pa_table_with_column.schema)

        with txn.update_snapshot().fast_append() as snapshot_update:
            for data_file in _dataframe_to_data_files(
                table_metadata=txn.table_metadata, df=pa_table_with_column, io=txn._table.io
            ):
                snapshot_update.append_data_file(data_file)

    tbl = catalog.load_table(identifier=identifier)
    assert tbl.format_version == format_version
    assert len(tbl.scan().to_arrow()) == 6


@pytest.mark.integration
@pytest.mark.parametrize("format_version", [1, 2])
def test_table_properties_int_value(
    session_catalog: Catalog,
    arrow_table_with_null: pa.Table,
    format_version: int,
) -> None:
    # table properties can be set to int, but still serialized to string
    property_with_int = {"property_name": 42}
    identifier = "default.test_table_properties_int_value"

    tbl = _create_table(
        session_catalog, identifier, {"format-version": format_version, **property_with_int}, [arrow_table_with_null]
    )
    assert isinstance(tbl.properties["property_name"], str)


@pytest.mark.integration
@pytest.mark.parametrize("format_version", [1, 2])
def test_table_properties_raise_for_none_value(
    session_catalog: Catalog,
    arrow_table_with_null: pa.Table,
    format_version: int,
) -> None:
    property_with_none = {"property_name": None}
    identifier = "default.test_table_properties_raise_for_none_value"

    with pytest.raises(ValidationError) as exc_info:
        _ = _create_table(
            session_catalog, identifier, {"format-version": format_version, **property_with_none}, [arrow_table_with_null]
        )
    assert "None type is not a supported value in properties: property_name" in str(exc_info.value)


@pytest.mark.integration
@pytest.mark.parametrize("format_version", [1, 2])
def test_inspect_snapshots(
    spark: SparkSession, session_catalog: Catalog, arrow_table_with_null: pa.Table, format_version: int
) -> None:
    identifier = "default.table_metadata_snapshots"
    tbl = _create_table(session_catalog, identifier, properties={"format-version": format_version})

    tbl.overwrite(arrow_table_with_null)
    # should produce a DELETE entry
    tbl.overwrite(arrow_table_with_null)
    # Since we don't rewrite, this should produce a new manifest with an ADDED entry
    tbl.append(arrow_table_with_null)

    df = tbl.inspect.snapshots()

    assert df.column_names == [
        "committed_at",
        "snapshot_id",
        "parent_id",
        "operation",
        "manifest_list",
        "summary",
    ]

    for committed_at in df["committed_at"]:
        assert isinstance(committed_at.as_py(), datetime)

    for snapshot_id in df["snapshot_id"]:
        assert isinstance(snapshot_id.as_py(), int)

    assert df["parent_id"][0].as_py() is None
    assert df["parent_id"][1:].to_pylist() == df["snapshot_id"][:-1].to_pylist()

    assert [operation.as_py() for operation in df["operation"]] == ["append", "delete", "append", "append"]

    for manifest_list in df["manifest_list"]:
        assert manifest_list.as_py().startswith("s3://")

    # Append
    assert df["summary"][0].as_py() == [
        ("added-files-size", "5459"),
        ("added-data-files", "1"),
        ("added-records", "3"),
        ("total-data-files", "1"),
        ("total-delete-files", "0"),
        ("total-records", "3"),
        ("total-files-size", "5459"),
        ("total-position-deletes", "0"),
        ("total-equality-deletes", "0"),
    ]

    # Delete
    assert df["summary"][1].as_py() == [
        ("removed-files-size", "5459"),
        ("deleted-data-files", "1"),
        ("deleted-records", "3"),
        ("total-data-files", "0"),
        ("total-delete-files", "0"),
        ("total-records", "0"),
        ("total-files-size", "0"),
        ("total-position-deletes", "0"),
        ("total-equality-deletes", "0"),
    ]

    lhs = spark.table(f"{identifier}.snapshots").toPandas()
    rhs = df.to_pandas()
    for column in df.column_names:
        for left, right in zip(lhs[column].to_list(), rhs[column].to_list()):
            if column == "summary":
                # Arrow returns a list of tuples, instead of a dict
                right = dict(right)

            if isinstance(left, float) and math.isnan(left) and isinstance(right, float) and math.isnan(right):
                # NaN != NaN in Python
                continue

            assert left == right, f"Difference in column {column}: {left} != {right}"


@pytest.mark.integration
def test_write_within_transaction(spark: SparkSession, session_catalog: Catalog, arrow_table_with_null: pa.Table) -> None:
    identifier = "default.write_in_open_transaction"
    tbl = _create_table(session_catalog, identifier, {"format-version": "1"}, [])

    def get_metadata_entries_count(identifier: str) -> int:
        return spark.sql(
            f"""
            SELECT *
            FROM {identifier}.metadata_log_entries
        """
        ).count()

    # one metadata entry from table creation
    assert get_metadata_entries_count(identifier) == 1

    # one more metadata entry from transaction
    with tbl.transaction() as tx:
        tx.set_properties({"test": "1"})
        tx.append(arrow_table_with_null)
    assert get_metadata_entries_count(identifier) == 2

    # two more metadata entries added from two separate transactions
    tbl.transaction().set_properties({"test": "2"}).commit_transaction()
    tbl.append(arrow_table_with_null)
    assert get_metadata_entries_count(identifier) == 4


@pytest.mark.integration
@pytest.mark.parametrize("format_version", [1, 2])
def test_hive_catalog_storage_descriptor(
    session_catalog_hive: HiveCatalog,
    pa_schema: pa.Schema,
    arrow_table_with_null: pa.Table,
    spark: SparkSession,
    format_version: int,
) -> None:
    tbl = _create_table(
        session_catalog_hive, "default.test_storage_descriptor", {"format-version": format_version}, [arrow_table_with_null]
    )

    # check if pyiceberg can read the table
    assert len(tbl.scan().to_arrow()) == 3
    # check if spark can read the table
    assert spark.sql("SELECT * FROM hive.default.test_storage_descriptor").count() == 3


@pytest.mark.integration
@pytest.mark.parametrize("catalog", [pytest.lazy_fixture("session_catalog_hive"), pytest.lazy_fixture("session_catalog")])
def test_sanitize_character_partitioned(catalog: Catalog) -> None:
    table_name = "default.test_table_partitioned_sanitized_character"
    try:
        catalog.drop_table(table_name)
    except NoSuchTableError:
        pass

    tbl = _create_table(
        session_catalog=catalog,
        identifier=table_name,
        schema=Schema(NestedField(field_id=1, name="some.id", type=IntegerType(), required=True)),
        partition_spec=PartitionSpec(
            PartitionField(source_id=1, field_id=1000, name="some.id_identity", transform=IdentityTransform())
        ),
        data=[pa.Table.from_arrays([range(22)], schema=pa.schema([pa.field("some.id", pa.int32(), nullable=False)]))],
    )

    assert len(tbl.scan().to_arrow()) == 22


@pytest.mark.parametrize("format_version", [1, 2])
def table_write_subset_of_schema(session_catalog: Catalog, arrow_table_with_null: pa.Table, format_version: int) -> None:
    identifier = "default.table_append_subset_of_schema"
    tbl = _create_table(session_catalog, identifier, {"format-version": format_version}, [arrow_table_with_null])
    arrow_table_without_some_columns = arrow_table_with_null.combine_chunks().drop(arrow_table_with_null.column_names[0])
    assert len(arrow_table_without_some_columns.columns) < len(arrow_table_with_null.columns)
    tbl.overwrite(arrow_table_without_some_columns)
    tbl.append(arrow_table_without_some_columns)
    # overwrite and then append should produce twice the data
    assert len(tbl.scan().to_arrow()) == len(arrow_table_without_some_columns) * 2


@pytest.mark.integration
@pytest.mark.parametrize("format_version", [1, 2])
<<<<<<< HEAD
def test_merge_manifests(session_catalog: Catalog, arrow_table_with_null: pa.Table, format_version: int) -> None:
    tbl_a = _create_table(
        session_catalog,
        "default.merge_manifest_a",
        {"commit.manifest-merge.enabled": "true", "commit.manifest.min-count-to-merge": "1", "format-version": format_version},
        [],
    )
    tbl_b = _create_table(
        session_catalog,
        "default.merge_manifest_b",
        {
            "commit.manifest-merge.enabled": "true",
            "commit.manifest.min-count-to-merge": "1",
            "commit.manifest.target-size-bytes": "1",
            "format-version": format_version,
        },
        [],
    )
    tbl_c = _create_table(
        session_catalog,
        "default.merge_manifest_c",
        {"commit.manifest.min-count-to-merge": "1", "format-version": format_version},
        [],
    )

    # tbl_a should merge all manifests into 1
    tbl_a.append(arrow_table_with_null)
    tbl_a.append(arrow_table_with_null)
    tbl_a.append(arrow_table_with_null)

    # tbl_b should not merge any manifests because the target size is too small
    tbl_b.append(arrow_table_with_null)
    tbl_b.append(arrow_table_with_null)
    tbl_b.append(arrow_table_with_null)

    # tbl_c should not merge any manifests because merging is disabled
    tbl_c.append(arrow_table_with_null)
    tbl_c.append(arrow_table_with_null)
    tbl_c.append(arrow_table_with_null)

    assert len(tbl_a.current_snapshot().manifests(tbl_a.io)) == 1  # type: ignore
    assert len(tbl_b.current_snapshot().manifests(tbl_b.io)) == 3  # type: ignore
    assert len(tbl_c.current_snapshot().manifests(tbl_c.io)) == 3  # type: ignore

    # tbl_a and tbl_c should contain the same data
    assert tbl_a.scan().to_arrow().equals(tbl_c.scan().to_arrow())
    # tbl_b and tbl_c should contain the same data
    assert tbl_b.scan().to_arrow().equals(tbl_c.scan().to_arrow())

    # verify the sequence number of tbl_a's only manifest file
    tbl_a_manifest = tbl_a.current_snapshot().manifests(tbl_a.io)[0]  # type: ignore
    assert tbl_a_manifest.sequence_number == (3 if format_version == 2 else 0)
    assert tbl_a_manifest.min_sequence_number == (1 if format_version == 2 else 0)

    # verify the manifest entries of tbl_a, in which the manifests are merged
    tbl_a_entries = tbl_a.inspect.entries().to_pydict()
    assert tbl_a_entries["status"] == [1, 0, 0]
    assert tbl_a_entries["sequence_number"] == [3, 2, 1] if format_version == 2 else [0, 0, 0]
    assert tbl_a_entries["file_sequence_number"] == [3, 2, 1] if format_version == 2 else [0, 0, 0]
    for i in range(3):
        tbl_a_data_file = tbl_a_entries["data_file"][i]
        assert tbl_a_data_file["column_sizes"] == [
            (1, 49),
            (2, 78),
            (3, 128),
            (4, 94),
            (5, 118),
            (6, 94),
            (7, 118),
            (8, 118),
            (9, 118),
            (10, 94),
            (11, 78),
            (12, 109),
        ]
        assert tbl_a_data_file["content"] == 0
        assert tbl_a_data_file["equality_ids"] is None
        assert tbl_a_data_file["file_format"] == "PARQUET"
        assert tbl_a_data_file["file_path"].startswith("s3://warehouse/default/merge_manifest_a/data/")
        assert tbl_a_data_file["key_metadata"] is None
        assert tbl_a_data_file["lower_bounds"] == [
            (1, b"\x00"),
            (2, b"a"),
            (3, b"aaaaaaaaaaaaaaaa"),
            (4, b"\x01\x00\x00\x00"),
            (5, b"\x01\x00\x00\x00\x00\x00\x00\x00"),
            (6, b"\x00\x00\x00\x80"),
            (7, b"\x00\x00\x00\x00\x00\x00\x00\x80"),
            (8, b"\x00\x9bj\xca8\xf1\x05\x00"),
            (9, b"\x00\x9bj\xca8\xf1\x05\x00"),
            (10, b"\x9eK\x00\x00"),
            (11, b"\x01"),
            (12, b"\x00\x00\x00\x00\x00\x00\x00\x00\x00\x00\x00\x00" b"\x00\x00\x00\x00"),
        ]
        assert tbl_a_data_file["nan_value_counts"] == []
        assert tbl_a_data_file["null_value_counts"] == [
            (1, 1),
            (2, 1),
            (3, 1),
            (4, 1),
            (5, 1),
            (6, 1),
            (7, 1),
            (8, 1),
            (9, 1),
            (10, 1),
            (11, 1),
            (12, 1),
        ]
        assert tbl_a_data_file["partition"] == {}
        assert tbl_a_data_file["record_count"] == 3
        assert tbl_a_data_file["sort_order_id"] is None
        assert tbl_a_data_file["split_offsets"] == [4]
        assert tbl_a_data_file["upper_bounds"] == [
            (1, b"\x01"),
            (2, b"z"),
            (3, b"zzzzzzzzzzzzzzz{"),
            (4, b"\t\x00\x00\x00"),
            (5, b"\t\x00\x00\x00\x00\x00\x00\x00"),
            (6, b"fff?"),
            (7, b"\xcd\xcc\xcc\xcc\xcc\xcc\xec?"),
            (8, b"\x00\xbb\r\xab\xdb\xf5\x05\x00"),
            (9, b"\x00\xbb\r\xab\xdb\xf5\x05\x00"),
            (10, b"\xd9K\x00\x00"),
            (11, b"\x12"),
            (12, b"\x11\x11\x11\x11\x11\x11\x11\x11\x11\x11\x11\x11" b"\x11\x11\x11\x11"),
        ]
        assert tbl_a_data_file["value_counts"] == [
            (1, 3),
            (2, 3),
            (3, 3),
            (4, 3),
            (5, 3),
            (6, 3),
            (7, 3),
            (8, 3),
            (9, 3),
            (10, 3),
            (11, 3),
            (12, 3),
        ]
=======
def test_write_all_timestamp_precision(mocker: MockerFixture, session_catalog: Catalog, format_version: int) -> None:
    identifier = "default.table_all_timestamp_precision"
    arrow_table_schema_with_all_timestamp_precisions = pa.schema([
        ("timestamp_s", pa.timestamp(unit="s")),
        ("timestamptz_s", pa.timestamp(unit="s", tz="UTC")),
        ("timestamp_ms", pa.timestamp(unit="ms")),
        ("timestamptz_ms", pa.timestamp(unit="ms", tz="UTC")),
        ("timestamp_us", pa.timestamp(unit="us")),
        ("timestamptz_us", pa.timestamp(unit="us", tz="UTC")),
        ("timestamp_ns", pa.timestamp(unit="ns")),
        ("timestamptz_ns", pa.timestamp(unit="ns", tz="UTC")),
    ])
    TEST_DATA_WITH_NULL = {
        "timestamp_s": [datetime(2023, 1, 1, 19, 25, 00), None, datetime(2023, 3, 1, 19, 25, 00)],
        "timestamptz_s": [
            datetime(2023, 1, 1, 19, 25, 00, tzinfo=timezone.utc),
            None,
            datetime(2023, 3, 1, 19, 25, 00, tzinfo=timezone.utc),
        ],
        "timestamp_ms": [datetime(2023, 1, 1, 19, 25, 00), None, datetime(2023, 3, 1, 19, 25, 00)],
        "timestamptz_ms": [
            datetime(2023, 1, 1, 19, 25, 00, tzinfo=timezone.utc),
            None,
            datetime(2023, 3, 1, 19, 25, 00, tzinfo=timezone.utc),
        ],
        "timestamp_us": [datetime(2023, 1, 1, 19, 25, 00), None, datetime(2023, 3, 1, 19, 25, 00)],
        "timestamptz_us": [
            datetime(2023, 1, 1, 19, 25, 00, tzinfo=timezone.utc),
            None,
            datetime(2023, 3, 1, 19, 25, 00, tzinfo=timezone.utc),
        ],
        "timestamp_ns": [datetime(2023, 1, 1, 19, 25, 00), None, datetime(2023, 3, 1, 19, 25, 00)],
        "timestamptz_ns": [
            datetime(2023, 1, 1, 19, 25, 00, tzinfo=timezone.utc),
            None,
            datetime(2023, 3, 1, 19, 25, 00, tzinfo=timezone.utc),
        ],
    }
    input_arrow_table = pa.Table.from_pydict(TEST_DATA_WITH_NULL, schema=arrow_table_schema_with_all_timestamp_precisions)
    mocker.patch.dict(os.environ, values={"PYICEBERG_DOWNCAST_NS_TIMESTAMP_TO_US_ON_WRITE": "True"})

    tbl = _create_table(
        session_catalog,
        identifier,
        {"format-version": format_version},
        data=[input_arrow_table],
        schema=arrow_table_schema_with_all_timestamp_precisions,
    )
    tbl.overwrite(input_arrow_table)
    written_arrow_table = tbl.scan().to_arrow()

    expected_schema_in_all_us = pa.schema([
        ("timestamp_s", pa.timestamp(unit="us")),
        ("timestamptz_s", pa.timestamp(unit="us", tz="UTC")),
        ("timestamp_ms", pa.timestamp(unit="us")),
        ("timestamptz_ms", pa.timestamp(unit="us", tz="UTC")),
        ("timestamp_us", pa.timestamp(unit="us")),
        ("timestamptz_us", pa.timestamp(unit="us", tz="UTC")),
        ("timestamp_ns", pa.timestamp(unit="us")),
        ("timestamptz_ns", pa.timestamp(unit="us", tz="UTC")),
    ])
    assert written_arrow_table.schema == expected_schema_in_all_us
    assert written_arrow_table == input_arrow_table.cast(expected_schema_in_all_us)
>>>>>>> c25e0800
<|MERGE_RESOLUTION|>--- conflicted
+++ resolved
@@ -968,7 +968,73 @@
 
 @pytest.mark.integration
 @pytest.mark.parametrize("format_version", [1, 2])
-<<<<<<< HEAD
+def test_write_all_timestamp_precision(mocker: MockerFixture, session_catalog: Catalog, format_version: int) -> None:
+    identifier = "default.table_all_timestamp_precision"
+    arrow_table_schema_with_all_timestamp_precisions = pa.schema([
+        ("timestamp_s", pa.timestamp(unit="s")),
+        ("timestamptz_s", pa.timestamp(unit="s", tz="UTC")),
+        ("timestamp_ms", pa.timestamp(unit="ms")),
+        ("timestamptz_ms", pa.timestamp(unit="ms", tz="UTC")),
+        ("timestamp_us", pa.timestamp(unit="us")),
+        ("timestamptz_us", pa.timestamp(unit="us", tz="UTC")),
+        ("timestamp_ns", pa.timestamp(unit="ns")),
+        ("timestamptz_ns", pa.timestamp(unit="ns", tz="UTC")),
+    ])
+    TEST_DATA_WITH_NULL = {
+        "timestamp_s": [datetime(2023, 1, 1, 19, 25, 00), None, datetime(2023, 3, 1, 19, 25, 00)],
+        "timestamptz_s": [
+            datetime(2023, 1, 1, 19, 25, 00, tzinfo=timezone.utc),
+            None,
+            datetime(2023, 3, 1, 19, 25, 00, tzinfo=timezone.utc),
+        ],
+        "timestamp_ms": [datetime(2023, 1, 1, 19, 25, 00), None, datetime(2023, 3, 1, 19, 25, 00)],
+        "timestamptz_ms": [
+            datetime(2023, 1, 1, 19, 25, 00, tzinfo=timezone.utc),
+            None,
+            datetime(2023, 3, 1, 19, 25, 00, tzinfo=timezone.utc),
+        ],
+        "timestamp_us": [datetime(2023, 1, 1, 19, 25, 00), None, datetime(2023, 3, 1, 19, 25, 00)],
+        "timestamptz_us": [
+            datetime(2023, 1, 1, 19, 25, 00, tzinfo=timezone.utc),
+            None,
+            datetime(2023, 3, 1, 19, 25, 00, tzinfo=timezone.utc),
+        ],
+        "timestamp_ns": [datetime(2023, 1, 1, 19, 25, 00), None, datetime(2023, 3, 1, 19, 25, 00)],
+        "timestamptz_ns": [
+            datetime(2023, 1, 1, 19, 25, 00, tzinfo=timezone.utc),
+            None,
+            datetime(2023, 3, 1, 19, 25, 00, tzinfo=timezone.utc),
+        ],
+    }
+    input_arrow_table = pa.Table.from_pydict(TEST_DATA_WITH_NULL, schema=arrow_table_schema_with_all_timestamp_precisions)
+    mocker.patch.dict(os.environ, values={"PYICEBERG_DOWNCAST_NS_TIMESTAMP_TO_US_ON_WRITE": "True"})
+
+    tbl = _create_table(
+        session_catalog,
+        identifier,
+        {"format-version": format_version},
+        data=[input_arrow_table],
+        schema=arrow_table_schema_with_all_timestamp_precisions,
+    )
+    tbl.overwrite(input_arrow_table)
+    written_arrow_table = tbl.scan().to_arrow()
+
+    expected_schema_in_all_us = pa.schema([
+        ("timestamp_s", pa.timestamp(unit="us")),
+        ("timestamptz_s", pa.timestamp(unit="us", tz="UTC")),
+        ("timestamp_ms", pa.timestamp(unit="us")),
+        ("timestamptz_ms", pa.timestamp(unit="us", tz="UTC")),
+        ("timestamp_us", pa.timestamp(unit="us")),
+        ("timestamptz_us", pa.timestamp(unit="us", tz="UTC")),
+        ("timestamp_ns", pa.timestamp(unit="us")),
+        ("timestamptz_ns", pa.timestamp(unit="us", tz="UTC")),
+    ])
+    assert written_arrow_table.schema == expected_schema_in_all_us
+    assert written_arrow_table == input_arrow_table.cast(expected_schema_in_all_us)
+
+
+@pytest.mark.integration
+@pytest.mark.parametrize("format_version", [1, 2])
 def test_merge_manifests(session_catalog: Catalog, arrow_table_with_null: pa.Table, format_version: int) -> None:
     tbl_a = _create_table(
         session_catalog,
@@ -1109,69 +1175,4 @@
             (10, 3),
             (11, 3),
             (12, 3),
-        ]
-=======
-def test_write_all_timestamp_precision(mocker: MockerFixture, session_catalog: Catalog, format_version: int) -> None:
-    identifier = "default.table_all_timestamp_precision"
-    arrow_table_schema_with_all_timestamp_precisions = pa.schema([
-        ("timestamp_s", pa.timestamp(unit="s")),
-        ("timestamptz_s", pa.timestamp(unit="s", tz="UTC")),
-        ("timestamp_ms", pa.timestamp(unit="ms")),
-        ("timestamptz_ms", pa.timestamp(unit="ms", tz="UTC")),
-        ("timestamp_us", pa.timestamp(unit="us")),
-        ("timestamptz_us", pa.timestamp(unit="us", tz="UTC")),
-        ("timestamp_ns", pa.timestamp(unit="ns")),
-        ("timestamptz_ns", pa.timestamp(unit="ns", tz="UTC")),
-    ])
-    TEST_DATA_WITH_NULL = {
-        "timestamp_s": [datetime(2023, 1, 1, 19, 25, 00), None, datetime(2023, 3, 1, 19, 25, 00)],
-        "timestamptz_s": [
-            datetime(2023, 1, 1, 19, 25, 00, tzinfo=timezone.utc),
-            None,
-            datetime(2023, 3, 1, 19, 25, 00, tzinfo=timezone.utc),
-        ],
-        "timestamp_ms": [datetime(2023, 1, 1, 19, 25, 00), None, datetime(2023, 3, 1, 19, 25, 00)],
-        "timestamptz_ms": [
-            datetime(2023, 1, 1, 19, 25, 00, tzinfo=timezone.utc),
-            None,
-            datetime(2023, 3, 1, 19, 25, 00, tzinfo=timezone.utc),
-        ],
-        "timestamp_us": [datetime(2023, 1, 1, 19, 25, 00), None, datetime(2023, 3, 1, 19, 25, 00)],
-        "timestamptz_us": [
-            datetime(2023, 1, 1, 19, 25, 00, tzinfo=timezone.utc),
-            None,
-            datetime(2023, 3, 1, 19, 25, 00, tzinfo=timezone.utc),
-        ],
-        "timestamp_ns": [datetime(2023, 1, 1, 19, 25, 00), None, datetime(2023, 3, 1, 19, 25, 00)],
-        "timestamptz_ns": [
-            datetime(2023, 1, 1, 19, 25, 00, tzinfo=timezone.utc),
-            None,
-            datetime(2023, 3, 1, 19, 25, 00, tzinfo=timezone.utc),
-        ],
-    }
-    input_arrow_table = pa.Table.from_pydict(TEST_DATA_WITH_NULL, schema=arrow_table_schema_with_all_timestamp_precisions)
-    mocker.patch.dict(os.environ, values={"PYICEBERG_DOWNCAST_NS_TIMESTAMP_TO_US_ON_WRITE": "True"})
-
-    tbl = _create_table(
-        session_catalog,
-        identifier,
-        {"format-version": format_version},
-        data=[input_arrow_table],
-        schema=arrow_table_schema_with_all_timestamp_precisions,
-    )
-    tbl.overwrite(input_arrow_table)
-    written_arrow_table = tbl.scan().to_arrow()
-
-    expected_schema_in_all_us = pa.schema([
-        ("timestamp_s", pa.timestamp(unit="us")),
-        ("timestamptz_s", pa.timestamp(unit="us", tz="UTC")),
-        ("timestamp_ms", pa.timestamp(unit="us")),
-        ("timestamptz_ms", pa.timestamp(unit="us", tz="UTC")),
-        ("timestamp_us", pa.timestamp(unit="us")),
-        ("timestamptz_us", pa.timestamp(unit="us", tz="UTC")),
-        ("timestamp_ns", pa.timestamp(unit="us")),
-        ("timestamptz_ns", pa.timestamp(unit="us", tz="UTC")),
-    ])
-    assert written_arrow_table.schema == expected_schema_in_all_us
-    assert written_arrow_table == input_arrow_table.cast(expected_schema_in_all_us)
->>>>>>> c25e0800
+        ]