# Licensed to the Apache Software Foundation (ASF) under one
# or more contributor license agreements.  See the NOTICE file
# distributed with this work for additional information
# regarding copyright ownership.  The ASF licenses this file
# to you under the Apache License, Version 2.0 (the
# "License"); you may not use this file except in compliance
# with the License.  You may obtain a copy of the License at
#
#   http://www.apache.org/licenses/LICENSE-2.0
#
# Unless required by applicable law or agreed to in writing,
# software distributed under the License is distributed on an
# "AS IS" BASIS, WITHOUT WARRANTIES OR CONDITIONS OF ANY
# KIND, either express or implied.  See the License for the
# specific language governing permissions and limitations
# under the License.
# pylint:disable=redefined-outer-name


from datetime import date
from typing import Any, Set

import pyarrow as pa
import pytest
from pyspark.sql import SparkSession

from pyiceberg.catalog import Catalog
from pyiceberg.exceptions import NoSuchTableError
from pyiceberg.partitioning import PartitionField, PartitionSpec
from pyiceberg.schema import Schema
from pyiceberg.transforms import (
    BucketTransform,
    DayTransform,
    HourTransform,
    IdentityTransform,
    MonthTransform,
    Transform,
    TruncateTransform,
    YearTransform,
)
from utils import TABLE_SCHEMA, _create_table


@pytest.mark.integration
@pytest.mark.parametrize(
    "part_col", ["int", "bool", "string", "string_long", "long", "float", "double", "date", "timestamp", "timestamptz", "binary"]
)
@pytest.mark.parametrize("format_version", [1, 2])
def test_query_filter_null_partitioned(
    session_catalog: Catalog, spark: SparkSession, arrow_table_with_null: pa.Table, part_col: str, format_version: int
) -> None:
    # Given
    identifier = f"default.arrow_table_v{format_version}_with_null_partitioned_on_col_{part_col}"
    nested_field = TABLE_SCHEMA.find_field(part_col)
    partition_spec = PartitionSpec(
        PartitionField(source_id=nested_field.field_id, field_id=1001, transform=IdentityTransform(), name=part_col)
    )

    # When
    tbl = _create_table(
        session_catalog=session_catalog,
        identifier=identifier,
        properties={"format-version": str(format_version)},
        data=[arrow_table_with_null],
        partition_spec=partition_spec,
    )

    # Then
    assert tbl.format_version == format_version, f"Expected v{format_version}, got: v{tbl.format_version}"
    df = spark.table(identifier)
    assert df.count() == 3, f"Expected 3 total rows for {identifier}"
    for col in arrow_table_with_null.column_names:
        assert df.where(f"{col} is not null").count() == 2, f"Expected 2 non-null rows for {col}"
        assert df.where(f"{col} is null").count() == 1, f"Expected 1 null row for {col} is null"


@pytest.mark.integration
@pytest.mark.parametrize(
    "part_col", ["int", "bool", "string", "string_long", "long", "float", "double", "date", "timestamp", "timestamptz", "binary"]
)
@pytest.mark.parametrize("format_version", [1, 2])
def test_query_filter_without_data_partitioned(
    session_catalog: Catalog,
    spark: SparkSession,
    arrow_table_without_data: pa.Table,
    part_col: str,
    arrow_table_with_null: pa.Table,
    format_version: int,
) -> None:
    # Given
    identifier = f"default.arrow_table_v{format_version}_without_data_partitioned_on_col_{part_col}"
    nested_field = TABLE_SCHEMA.find_field(part_col)
    partition_spec = PartitionSpec(
        PartitionField(source_id=nested_field.field_id, field_id=1001, transform=IdentityTransform(), name=part_col)
    )

    # When
    tbl = _create_table(
        session_catalog=session_catalog,
        identifier=identifier,
        properties={"format-version": str(format_version)},
        data=[arrow_table_without_data],
        partition_spec=partition_spec,
    )

    # Then
    assert tbl.format_version == format_version, f"Expected v{format_version}, got: v{tbl.format_version}"
    df = spark.table(identifier)
    for col in arrow_table_with_null.column_names:
        assert df.where(f"{col} is null").count() == 0, f"Expected 0 row for {col}"
        assert df.where(f"{col} is not null").count() == 0, f"Expected 0 row for {col}"


@pytest.mark.integration
@pytest.mark.parametrize(
    "part_col", ["int", "bool", "string", "string_long", "long", "float", "double", "date", "timestamp", "timestamptz", "binary"]
)
@pytest.mark.parametrize("format_version", [1, 2])
def test_query_filter_only_nulls_partitioned(
    session_catalog: Catalog, spark: SparkSession, arrow_table_with_only_nulls: pa.Table, part_col: str, format_version: int
) -> None:
    # Given
    identifier = f"default.arrow_table_v{format_version}_with_only_nulls_partitioned_on_col_{part_col}"
    nested_field = TABLE_SCHEMA.find_field(part_col)
    partition_spec = PartitionSpec(
        PartitionField(source_id=nested_field.field_id, field_id=1001, transform=IdentityTransform(), name=part_col)
    )

    # When
    tbl = _create_table(
        session_catalog=session_catalog,
        identifier=identifier,
        properties={"format-version": str(format_version)},
        data=[arrow_table_with_only_nulls],
        partition_spec=partition_spec,
    )

    # Then
    assert tbl.format_version == format_version, f"Expected v{format_version}, got: v{tbl.format_version}"
    df = spark.table(identifier)
    for col in arrow_table_with_only_nulls.column_names:
        assert df.where(f"{col} is null").count() == 2, f"Expected 2 row for {col}"
        assert df.where(f"{col} is not null").count() == 0, f"Expected 0 rows for {col}"


@pytest.mark.integration
@pytest.mark.parametrize(
    "part_col", ["int", "bool", "string", "string_long", "long", "float", "double", "date", "timestamptz", "timestamp", "binary"]
)
@pytest.mark.parametrize("format_version", [1, 2])
def test_query_filter_appended_null_partitioned(
    session_catalog: Catalog, spark: SparkSession, arrow_table_with_null: pa.Table, part_col: str, format_version: int
) -> None:
    # Given
    identifier = f"default.arrow_table_v{format_version}_appended_with_null_partitioned_on_col_{part_col}"
    nested_field = TABLE_SCHEMA.find_field(part_col)
    partition_spec = PartitionSpec(
        PartitionField(source_id=nested_field.field_id, field_id=1001, transform=IdentityTransform(), name=part_col)
    )

    # When
    tbl = _create_table(
        session_catalog=session_catalog,
        identifier=identifier,
        properties={"format-version": str(format_version)},
        data=[],
        partition_spec=partition_spec,
    )
    # Append with arrow_table_1 with lines [A,B,C] and then arrow_table_2 with lines[A,B,C,A,B,C]
    tbl.append(arrow_table_with_null)
    tbl.append(pa.concat_tables([arrow_table_with_null, arrow_table_with_null]))

    # Then
    assert tbl.format_version == format_version, f"Expected v{format_version}, got: v{tbl.format_version}"
    df = spark.table(identifier)
<<<<<<< HEAD
    for col in arrow_table_with_null.column_names:
        df = spark.table(identifier)
=======
    for col in TEST_DATA_WITH_NULL.keys():
>>>>>>> 7afd6d67
        assert df.where(f"{col} is not null").count() == 6, f"Expected 6 non-null rows for {col}"
        assert df.where(f"{col} is null").count() == 3, f"Expected 3 null rows for {col}"
    # expecting 6 files: first append with [A], [B], [C],  second append with [A, A], [B, B], [C, C]
    rows = spark.sql(f"select partition from {identifier}.files").collect()
    assert len(rows) == 6


@pytest.mark.integration
@pytest.mark.parametrize(
    "part_col", ["int", "bool", "string", "string_long", "long", "float", "double", "date", "timestamptz", "timestamp", "binary"]
)
def test_query_filter_v1_v2_append_null(
    session_catalog: Catalog, spark: SparkSession, arrow_table_with_null: pa.Table, part_col: str
) -> None:
    # Given
    identifier = f"default.arrow_table_v1_v2_appended_with_null_partitioned_on_col_{part_col}"
    nested_field = TABLE_SCHEMA.find_field(part_col)
    partition_spec = PartitionSpec(
        PartitionField(source_id=nested_field.field_id, field_id=1001, transform=IdentityTransform(), name=part_col)
    )

    # When
    tbl = _create_table(
        session_catalog=session_catalog,
        identifier=identifier,
        properties={"format-version": "1"},
        data=[],
        partition_spec=partition_spec,
    )
    tbl.append(arrow_table_with_null)

    # Then
    assert tbl.format_version == 1, f"Expected v1, got: v{tbl.format_version}"

    # When
    with tbl.transaction() as tx:
        tx.upgrade_table_version(format_version=2)

    tbl.append(arrow_table_with_null)

    # Then
    assert tbl.format_version == 2, f"Expected v2, got: v{tbl.format_version}"
    for col in arrow_table_with_null.column_names:  # type: ignore
        df = spark.table(identifier)
        assert df.where(f"{col} is not null").count() == 4, f"Expected 4 non-null rows for {col}"
        assert df.where(f"{col} is null").count() == 2, f"Expected 2 null rows for {col}"


@pytest.mark.integration
def test_summaries_with_null(spark: SparkSession, session_catalog: Catalog, arrow_table_with_null: pa.Table) -> None:
    identifier = "default.arrow_table_summaries"

    try:
        session_catalog.drop_table(identifier=identifier)
    except NoSuchTableError:
        pass
    tbl = session_catalog.create_table(
        identifier=identifier,
        schema=TABLE_SCHEMA,
        partition_spec=PartitionSpec(PartitionField(source_id=4, field_id=1001, transform=IdentityTransform(), name="int")),
        properties={"format-version": "2"},
    )

    tbl.append(arrow_table_with_null)
    tbl.append(arrow_table_with_null)

    rows = spark.sql(
        f"""
        SELECT operation, summary
        FROM {identifier}.snapshots
        ORDER BY committed_at ASC
    """
    ).collect()

    operations = [row.operation for row in rows]
    assert operations == ["append", "append"]

    summaries = [row.summary for row in rows]
    assert summaries[0] == {
        "changed-partition-count": "3",
        "added-data-files": "3",
        "added-files-size": "15029",
        "added-records": "3",
        "total-data-files": "3",
        "total-delete-files": "0",
        "total-equality-deletes": "0",
        "total-files-size": "15029",
        "total-position-deletes": "0",
        "total-records": "3",
    }

    assert summaries[1] == {
        "changed-partition-count": "3",
        "added-data-files": "3",
        "added-files-size": "15029",
        "added-records": "3",
        "total-data-files": "6",
        "total-delete-files": "0",
        "total-equality-deletes": "0",
        "total-files-size": "30058",
        "total-position-deletes": "0",
        "total-records": "6",
    }


@pytest.mark.integration
def test_data_files_with_table_partitioned_with_null(
    spark: SparkSession, session_catalog: Catalog, arrow_table_with_null: pa.Table
) -> None:
    identifier = "default.arrow_data_files"

    try:
        session_catalog.drop_table(identifier=identifier)
    except NoSuchTableError:
        pass
    tbl = session_catalog.create_table(
        identifier=identifier,
        schema=TABLE_SCHEMA,
        partition_spec=PartitionSpec(PartitionField(source_id=4, field_id=1001, transform=IdentityTransform(), name="int")),
        properties={"format-version": "1"},
    )

    tbl.append(arrow_table_with_null)
    tbl.append(arrow_table_with_null)

    # added_data_files_count, existing_data_files_count, deleted_data_files_count
    rows = spark.sql(
        f"""
        SELECT added_data_files_count, existing_data_files_count, deleted_data_files_count
        FROM {identifier}.all_manifests
    """
    ).collect()

    assert [row.added_data_files_count for row in rows] == [3, 3, 3]
    assert [row.existing_data_files_count for row in rows] == [
        0,
        0,
        0,
    ]
    assert [row.deleted_data_files_count for row in rows] == [0, 0, 0]


@pytest.mark.integration
def test_invalid_arguments(spark: SparkSession, session_catalog: Catalog) -> None:
    identifier = "default.arrow_data_files"

    try:
        session_catalog.drop_table(identifier=identifier)
    except NoSuchTableError:
        pass

    tbl = session_catalog.create_table(
        identifier=identifier,
        schema=TABLE_SCHEMA,
        partition_spec=PartitionSpec(PartitionField(source_id=4, field_id=1001, transform=IdentityTransform(), name="int")),
        properties={"format-version": "1"},
    )

    with pytest.raises(ValueError, match="Expected PyArrow table, got: not a df"):
        tbl.append("not a df")


@pytest.mark.integration
@pytest.mark.parametrize(
    "spec",
    [
        # mixed with non-identity is not supported
        (
            PartitionSpec(
                PartitionField(source_id=4, field_id=1001, transform=BucketTransform(2), name="int_bucket"),
                PartitionField(source_id=1, field_id=1002, transform=IdentityTransform(), name="bool"),
            )
        ),
        # none of non-identity is supported
        (PartitionSpec(PartitionField(source_id=4, field_id=1001, transform=BucketTransform(2), name="int_bucket"))),
        (PartitionSpec(PartitionField(source_id=5, field_id=1001, transform=BucketTransform(2), name="long_bucket"))),
        (PartitionSpec(PartitionField(source_id=10, field_id=1001, transform=BucketTransform(2), name="date_bucket"))),
        (PartitionSpec(PartitionField(source_id=8, field_id=1001, transform=BucketTransform(2), name="timestamp_bucket"))),
        (PartitionSpec(PartitionField(source_id=9, field_id=1001, transform=BucketTransform(2), name="timestamptz_bucket"))),
        (PartitionSpec(PartitionField(source_id=2, field_id=1001, transform=BucketTransform(2), name="string_bucket"))),
        (PartitionSpec(PartitionField(source_id=12, field_id=1001, transform=BucketTransform(2), name="fixed_bucket"))),
        (PartitionSpec(PartitionField(source_id=11, field_id=1001, transform=BucketTransform(2), name="binary_bucket"))),
        (PartitionSpec(PartitionField(source_id=4, field_id=1001, transform=TruncateTransform(2), name="int_trunc"))),
        (PartitionSpec(PartitionField(source_id=5, field_id=1001, transform=TruncateTransform(2), name="long_trunc"))),
        (PartitionSpec(PartitionField(source_id=2, field_id=1001, transform=TruncateTransform(2), name="string_trunc"))),
        (PartitionSpec(PartitionField(source_id=11, field_id=1001, transform=TruncateTransform(2), name="binary_trunc"))),
    ],
)
def test_unsupported_transform(
    spec: PartitionSpec, spark: SparkSession, session_catalog: Catalog, arrow_table_with_null: pa.Table
) -> None:
    identifier = "default.unsupported_transform"

    try:
        session_catalog.drop_table(identifier=identifier)
    except NoSuchTableError:
        pass

    tbl = session_catalog.create_table(
        identifier=identifier,
        schema=TABLE_SCHEMA,
        partition_spec=spec,
        properties={"format-version": "1"},
    )

    with pytest.raises(
        ValueError,
        match="Not all partition types are supported for writes. Following partitions cannot be written using pyarrow: *",
    ):
        tbl.append(arrow_table_with_null)


@pytest.mark.integration
@pytest.mark.parametrize(
    "transform,expected_rows",
    [
        pytest.param(YearTransform(), 2, id="year_transform"),
        pytest.param(MonthTransform(), 3, id="month_transform"),
        pytest.param(DayTransform(), 3, id="day_transform"),
    ],
)
@pytest.mark.parametrize("part_col", ["date", "timestamp", "timestamptz"])
@pytest.mark.parametrize("format_version", [1, 2])
def test_append_ymd_transform_partitioned(
    session_catalog: Catalog,
    spark: SparkSession,
    arrow_table_with_null: pa.Table,
    transform: Transform[Any, Any],
    expected_rows: int,
    part_col: str,
    format_version: int,
) -> None:
    # Given
    identifier = f"default.arrow_table_v{format_version}_with_{str(transform)}_partition_on_col_{part_col}"
    nested_field = TABLE_SCHEMA.find_field(part_col)
    partition_spec = PartitionSpec(
        PartitionField(source_id=nested_field.field_id, field_id=1001, transform=transform, name=part_col)
    )

    # When
    tbl = _create_table(
        session_catalog=session_catalog,
        identifier=identifier,
        properties={"format-version": str(format_version)},
        data=[arrow_table_with_null],
        partition_spec=partition_spec,
    )

    # Then
    assert tbl.format_version == format_version, f"Expected v{format_version}, got: v{tbl.format_version}"
    df = spark.table(identifier)
    assert df.count() == 3, f"Expected 3 total rows for {identifier}"
    for col in arrow_table_with_null.column_names:
        assert df.where(f"{col} is not null").count() == 2, f"Expected 2 non-null rows for {col}"
        assert df.where(f"{col} is null").count() == 1, f"Expected 1 null row for {col} is null"

    assert tbl.inspect.partitions().num_rows == expected_rows
    files_df = spark.sql(
        f"""
            SELECT *
            FROM {identifier}.files
        """
    )
    assert files_df.count() == expected_rows


@pytest.mark.integration
@pytest.mark.parametrize(
    "transform,expected_partitions",
    [
        pytest.param(YearTransform(), {53, 54, None}, id="year_transform"),
        pytest.param(MonthTransform(), {647, 648, 649, None}, id="month_transform"),
        pytest.param(
            DayTransform(), {date(2023, 12, 31), date(2024, 1, 1), date(2024, 1, 31), date(2024, 2, 1), None}, id="day_transform"
        ),
        pytest.param(HourTransform(), {473328, 473352, 474072, 474096, 474102, None}, id="hour_transform"),
    ],
)
@pytest.mark.parametrize("format_version", [1, 2])
def test_append_transform_partition_verify_partitions_count(
    session_catalog: Catalog,
    spark: SparkSession,
    arrow_table_date_timestamps: pa.Table,
    arrow_table_date_timestamps_schema: Schema,
    transform: Transform[Any, Any],
    expected_partitions: Set[Any],
    format_version: int,
) -> None:
    # Given
    part_col = "timestamptz"
    identifier = f"default.arrow_table_v{format_version}_with_{str(transform)}_transform_partitioned_on_col_{part_col}"
    nested_field = arrow_table_date_timestamps_schema.find_field(part_col)
    partition_spec = PartitionSpec(
        PartitionField(source_id=nested_field.field_id, field_id=1001, transform=transform, name=part_col),
    )

    # When
    tbl = _create_table(
        session_catalog=session_catalog,
        identifier=identifier,
        properties={"format-version": str(format_version)},
        data=[arrow_table_date_timestamps],
        partition_spec=partition_spec,
        schema=arrow_table_date_timestamps_schema,
    )

    # Then
    assert tbl.format_version == format_version, f"Expected v{format_version}, got: v{tbl.format_version}"
    df = spark.table(identifier)
    assert df.count() == 6, f"Expected 6 total rows for {identifier}"
    for col in arrow_table_date_timestamps.column_names:
        assert df.where(f"{col} is not null").count() == 5, f"Expected 2 non-null rows for {col}"
        assert df.where(f"{col} is null").count() == 1, f"Expected 1 null row for {col} is null"

    partitions_table = tbl.inspect.partitions()
    assert partitions_table.num_rows == len(expected_partitions)
    assert {part[part_col] for part in partitions_table["partition"].to_pylist()} == expected_partitions
    files_df = spark.sql(
        f"""
            SELECT *
            FROM {identifier}.files
        """
    )
    assert files_df.count() == len(expected_partitions)


@pytest.mark.integration
@pytest.mark.parametrize("format_version", [1, 2])
def test_append_multiple_partitions(
    session_catalog: Catalog,
    spark: SparkSession,
    arrow_table_date_timestamps: pa.Table,
    arrow_table_date_timestamps_schema: Schema,
    format_version: int,
) -> None:
    # Given
    identifier = f"default.arrow_table_v{format_version}_with_multiple_partitions"
    partition_spec = PartitionSpec(
        PartitionField(
            source_id=arrow_table_date_timestamps_schema.find_field("date").field_id,
            field_id=1001,
            transform=YearTransform(),
            name="date_year",
        ),
        PartitionField(
            source_id=arrow_table_date_timestamps_schema.find_field("timestamptz").field_id,
            field_id=1000,
            transform=HourTransform(),
            name="timestamptz_hour",
        ),
    )

    # When
    tbl = _create_table(
        session_catalog=session_catalog,
        identifier=identifier,
        properties={"format-version": str(format_version)},
        data=[arrow_table_date_timestamps],
        partition_spec=partition_spec,
        schema=arrow_table_date_timestamps_schema,
    )

    # Then
    assert tbl.format_version == format_version, f"Expected v{format_version}, got: v{tbl.format_version}"
    df = spark.table(identifier)
    assert df.count() == 6, f"Expected 6 total rows for {identifier}"
    for col in arrow_table_date_timestamps.column_names:
        assert df.where(f"{col} is not null").count() == 5, f"Expected 2 non-null rows for {col}"
        assert df.where(f"{col} is null").count() == 1, f"Expected 1 null row for {col} is null"

    partitions_table = tbl.inspect.partitions()
    assert partitions_table.num_rows == 6
    partitions = partitions_table["partition"].to_pylist()
    assert {(part["date_year"], part["timestamptz_hour"]) for part in partitions} == {
        (53, 473328),
        (54, 473352),
        (54, 474072),
        (54, 474096),
        (54, 474102),
        (None, None),
    }
    files_df = spark.sql(
        f"""
            SELECT *
            FROM {identifier}.files
        """
    )
    assert files_df.count() == 6<|MERGE_RESOLUTION|>--- conflicted
+++ resolved
@@ -173,12 +173,7 @@
     # Then
     assert tbl.format_version == format_version, f"Expected v{format_version}, got: v{tbl.format_version}"
     df = spark.table(identifier)
-<<<<<<< HEAD
     for col in arrow_table_with_null.column_names:
-        df = spark.table(identifier)
-=======
-    for col in TEST_DATA_WITH_NULL.keys():
->>>>>>> 7afd6d67
         assert df.where(f"{col} is not null").count() == 6, f"Expected 6 non-null rows for {col}"
         assert df.where(f"{col} is null").count() == 3, f"Expected 3 null rows for {col}"
     # expecting 6 files: first append with [A], [B], [C],  second append with [A, A], [B, B], [C, C]
