--- conflicted
+++ resolved
@@ -955,13 +955,15 @@
 
 @pytest.mark.integration
 @pytest.mark.parametrize("catalog", [pytest.lazy_fixture("session_catalog_hive"), pytest.lazy_fixture("session_catalog")])
-<<<<<<< HEAD
 def test_read_table_with_deletion_vector(catalog: Catalog) -> None:
     tbl = catalog.load_table("default.test_deletion_vectors")
 
     result_table = tbl.scan().to_arrow()
-    result_table
-=======
+    _ = result_table
+
+
+@pytest.mark.integration
+@pytest.mark.parametrize("catalog", [pytest.lazy_fixture("session_catalog_hive"), pytest.lazy_fixture("session_catalog")])
 def test_scan_with_datetime(catalog: Catalog) -> None:
     table = create_table(catalog)
 
@@ -984,5 +986,4 @@
     assert len(df) == 1
 
     df = table.scan(row_filter=LessThan("datetime", yesterday)).to_pandas()
-    assert len(df) == 0
->>>>>>> 36d383dc
+    assert len(df) == 0