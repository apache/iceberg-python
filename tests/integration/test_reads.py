--- conflicted
+++ resolved
@@ -671,7 +671,6 @@
 
 
 @pytest.mark.integration
-<<<<<<< HEAD
 def test_configure_row_group_batch_size(session_catalog: Catalog) -> None:
     from pyiceberg.table import TableProperties
 
@@ -704,7 +703,7 @@
 
     batches = list(tbl.scan().to_arrow_batch_reader())
     assert len(batches) == entries
-=======
+
 @pytest.mark.parametrize("catalog", [pytest.lazy_fixture("session_catalog_hive"), pytest.lazy_fixture("session_catalog")])
 def test_table_scan_default_to_large_types(catalog: Catalog) -> None:
     identifier = "default.test_table_scan_default_to_large_types"
@@ -790,5 +789,4 @@
 def test_empty_scan_ordered_str(catalog: Catalog) -> None:
     table_empty_scan_ordered_str = catalog.load_table("default.test_empty_scan_ordered_str")
     arrow_table = table_empty_scan_ordered_str.scan(EqualTo("id", "b")).to_arrow()
-    assert len(arrow_table) == 0
->>>>>>> 4e8d24cd
+    assert len(arrow_table) == 0