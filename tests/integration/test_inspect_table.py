# Licensed to the Apache Software Foundation (ASF) under one
# or more contributor license agreements.  See the NOTICE file
# distributed with this work for additional information
# regarding copyright ownership.  The ASF licenses this file
# to you under the Apache License, Version 2.0 (the
# "License"); you may not use this file except in compliance
# with the License.  You may obtain a copy of the License at
#
#   http://www.apache.org/licenses/LICENSE-2.0
#
# Unless required by applicable law or agreed to in writing,
# software distributed under the License is distributed on an
# "AS IS" BASIS, WITHOUT WARRANTIES OR CONDITIONS OF ANY
# KIND, either express or implied.  See the License for the
# specific language governing permissions and limitations
# under the License.
# pylint:disable=redefined-outer-name

import math
from datetime import date, datetime

import pyarrow as pa
import pytest
import pytz
from pyspark.sql import DataFrame, SparkSession

from pyiceberg.catalog import Catalog
from pyiceberg.exceptions import NoSuchTableError
from pyiceberg.schema import Schema
from pyiceberg.table import Table
from pyiceberg.typedef import Properties
from pyiceberg.types import (
    BinaryType,
    BooleanType,
    DateType,
    DoubleType,
    FixedType,
    FloatType,
    IntegerType,
    LongType,
    NestedField,
    StringType,
    TimestampType,
    TimestamptzType,
)

TABLE_SCHEMA = Schema(
    NestedField(field_id=1, name="bool", field_type=BooleanType(), required=False),
    NestedField(field_id=2, name="string", field_type=StringType(), required=False),
    NestedField(field_id=3, name="string_long", field_type=StringType(), required=False),
    NestedField(field_id=4, name="int", field_type=IntegerType(), required=False),
    NestedField(field_id=5, name="long", field_type=LongType(), required=False),
    NestedField(field_id=6, name="float", field_type=FloatType(), required=False),
    NestedField(field_id=7, name="double", field_type=DoubleType(), required=False),
    NestedField(field_id=8, name="timestamp", field_type=TimestampType(), required=False),
    NestedField(field_id=9, name="timestamptz", field_type=TimestamptzType(), required=False),
    NestedField(field_id=10, name="date", field_type=DateType(), required=False),
    # NestedField(field_id=11, name="time", field_type=TimeType(), required=False),
    # NestedField(field_id=12, name="uuid", field_type=UuidType(), required=False),
    NestedField(field_id=12, name="binary", field_type=BinaryType(), required=False),
    NestedField(field_id=13, name="fixed", field_type=FixedType(16), required=False),
)


def _create_table(session_catalog: Catalog, identifier: str, properties: Properties) -> Table:
    try:
        session_catalog.drop_table(identifier=identifier)
    except NoSuchTableError:
        pass

    return session_catalog.create_table(identifier=identifier, schema=TABLE_SCHEMA, properties=properties)


@pytest.mark.integration
@pytest.mark.parametrize("format_version", [1, 2])
def test_inspect_snapshots(
    spark: SparkSession, session_catalog: Catalog, arrow_table_with_null: pa.Table, format_version: int
) -> None:
    identifier = "default.table_metadata_snapshots"
    tbl = _create_table(session_catalog, identifier, properties={"format-version": format_version})

    tbl.overwrite(arrow_table_with_null)
    # should produce a DELETE entry
    tbl.overwrite(arrow_table_with_null)
    # Since we don't rewrite, this should produce a new manifest with an ADDED entry
    tbl.append(arrow_table_with_null)

    df = tbl.inspect.snapshots()

    assert df.column_names == [
        'committed_at',
        'snapshot_id',
        'parent_id',
        'operation',
        'manifest_list',
        'summary',
    ]

    for committed_at in df['committed_at']:
        assert isinstance(committed_at.as_py(), datetime)

    for snapshot_id in df['snapshot_id']:
        assert isinstance(snapshot_id.as_py(), int)

    assert df['parent_id'][0].as_py() is None
    assert df['parent_id'][1:] == df['snapshot_id'][:2]

    assert [operation.as_py() for operation in df['operation']] == ['append', 'overwrite', 'append']

    for manifest_list in df['manifest_list']:
        assert manifest_list.as_py().startswith("s3://")

    assert df['summary'][0].as_py() == [
        ('added-files-size', '5459'),
        ('added-data-files', '1'),
        ('added-records', '3'),
        ('total-data-files', '1'),
        ('total-delete-files', '0'),
        ('total-records', '3'),
        ('total-files-size', '5459'),
        ('total-position-deletes', '0'),
        ('total-equality-deletes', '0'),
    ]

    lhs = spark.table(f"{identifier}.snapshots").toPandas()
    rhs = df.to_pandas()
    for column in df.column_names:
        for left, right in zip(lhs[column].to_list(), rhs[column].to_list()):
            if column == 'summary':
                # Arrow returns a list of tuples, instead of a dict
                right = dict(right)

            if isinstance(left, float) and math.isnan(left) and isinstance(right, float) and math.isnan(right):
                # NaN != NaN in Python
                continue

            assert left == right, f"Difference in column {column}: {left} != {right}"


@pytest.mark.integration
@pytest.mark.parametrize("format_version", [1, 2])
def test_inspect_entries(
    spark: SparkSession, session_catalog: Catalog, arrow_table_with_null: pa.Table, format_version: int
) -> None:
    identifier = "default.table_metadata_entries"
    tbl = _create_table(session_catalog, identifier, properties={"format-version": format_version})

    # Write some data
    tbl.append(arrow_table_with_null)

    def check_pyiceberg_df_equals_spark_df(df: pa.Table, spark_df: DataFrame) -> None:
        assert df.column_names == [
            'status',
            'snapshot_id',
            'sequence_number',
            'file_sequence_number',
            'data_file',
            'readable_metrics',
        ]

        # Make sure that they are filled properly
        for int_column in ['status', 'snapshot_id', 'sequence_number', 'file_sequence_number']:
            for value in df[int_column]:
                assert isinstance(value.as_py(), int)

        for snapshot_id in df['snapshot_id']:
            assert isinstance(snapshot_id.as_py(), int)

        lhs = df.to_pandas()
        rhs = spark_df.toPandas()
        for column in df.column_names:
            for left, right in zip(lhs[column].to_list(), rhs[column].to_list()):
                if column == 'data_file':
                    right = right.asDict(recursive=True)
                    for df_column in left.keys():
                        if df_column == 'partition':
                            # Spark leaves out the partition if the table is unpartitioned
                            continue

                        df_lhs = left[df_column]
                        df_rhs = right[df_column]
                        if isinstance(df_rhs, dict):
                            # Arrow turns dicts into lists of tuple
                            df_lhs = dict(df_lhs)

                        assert df_lhs == df_rhs, f"Difference in data_file column {df_column}: {df_lhs} != {df_rhs}"
                elif column == 'readable_metrics':
                    right = right.asDict(recursive=True)

                    assert list(left.keys()) == [
                        'bool',
                        'string',
                        'string_long',
                        'int',
                        'long',
                        'float',
                        'double',
                        'timestamp',
                        'timestamptz',
                        'date',
                        'binary',
                        'fixed',
                    ]

                    assert left.keys() == right.keys()

                    for rm_column in left.keys():
                        rm_lhs = left[rm_column]
                        rm_rhs = right[rm_column]

                        assert rm_lhs['column_size'] == rm_rhs['column_size']
                        assert rm_lhs['value_count'] == rm_rhs['value_count']
                        assert rm_lhs['null_value_count'] == rm_rhs['null_value_count']
                        assert rm_lhs['nan_value_count'] == rm_rhs['nan_value_count']

                        if rm_column == 'timestamptz':
                            # PySpark does not correctly set the timstamptz
                            rm_rhs['lower_bound'] = rm_rhs['lower_bound'].replace(tzinfo=pytz.utc)
                            rm_rhs['upper_bound'] = rm_rhs['upper_bound'].replace(tzinfo=pytz.utc)

                        assert rm_lhs['lower_bound'] == rm_rhs['lower_bound']
                        assert rm_lhs['upper_bound'] == rm_rhs['upper_bound']
                else:
                    assert left == right, f"Difference in column {column}: {left} != {right}"

    for snapshot in tbl.metadata.snapshots:
        df = tbl.inspect.entries(snapshot_id=snapshot.snapshot_id)
        spark_df = spark.sql(f"SELECT * FROM {identifier}.entries VERSION AS OF {snapshot.snapshot_id}")
        check_pyiceberg_df_equals_spark_df(df, spark_df)


@pytest.mark.integration
@pytest.mark.parametrize("format_version", [1, 2])
def test_inspect_entries_partitioned(spark: SparkSession, session_catalog: Catalog, format_version: int) -> None:
    identifier = "default.table_metadata_entries_partitioned"
    try:
        session_catalog.drop_table(identifier=identifier)
    except NoSuchTableError:
        pass

    spark.sql(
        f"""
        CREATE TABLE {identifier} (
            dt date
        )
        PARTITIONED BY (months(dt))
    """
    )

    spark.sql(
        f"""
        INSERT INTO {identifier} VALUES (CAST('2021-01-01' AS date))
    """
    )

    spark.sql(
        f"""
        ALTER TABLE {identifier}
        REPLACE PARTITION FIELD dt_month WITH days(dt)
    """
    )

    spark.sql(
        f"""
        INSERT INTO {identifier} VALUES (CAST('2021-02-01' AS date))
    """
    )

    df = session_catalog.load_table(identifier).inspect.entries()

    assert df.to_pydict()['data_file'][0]['partition'] == {'dt_day': date(2021, 2, 1), 'dt_month': None}
    assert df.to_pydict()['data_file'][1]['partition'] == {'dt_day': None, 'dt_month': 612}


@pytest.mark.integration
@pytest.mark.parametrize("format_version", [1, 2])
def test_inspect_partitions_unpartitioned(
    spark: SparkSession, session_catalog: Catalog, arrow_table_with_null: pa.Table, format_version: int
) -> None:
    identifier = "default.table_metadata_partitions_unpartitioned"
    tbl = _create_table(session_catalog, identifier, properties={"format-version": format_version})

    # Write some data through multiple commits
    tbl.append(arrow_table_with_null)
    tbl.append(arrow_table_with_null)

    df = tbl.inspect.partitions()
    assert df.column_names == [
        'record_count',
        'file_count',
        'total_data_file_size_in_bytes',
        'position_delete_record_count',
        'position_delete_file_count',
        'equality_delete_record_count',
        'equality_delete_file_count',
        'last_updated_at',
        'last_updated_snapshot_id',
    ]
    for last_updated_at in df['last_updated_at']:
        assert isinstance(last_updated_at.as_py(), datetime)

    int_cols = [
        'record_count',
        'file_count',
        'total_data_file_size_in_bytes',
        'position_delete_record_count',
        'position_delete_file_count',
        'equality_delete_record_count',
        'equality_delete_file_count',
        'last_updated_snapshot_id',
    ]
    for column in int_cols:
        for value in df[column]:
            assert isinstance(value.as_py(), int)
    lhs = df.to_pandas()
    rhs = spark.table(f"{identifier}.partitions").toPandas()
    for column in df.column_names:
        for left, right in zip(lhs[column].to_list(), rhs[column].to_list()):
            assert left == right, f"Difference in column {column}: {left} != {right}"


@pytest.mark.integration
@pytest.mark.parametrize("format_version", [1, 2])
def test_inspect_partitions_partitioned(spark: SparkSession, session_catalog: Catalog, format_version: int) -> None:
    identifier = "default.table_metadata_partitions_partitioned"
    try:
        session_catalog.drop_table(identifier=identifier)
    except NoSuchTableError:
        pass

    spark.sql(
        f"""
        CREATE TABLE {identifier} (
            name string,
            dt date
        )
        PARTITIONED BY (months(dt))
    """
    )

    spark.sql(
        f"""
        INSERT INTO {identifier} VALUES ('John', CAST('2021-01-01' AS date))
    """
    )

    spark.sql(
        f"""
        INSERT INTO {identifier} VALUES ('Doe', CAST('2021-01-05' AS date))
    """
    )

    spark.sql(
        f"""
        ALTER TABLE {identifier}
        REPLACE PARTITION FIELD dt_month WITH days(dt)
    """
    )

    spark.sql(
        f"""
        INSERT INTO {identifier} VALUES ('Jenny', CAST('2021-02-01' AS date))
    """
    )

    spark.sql(
        f"""
        ALTER TABLE {identifier}
        DROP PARTITION FIELD dt_day
    """
    )

<<<<<<< HEAD
    assert df.to_pydict()['data_file'][0]['partition'] == {'dt_day': date(2021, 2, 1), 'dt_month': None}
    assert df.to_pydict()['data_file'][1]['partition'] == {'dt_day': None, 'dt_month': 612}


@pytest.mark.integration
@pytest.mark.parametrize("format_version", [1, 2])
def test_inspect_refs(
    spark: SparkSession, session_catalog: Catalog, arrow_table_with_null: pa.Table, format_version: int
) -> None:
    identifier = "default.table_metadata_refs"
    tbl = _create_table(session_catalog, identifier, properties={"format-version": format_version})

    # write data to create snapshot
    tbl.overwrite(arrow_table_with_null)

    # create a test branch
    spark.sql(
        f"""
    ALTER TABLE {identifier} CREATE BRANCH IF NOT EXISTS testBranch RETAIN 7 DAYS WITH SNAPSHOT RETENTION 2 SNAPSHOTS
        """
    )

    # create a test tag against current snapshot
    current_snapshot = tbl.current_snapshot()
    assert current_snapshot is not None
    current_snapshot_id = current_snapshot.snapshot_id

    spark.sql(
        f"""
    ALTER TABLE {identifier} CREATE TAG testTag AS OF VERSION {current_snapshot_id} RETAIN 180 DAYS
        """
    )

    df = tbl.refresh().inspect.refs()

    assert df.column_names == [
        'name',
        'type',
        'snapshot_id',
        'max_reference_age_in_ms',
        'min_snapshots_to_keep',
        'max_snapshot_age_in_ms',
    ]

    assert [name.as_py() for name in df['name']] == ['testBranch', 'main', 'testTag']
    assert [ref_type.as_py() for ref_type in df['type']] == ['BRANCH', 'BRANCH', 'TAG']

    for snapshot_id in df['snapshot_id']:
        assert isinstance(snapshot_id.as_py(), int)

    for int_column in ['max_reference_age_in_ms', 'min_snapshots_to_keep', 'max_snapshot_age_in_ms']:
        for value in df[int_column]:
            assert isinstance(value.as_py(), int) or not value.as_py()

    lhs = spark.table(f"{identifier}.refs").toPandas()
    rhs = df.to_pandas()
    for column in df.column_names:
        for left, right in zip(lhs[column].to_list(), rhs[column].to_list()):
            if isinstance(left, float) and math.isnan(left) and isinstance(right, float) and math.isnan(right):
                # NaN != NaN in Python
                continue
            assert left == right, f"Difference in column {column}: {left} != {right}"
=======
    spark.sql(
        f"""
        INSERT INTO {identifier} VALUES ('James', CAST('2021-02-01' AS date))
    """
    )

    def check_pyiceberg_df_equals_spark_df(df: pa.Table, spark_df: DataFrame) -> None:
        lhs = df.to_pandas().sort_values('spec_id')
        rhs = spark_df.toPandas().sort_values('spec_id')
        for column in df.column_names:
            for left, right in zip(lhs[column].to_list(), rhs[column].to_list()):
                if column == "partition":
                    right = right.asDict()
                assert left == right, f"Difference in column {column}: {left} != {right}"

    tbl = session_catalog.load_table(identifier)
    for snapshot in tbl.metadata.snapshots:
        df = tbl.inspect.partitions(snapshot_id=snapshot.snapshot_id)
        spark_df = spark.sql(f"SELECT * FROM {identifier}.partitions VERSION AS OF {snapshot.snapshot_id}")
        check_pyiceberg_df_equals_spark_df(df, spark_df)
>>>>>>> c69b8d28
<|MERGE_RESOLUTION|>--- conflicted
+++ resolved
@@ -274,6 +274,63 @@
 
 @pytest.mark.integration
 @pytest.mark.parametrize("format_version", [1, 2])
+def test_inspect_refs(
+    spark: SparkSession, session_catalog: Catalog, arrow_table_with_null: pa.Table, format_version: int
+) -> None:
+    identifier = "default.table_metadata_refs"
+    tbl = _create_table(session_catalog, identifier, properties={"format-version": format_version})
+
+    # write data to create snapshot
+    tbl.overwrite(arrow_table_with_null)
+
+    # create a test branch
+    spark.sql(
+        f"""
+    ALTER TABLE {identifier} CREATE BRANCH IF NOT EXISTS testBranch RETAIN 7 DAYS WITH SNAPSHOT RETENTION 2 SNAPSHOTS
+        """
+    )
+
+    # create a test tag against current snapshot
+    current_snapshot = tbl.current_snapshot()
+    assert current_snapshot is not None
+    current_snapshot_id = current_snapshot.snapshot_id
+
+    spark.sql(
+        f"""
+    ALTER TABLE {identifier} CREATE TAG testTag AS OF VERSION {current_snapshot_id} RETAIN 180 DAYS
+        """
+    )
+
+    df = tbl.refresh().inspect.refs()
+
+    assert df.column_names == [
+        'name',
+        'type',
+        'snapshot_id',
+        'max_reference_age_in_ms',
+        'min_snapshots_to_keep',
+        'max_snapshot_age_in_ms',
+    ]
+
+    assert [name.as_py() for name in df['name']] == ['testBranch', 'main', 'testTag']
+    assert [ref_type.as_py() for ref_type in df['type']] == ['BRANCH', 'BRANCH', 'TAG']
+
+    for snapshot_id in df['snapshot_id']:
+        assert isinstance(snapshot_id.as_py(), int)
+
+    for int_column in ['max_reference_age_in_ms', 'min_snapshots_to_keep', 'max_snapshot_age_in_ms']:
+        for value in df[int_column]:
+            assert isinstance(value.as_py(), int) or not value.as_py()
+
+    lhs = spark.table(f"{identifier}.refs").toPandas()
+    rhs = df.to_pandas()
+    for column in df.column_names:
+        for left, right in zip(lhs[column].to_list(), rhs[column].to_list()):
+            if isinstance(left, float) and math.isnan(left) and isinstance(right, float) and math.isnan(right):
+                # NaN != NaN in Python
+                continue
+            assert left == right, f"Difference in column {column}: {left} != {right}"
+
 def test_inspect_partitions_unpartitioned(
     spark: SparkSession, session_catalog: Catalog, arrow_table_with_null: pa.Table, format_version: int
 ) -> None:
@@ -370,70 +427,6 @@
     """
     )
 
-<<<<<<< HEAD
-    assert df.to_pydict()['data_file'][0]['partition'] == {'dt_day': date(2021, 2, 1), 'dt_month': None}
-    assert df.to_pydict()['data_file'][1]['partition'] == {'dt_day': None, 'dt_month': 612}
-
-
-@pytest.mark.integration
-@pytest.mark.parametrize("format_version", [1, 2])
-def test_inspect_refs(
-    spark: SparkSession, session_catalog: Catalog, arrow_table_with_null: pa.Table, format_version: int
-) -> None:
-    identifier = "default.table_metadata_refs"
-    tbl = _create_table(session_catalog, identifier, properties={"format-version": format_version})
-
-    # write data to create snapshot
-    tbl.overwrite(arrow_table_with_null)
-
-    # create a test branch
-    spark.sql(
-        f"""
-    ALTER TABLE {identifier} CREATE BRANCH IF NOT EXISTS testBranch RETAIN 7 DAYS WITH SNAPSHOT RETENTION 2 SNAPSHOTS
-        """
-    )
-
-    # create a test tag against current snapshot
-    current_snapshot = tbl.current_snapshot()
-    assert current_snapshot is not None
-    current_snapshot_id = current_snapshot.snapshot_id
-
-    spark.sql(
-        f"""
-    ALTER TABLE {identifier} CREATE TAG testTag AS OF VERSION {current_snapshot_id} RETAIN 180 DAYS
-        """
-    )
-
-    df = tbl.refresh().inspect.refs()
-
-    assert df.column_names == [
-        'name',
-        'type',
-        'snapshot_id',
-        'max_reference_age_in_ms',
-        'min_snapshots_to_keep',
-        'max_snapshot_age_in_ms',
-    ]
-
-    assert [name.as_py() for name in df['name']] == ['testBranch', 'main', 'testTag']
-    assert [ref_type.as_py() for ref_type in df['type']] == ['BRANCH', 'BRANCH', 'TAG']
-
-    for snapshot_id in df['snapshot_id']:
-        assert isinstance(snapshot_id.as_py(), int)
-
-    for int_column in ['max_reference_age_in_ms', 'min_snapshots_to_keep', 'max_snapshot_age_in_ms']:
-        for value in df[int_column]:
-            assert isinstance(value.as_py(), int) or not value.as_py()
-
-    lhs = spark.table(f"{identifier}.refs").toPandas()
-    rhs = df.to_pandas()
-    for column in df.column_names:
-        for left, right in zip(lhs[column].to_list(), rhs[column].to_list()):
-            if isinstance(left, float) and math.isnan(left) and isinstance(right, float) and math.isnan(right):
-                # NaN != NaN in Python
-                continue
-            assert left == right, f"Difference in column {column}: {left} != {right}"
-=======
     spark.sql(
         f"""
         INSERT INTO {identifier} VALUES ('James', CAST('2021-02-01' AS date))
@@ -453,5 +446,4 @@
     for snapshot in tbl.metadata.snapshots:
         df = tbl.inspect.partitions(snapshot_id=snapshot.snapshot_id)
         spark_df = spark.sql(f"SELECT * FROM {identifier}.partitions VERSION AS OF {snapshot.snapshot_id}")
-        check_pyiceberg_df_equals_spark_df(df, spark_df)
->>>>>>> c69b8d28
+        check_pyiceberg_df_equals_spark_df(df, spark_df)