--- conflicted
+++ resolved
@@ -449,7 +449,6 @@
 
 @pytest.mark.integration
 @pytest.mark.parametrize("format_version", [1, 2])
-<<<<<<< HEAD
 def test_inspect_manifests(spark: SparkSession, session_catalog: Catalog, format_version: int) -> None:
     identifier = "default.table_metadata_manifests"
     try:
@@ -632,7 +631,15 @@
 
     lhs = spark.table(f"{identifier}.history").toPandas()
     rhs = df.to_pandas()
-=======
+    for column in df.column_names:
+        for left, right in zip(lhs[column].to_list(), rhs[column].to_list()):
+            if isinstance(left, float) and math.isnan(left) and isinstance(right, float) and math.isnan(right):
+                # NaN != NaN in Python
+                continue
+            assert left == right, f"Difference in column {column}: {left} != {right}"
+            
+@pytest.mark.integration
+@pytest.mark.parametrize("format_version", [1, 2])
 def test_inspect_files(
     spark: SparkSession, session_catalog: Catalog, arrow_table_with_null: pa.Table, format_version: int
 ) -> None:
@@ -683,15 +690,11 @@
 
     lhs = df.to_pandas()
     rhs = spark.table(f"{identifier}.files").toPandas()
->>>>>>> 484dc9f0
     for column in df.column_names:
         for left, right in zip(lhs[column].to_list(), rhs[column].to_list()):
             if isinstance(left, float) and math.isnan(left) and isinstance(right, float) and math.isnan(right):
                 # NaN != NaN in Python
                 continue
-<<<<<<< HEAD
-            assert left == right, f"Difference in column {column}: {left} != {right}"
-=======
             if column in [
                 'column_sizes',
                 'value_counts',
@@ -738,5 +741,4 @@
                     assert rm_lhs['lower_bound'] == rm_rhs['lower_bound']
                     assert rm_lhs['upper_bound'] == rm_rhs['upper_bound']
             else:
-                assert left == right, f"Difference in column {column}: {left} != {right}"
->>>>>>> 484dc9f0
+                assert left == right, f"Difference in column {column}: {left} != {right}"