--- conflicted
+++ resolved
@@ -466,11 +466,7 @@
     catalog.create_namespace(namespace)
     catalog.create_table(table_identifier, table_schema_nested)
     table = catalog.load_table(table_identifier)
-<<<<<<< HEAD
-    assert table.name() == table_identifier_nocatalog
-=======
     assert table.name() == identifier_tuple
->>>>>>> 37916c46
     assert table.metadata_location.startswith(f"file://{warehouse}")
     assert os.path.exists(table.metadata_location[len("file://") :])
     catalog.drop_table(table_identifier)
@@ -500,11 +496,7 @@
     catalog.create_namespace(namespace)
     catalog.create_table(table_identifier, table_schema_nested, location=f"{location}/")
     table = catalog.load_table(table_identifier)
-<<<<<<< HEAD
-    assert table.name() == table_identifier_nocatalog
-=======
     assert table.name() == identifier_tuple
->>>>>>> 37916c46
     assert table.metadata_location.startswith(f"file://{warehouse}")
     assert os.path.exists(table.metadata_location[len("file://") :])
     assert table.location() == location
@@ -601,11 +593,7 @@
     namespace = Catalog.namespace_from(table_identifier)
     catalog.create_namespace(namespace)
     table = catalog.register_table(table_identifier, metadata_location)
-<<<<<<< HEAD
-    assert table.name() == table_identifier_nocatalog
-=======
     assert table.name() == identifier_tuple
->>>>>>> 37916c46
     assert table.metadata_location == metadata_location
     assert os.path.exists(metadata_location)
     catalog.drop_table(table_identifier)
@@ -702,11 +690,7 @@
     catalog.create_namespace(namespace)
     table = catalog.create_table(table_identifier, table_schema_nested)
     intermediate = catalog.load_table(table_identifier)
-<<<<<<< HEAD
-    assert intermediate.name() == table_identifier_nocatalog
-=======
     assert intermediate.name() == identifier_tuple
->>>>>>> 37916c46
     loaded_table = catalog.load_table(intermediate.name())
     assert table.name() == loaded_table.name()
     assert table.metadata_location == loaded_table.metadata_location
@@ -733,11 +717,7 @@
     namespace = Catalog.namespace_from(table_identifier)
     catalog.create_namespace(namespace)
     table = catalog.create_table(table_identifier, table_schema_nested)
-<<<<<<< HEAD
-    assert table.name() == table_identifier_nocatalog
-=======
     assert table.name() == identifier_tuple
->>>>>>> 37916c46
     catalog.drop_table(table_identifier)
     with pytest.raises(NoSuchTableError):
         catalog.load_table(table_identifier)
@@ -763,11 +743,7 @@
     namespace = Catalog.namespace_from(table_identifier)
     catalog.create_namespace(namespace)
     table = catalog.create_table(table_identifier, table_schema_nested)
-<<<<<<< HEAD
-    assert table.name() == table_identifier_nocatalog
-=======
     assert table.name() == identifier_tuple
->>>>>>> 37916c46
     catalog.drop_table(table.name())
     with pytest.raises(NoSuchTableError):
         catalog.load_table(table.name())
@@ -825,17 +801,10 @@
     catalog.create_namespace(from_namespace)
     catalog.create_namespace(to_namespace)
     table = catalog.create_table(from_table_identifier, table_schema_nested)
-<<<<<<< HEAD
-    assert table.name() == from_table_identifier_nocatalog
-    catalog.rename_table(from_table_identifier, to_table_identifier)
-    new_table = catalog.load_table(to_table_identifier)
-    assert new_table.name() == to_table_identifier_nocatalog
-=======
     assert table.name() == from_table_identifier
     catalog.rename_table(from_table_identifier, to_table_identifier)
     new_table = catalog.load_table(to_table_identifier)
     assert new_table.name() == to_table_identifier
->>>>>>> 37916c46
     assert new_table.metadata_location == table.metadata_location
     with pytest.raises(NoSuchTableError):
         catalog.load_table(from_table_identifier)
@@ -871,17 +840,10 @@
     catalog.create_namespace(from_namespace)
     catalog.create_namespace(to_namespace)
     table = catalog.create_table(from_table_identifier, table_schema_nested)
-<<<<<<< HEAD
-    assert table.name() == from_table_identifier_nocatalog
-    catalog.rename_table(table.name(), to_table_identifier)
-    new_table = catalog.load_table(to_table_identifier)
-    assert new_table.name() == to_table_identifier_nocatalog
-=======
     assert table.name() == from_table_identifier
     catalog.rename_table(table.name(), to_table_identifier)
     new_table = catalog.load_table(to_table_identifier)
     assert new_table.name() == to_table_identifier
->>>>>>> 37916c46
     assert new_table.metadata_location == table.metadata_location
     with pytest.raises(NoSuchTableError):
         catalog.load_table(table.name())
@@ -919,15 +881,9 @@
     catalog.create_namespace(from_namespace)
     catalog.create_namespace(to_namespace)
     table = catalog.create_table(from_table_identifier, table_schema_nested)
-<<<<<<< HEAD
-    assert table.name() == from_table_identifier_nocatalog
-    new_table = catalog.create_table(to_table_identifier, table_schema_nested)
-    assert new_table.name() == to_table_identifier_nocatalog
-=======
     assert table.name() == from_table_identifier
     new_table = catalog.create_table(to_table_identifier, table_schema_nested)
     assert new_table.name() == to_table_identifier
->>>>>>> 37916c46
     with pytest.raises(TableAlreadyExistsError):
         catalog.rename_table(from_table_identifier, to_table_identifier)
 
@@ -989,11 +945,7 @@
     from_namespace = Catalog.namespace_from(from_table_identifier)
     catalog.create_namespace(from_namespace)
     table = catalog.create_table(from_table_identifier, table_schema_nested)
-<<<<<<< HEAD
-    assert table.name() == from_table_identifier_nocatalog
-=======
     assert table.name() == from_table_identifier
->>>>>>> 37916c46
     with pytest.raises(NoSuchNamespaceError):
         catalog.rename_table(from_table_identifier, to_table_identifier)
 
