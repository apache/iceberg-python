--- conflicted
+++ resolved
@@ -669,7 +669,6 @@
     assert s == "test.in.memory.catalog (<class 'test_base.InMemoryCatalog'>)"
 
 
-<<<<<<< HEAD
 def test_catalog_create_or_replace_table(catalog: InMemoryCatalog, table_schema_nested: Schema) -> None:
     # Given
     table = catalog.create_table(
@@ -711,7 +710,8 @@
     assert new_table.spec() == new_spec
     assert new_table.sort_order() == new_sort_order
     assert new_table.properties == new_properties
-=======
+
+
 def test_table_properties_int_value(catalog: InMemoryCatalog) -> None:
     # table properties can be set to int, but still serialized to string
     property_with_int = {"property_name": 42}
@@ -723,5 +723,4 @@
     property_with_none = {"property_name": None}
     with pytest.raises(ValidationError) as exc_info:
         _ = given_catalog_has_a_table(catalog, properties=property_with_none)
-    assert "None type is not a supported value in properties: property_name" in str(exc_info.value)
->>>>>>> 36b56eb7
+    assert "None type is not a supported value in properties: property_name" in str(exc_info.value)