#  Licensed to the Apache Software Foundation (ASF) under one
#  or more contributor license agreements.  See the NOTICE file
#  distributed with this work for additional information
#  regarding copyright ownership.  The ASF licenses this file
#  to you under the Apache License, Version 2.0 (the
#  "License"); you may not use this file except in compliance
#  with the License.  You may obtain a copy of the License at
#
#    http://www.apache.org/licenses/LICENSE-2.0
#
#  Unless required by applicable law or agreed to in writing,
#  software distributed under the License is distributed on an
#  "AS IS" BASIS, WITHOUT WARRANTIES OR CONDITIONS OF ANY
#  KIND, either express or implied.  See the License for the
#  specific language governing permissions and limitations
#  under the License.
# pylint:disable=redefined-outer-name

from typing import (
    Dict,
    List,
    Optional,
    Set,
    Union,
)

import pyarrow as pa
import pytest
from pytest_lazyfixture import lazy_fixture

from pyiceberg.catalog import (
    Catalog,
    Identifier,
    Properties,
    PropertiesUpdateSummary,
)
from pyiceberg.exceptions import (
    NamespaceAlreadyExistsError,
    NamespaceNotEmptyError,
    NoSuchNamespaceError,
    NoSuchTableError,
    TableAlreadyExistsError,
)
from pyiceberg.io import load_file_io
from pyiceberg.partitioning import UNPARTITIONED_PARTITION_SPEC, PartitionField, PartitionSpec
from pyiceberg.schema import Schema
from pyiceberg.table import (
    AddSchemaUpdate,
    CommitTableRequest,
    CommitTableResponse,
    Namespace,
    SetCurrentSchemaUpdate,
    Table,
    TableIdentifier,
    update_table_metadata,
)
from pyiceberg.table.metadata import TableMetadataV1
from pyiceberg.table.sorting import UNSORTED_SORT_ORDER, SortOrder
from pyiceberg.transforms import IdentityTransform
from pyiceberg.typedef import EMPTY_DICT
from pyiceberg.types import BooleanType, FloatType, IntegerType, ListType, LongType, MapType, NestedField, StringType, StructType


class InMemoryCatalog(Catalog):
    """An in-memory catalog implementation for testing purposes."""

    __tables: Dict[Identifier, Table]
    __namespaces: Dict[Identifier, Properties]

    def __init__(self, name: str, **properties: str) -> None:
        super().__init__(name, **properties)
        self.__tables = {}
        self.__namespaces = {}

    def create_table(
        self,
        identifier: Union[str, Identifier],
        schema: Union[Schema, "pa.Schema"],
        location: Optional[str] = None,
        partition_spec: PartitionSpec = UNPARTITIONED_PARTITION_SPEC,
        sort_order: SortOrder = UNSORTED_SORT_ORDER,
        properties: Properties = EMPTY_DICT,
    ) -> Table:
        schema: Schema = self._convert_schema_if_needed(schema)  # type: ignore

        identifier = Catalog.identifier_to_tuple(identifier)
        namespace = Catalog.namespace_from(identifier)

        if identifier in self.__tables:
            raise TableAlreadyExistsError(f"Table already exists: {identifier}")
        else:
            if namespace not in self.__namespaces:
                self.__namespaces[namespace] = {}

            new_location = location or f's3://warehouse/{"/".join(identifier)}/data'
            metadata = TableMetadataV1(**{
                "format-version": 1,
                "table-uuid": "d20125c8-7284-442c-9aea-15fee620737c",
                "location": new_location,
                "last-updated-ms": 1602638573874,
                "last-column-id": schema.highest_field_id,
                "schema": schema.model_dump(),
                "current_schema_id": schema.schema_id,
                "partition-spec": partition_spec.model_dump()["fields"],
                "properties": properties,
                "current-snapshot-id": -1,
                "snapshots": [{"snapshot-id": 1925, "timestamp-ms": 1602638573822}],
            })
            table = Table(
                identifier=identifier,
                metadata=metadata,
                metadata_location=f's3://warehouse/{"/".join(identifier)}/metadata/metadata.json',
                io=load_file_io(),
                catalog=self,
            )
            self.__tables[identifier] = table
            return table

    def register_table(self, identifier: Union[str, Identifier], metadata_location: str) -> Table:
        raise NotImplementedError

    def _commit_table(self, table_request: CommitTableRequest) -> CommitTableResponse:
        identifier = tuple(table_request.identifier.namespace.root) + (table_request.identifier.name,)
        table = self.__tables[identifier]
        table.metadata = update_table_metadata(base_metadata=table.metadata, updates=table_request.updates)
<<<<<<< HEAD
=======

>>>>>>> a1c6a5a9
        return CommitTableResponse(
            metadata=table.metadata.model_dump(),
            metadata_location=table.location(),
        )

    def load_table(self, identifier: Union[str, Identifier]) -> Table:
        identifier = self.identifier_to_tuple_without_catalog(identifier)
        try:
            return self.__tables[identifier]
        except KeyError as error:
            raise NoSuchTableError(f"Table does not exist: {identifier}") from error

    def drop_table(self, identifier: Union[str, Identifier]) -> None:
        identifier = self.identifier_to_tuple_without_catalog(identifier)
        try:
            self.__tables.pop(identifier)
        except KeyError as error:
            raise NoSuchTableError(f"Table does not exist: {identifier}") from error

    def purge_table(self, identifier: Union[str, Identifier]) -> None:
        self.drop_table(identifier)

    def rename_table(self, from_identifier: Union[str, Identifier], to_identifier: Union[str, Identifier]) -> Table:
        from_identifier = self.identifier_to_tuple_without_catalog(from_identifier)
        try:
            table = self.__tables.pop(from_identifier)
        except KeyError as error:
            raise NoSuchTableError(f"Table does not exist: {from_identifier}") from error

        to_identifier = Catalog.identifier_to_tuple(to_identifier)
        to_namespace = Catalog.namespace_from(to_identifier)
        if to_namespace not in self.__namespaces:
            self.__namespaces[to_namespace] = {}

        self.__tables[to_identifier] = Table(
            identifier=to_identifier,
            metadata=table.metadata,
            metadata_location=table.metadata_location,
            io=load_file_io(),
            catalog=self,
        )
        return self.__tables[to_identifier]

    def create_namespace(self, namespace: Union[str, Identifier], properties: Properties = EMPTY_DICT) -> None:
        namespace = Catalog.identifier_to_tuple(namespace)
        if namespace in self.__namespaces:
            raise NamespaceAlreadyExistsError(f"Namespace already exists: {namespace}")
        else:
            self.__namespaces[namespace] = properties if properties else {}

    def drop_namespace(self, namespace: Union[str, Identifier]) -> None:
        namespace = Catalog.identifier_to_tuple(namespace)
        if [table_identifier for table_identifier in self.__tables.keys() if namespace == table_identifier[:-1]]:
            raise NamespaceNotEmptyError(f"Namespace is not empty: {namespace}")
        try:
            self.__namespaces.pop(namespace)
        except KeyError as error:
            raise NoSuchNamespaceError(f"Namespace does not exist: {namespace}") from error

    def list_tables(self, namespace: Optional[Union[str, Identifier]] = None) -> List[Identifier]:
        if namespace:
            namespace = Catalog.identifier_to_tuple(namespace)
            list_tables = [table_identifier for table_identifier in self.__tables.keys() if namespace == table_identifier[:-1]]
        else:
            list_tables = list(self.__tables.keys())

        return list_tables

    def list_namespaces(self, namespace: Union[str, Identifier] = ()) -> List[Identifier]:
        # Hierarchical namespace is not supported. Return an empty list
        if namespace:
            return []

        return list(self.__namespaces.keys())

    def load_namespace_properties(self, namespace: Union[str, Identifier]) -> Properties:
        namespace = Catalog.identifier_to_tuple(namespace)
        try:
            return self.__namespaces[namespace]
        except KeyError as error:
            raise NoSuchNamespaceError(f"Namespace does not exist: {namespace}") from error

    def update_namespace_properties(
        self, namespace: Union[str, Identifier], removals: Optional[Set[str]] = None, updates: Properties = EMPTY_DICT
    ) -> PropertiesUpdateSummary:
        removed: Set[str] = set()
        updated: Set[str] = set()

        namespace = Catalog.identifier_to_tuple(namespace)
        if namespace in self.__namespaces:
            if removals:
                for key in removals:
                    if key in self.__namespaces[namespace]:
                        del self.__namespaces[namespace][key]
                        removed.add(key)
            if updates:
                for key, value in updates.items():
                    self.__namespaces[namespace][key] = value
                    updated.add(key)
        else:
            raise NoSuchNamespaceError(f"Namespace does not exist: {namespace}")

        expected_to_change = removed.difference(removals or set())

        return PropertiesUpdateSummary(
            removed=list(removed or []), updated=list(updates.keys() if updates else []), missing=list(expected_to_change)
        )


@pytest.fixture
def catalog() -> InMemoryCatalog:
    return InMemoryCatalog("test.in.memory.catalog", **{"test.key": "test.value"})


TEST_TABLE_IDENTIFIER = ("com", "organization", "department", "my_table")
TEST_TABLE_NAMESPACE = ("com", "organization", "department")
TEST_TABLE_NAME = "my_table"
TEST_TABLE_SCHEMA = Schema(
    NestedField(1, "x", LongType()),
    NestedField(2, "y", LongType(), doc="comment"),
    NestedField(3, "z", LongType()),
)
TEST_TABLE_LOCATION = "protocol://some/location"
TEST_TABLE_PARTITION_SPEC = PartitionSpec(PartitionField(name="x", transform=IdentityTransform(), source_id=1, field_id=1000))
TEST_TABLE_PROPERTIES = {"key1": "value1", "key2": "value2"}
NO_SUCH_TABLE_ERROR = "Table does not exist: \\('com', 'organization', 'department', 'my_table'\\)"
TABLE_ALREADY_EXISTS_ERROR = "Table already exists: \\('com', 'organization', 'department', 'my_table'\\)"
NAMESPACE_ALREADY_EXISTS_ERROR = "Namespace already exists: \\('com', 'organization', 'department'\\)"
NO_SUCH_NAMESPACE_ERROR = "Namespace does not exist: \\('com', 'organization', 'department'\\)"
NAMESPACE_NOT_EMPTY_ERROR = "Namespace is not empty: \\('com', 'organization', 'department'\\)"


def given_catalog_has_a_table(catalog: InMemoryCatalog) -> Table:
    return catalog.create_table(
        identifier=TEST_TABLE_IDENTIFIER,
        schema=TEST_TABLE_SCHEMA,
        location=TEST_TABLE_LOCATION,
        partition_spec=TEST_TABLE_PARTITION_SPEC,
        properties=TEST_TABLE_PROPERTIES,
    )


def test_namespace_from_tuple() -> None:
    # Given
    identifier = ("com", "organization", "department", "my_table")
    # When
    namespace_from = Catalog.namespace_from(identifier)
    # Then
    assert namespace_from == ("com", "organization", "department")


def test_namespace_from_str() -> None:
    # Given
    identifier = "com.organization.department.my_table"
    # When
    namespace_from = Catalog.namespace_from(identifier)
    # Then
    assert namespace_from == ("com", "organization", "department")


def test_name_from_tuple() -> None:
    # Given
    identifier = ("com", "organization", "department", "my_table")
    # When
    name_from = Catalog.table_name_from(identifier)
    # Then
    assert name_from == "my_table"


def test_name_from_str() -> None:
    # Given
    identifier = "com.organization.department.my_table"
    # When
    name_from = Catalog.table_name_from(identifier)
    # Then
    assert name_from == "my_table"


def test_create_table(catalog: InMemoryCatalog) -> None:
    table = catalog.create_table(
        identifier=TEST_TABLE_IDENTIFIER,
        schema=TEST_TABLE_SCHEMA,
        location=TEST_TABLE_LOCATION,
        partition_spec=TEST_TABLE_PARTITION_SPEC,
        properties=TEST_TABLE_PROPERTIES,
    )
    assert catalog.load_table(TEST_TABLE_IDENTIFIER) == table


@pytest.mark.parametrize(
    "schema,expected",
    [
        (lazy_fixture("pyarrow_schema_simple_without_ids"), lazy_fixture("iceberg_schema_simple_no_ids")),
        (lazy_fixture("iceberg_schema_simple"), lazy_fixture("iceberg_schema_simple")),
        (lazy_fixture("iceberg_schema_nested"), lazy_fixture("iceberg_schema_nested")),
        (lazy_fixture("pyarrow_schema_nested_without_ids"), lazy_fixture("iceberg_schema_nested_no_ids")),
    ],
)
def test_convert_schema_if_needed(
    schema: Union[Schema, pa.Schema],
    expected: Schema,
    catalog: InMemoryCatalog,
) -> None:
    assert expected == catalog._convert_schema_if_needed(schema)


def test_create_table_pyarrow_schema(catalog: InMemoryCatalog, pyarrow_schema_simple_without_ids: pa.Schema) -> None:
    table = catalog.create_table(
        identifier=TEST_TABLE_IDENTIFIER,
        schema=pyarrow_schema_simple_without_ids,
        location=TEST_TABLE_LOCATION,
        partition_spec=TEST_TABLE_PARTITION_SPEC,
        properties=TEST_TABLE_PROPERTIES,
    )
    assert catalog.load_table(TEST_TABLE_IDENTIFIER) == table


def test_create_table_raises_error_when_table_already_exists(catalog: InMemoryCatalog) -> None:
    # Given
    given_catalog_has_a_table(catalog)
    # When
    with pytest.raises(TableAlreadyExistsError, match=TABLE_ALREADY_EXISTS_ERROR):
        catalog.create_table(
            identifier=TEST_TABLE_IDENTIFIER,
            schema=TEST_TABLE_SCHEMA,
        )


def test_load_table(catalog: InMemoryCatalog) -> None:
    # Given
    given_table = given_catalog_has_a_table(catalog)
    # When
    table = catalog.load_table(TEST_TABLE_IDENTIFIER)
    # Then
    assert table == given_table


def test_load_table_from_self_identifier(catalog: InMemoryCatalog) -> None:
    # Given
    given_table = given_catalog_has_a_table(catalog)
    # When
    intermediate = catalog.load_table(TEST_TABLE_IDENTIFIER)
    table = catalog.load_table(intermediate.identifier)
    # Then
    assert table == given_table


def test_table_raises_error_on_table_not_found(catalog: InMemoryCatalog) -> None:
    with pytest.raises(NoSuchTableError, match=NO_SUCH_TABLE_ERROR):
        catalog.load_table(TEST_TABLE_IDENTIFIER)


def test_drop_table(catalog: InMemoryCatalog) -> None:
    # Given
    given_catalog_has_a_table(catalog)
    # When
    catalog.drop_table(TEST_TABLE_IDENTIFIER)
    # Then
    with pytest.raises(NoSuchTableError, match=NO_SUCH_TABLE_ERROR):
        catalog.load_table(TEST_TABLE_IDENTIFIER)


def test_drop_table_from_self_identifier(catalog: InMemoryCatalog) -> None:
    # Given
    table = given_catalog_has_a_table(catalog)
    # When
    catalog.drop_table(table.identifier)
    # Then
    with pytest.raises(NoSuchTableError, match=NO_SUCH_TABLE_ERROR):
        catalog.load_table(table.identifier)
    with pytest.raises(NoSuchTableError, match=NO_SUCH_TABLE_ERROR):
        catalog.load_table(TEST_TABLE_IDENTIFIER)


def test_drop_table_that_does_not_exist_raise_error(catalog: InMemoryCatalog) -> None:
    with pytest.raises(NoSuchTableError, match=NO_SUCH_TABLE_ERROR):
        catalog.load_table(TEST_TABLE_IDENTIFIER)


def test_purge_table(catalog: InMemoryCatalog) -> None:
    # Given
    given_catalog_has_a_table(catalog)
    # When
    catalog.purge_table(TEST_TABLE_IDENTIFIER)
    # Then
    with pytest.raises(NoSuchTableError, match=NO_SUCH_TABLE_ERROR):
        catalog.load_table(TEST_TABLE_IDENTIFIER)


def test_rename_table(catalog: InMemoryCatalog) -> None:
    # Given
    given_catalog_has_a_table(catalog)

    # When
    new_table = "new.namespace.new_table"
    table = catalog.rename_table(TEST_TABLE_IDENTIFIER, new_table)

    # Then
    assert table.identifier == Catalog.identifier_to_tuple(new_table)

    # And
    table = catalog.load_table(new_table)
    assert table.identifier == Catalog.identifier_to_tuple(new_table)

    # And
    assert ("new", "namespace") in catalog.list_namespaces()

    # And
    with pytest.raises(NoSuchTableError, match=NO_SUCH_TABLE_ERROR):
        catalog.load_table(TEST_TABLE_IDENTIFIER)


def test_rename_table_from_self_identifier(catalog: InMemoryCatalog) -> None:
    # Given
    table = given_catalog_has_a_table(catalog)

    # When
    new_table_name = "new.namespace.new_table"
    new_table = catalog.rename_table(table.identifier, new_table_name)

    # Then
    assert new_table.identifier == Catalog.identifier_to_tuple(new_table_name)

    # And
    new_table = catalog.load_table(new_table.identifier)
    assert new_table.identifier == Catalog.identifier_to_tuple(new_table_name)

    # And
    assert ("new", "namespace") in catalog.list_namespaces()

    # And
    with pytest.raises(NoSuchTableError, match=NO_SUCH_TABLE_ERROR):
        catalog.load_table(table.identifier)
    with pytest.raises(NoSuchTableError, match=NO_SUCH_TABLE_ERROR):
        catalog.load_table(TEST_TABLE_IDENTIFIER)


def test_create_namespace(catalog: InMemoryCatalog) -> None:
    # When
    catalog.create_namespace(TEST_TABLE_NAMESPACE, TEST_TABLE_PROPERTIES)

    # Then
    assert TEST_TABLE_NAMESPACE in catalog.list_namespaces()
    assert TEST_TABLE_PROPERTIES == catalog.load_namespace_properties(TEST_TABLE_NAMESPACE)


def test_create_namespace_raises_error_on_existing_namespace(catalog: InMemoryCatalog) -> None:
    # Given
    catalog.create_namespace(TEST_TABLE_NAMESPACE, TEST_TABLE_PROPERTIES)
    # When
    with pytest.raises(NamespaceAlreadyExistsError, match=NAMESPACE_ALREADY_EXISTS_ERROR):
        catalog.create_namespace(TEST_TABLE_NAMESPACE, TEST_TABLE_PROPERTIES)


def test_get_namespace_metadata_raises_error_when_namespace_does_not_exist(catalog: InMemoryCatalog) -> None:
    with pytest.raises(NoSuchNamespaceError, match=NO_SUCH_NAMESPACE_ERROR):
        catalog.load_namespace_properties(TEST_TABLE_NAMESPACE)


def test_list_namespaces(catalog: InMemoryCatalog) -> None:
    # Given
    catalog.create_namespace(TEST_TABLE_NAMESPACE, TEST_TABLE_PROPERTIES)
    # When
    namespaces = catalog.list_namespaces()
    # Then
    assert TEST_TABLE_NAMESPACE in namespaces


def test_drop_namespace(catalog: InMemoryCatalog) -> None:
    # Given
    catalog.create_namespace(TEST_TABLE_NAMESPACE, TEST_TABLE_PROPERTIES)
    # When
    catalog.drop_namespace(TEST_TABLE_NAMESPACE)
    # Then
    assert TEST_TABLE_NAMESPACE not in catalog.list_namespaces()


def test_drop_namespace_raises_error_when_namespace_does_not_exist(catalog: InMemoryCatalog) -> None:
    with pytest.raises(NoSuchNamespaceError, match=NO_SUCH_NAMESPACE_ERROR):
        catalog.drop_namespace(TEST_TABLE_NAMESPACE)


def test_drop_namespace_raises_error_when_namespace_not_empty(catalog: InMemoryCatalog) -> None:
    # Given
    given_catalog_has_a_table(catalog)
    # When
    with pytest.raises(NamespaceNotEmptyError, match=NAMESPACE_NOT_EMPTY_ERROR):
        catalog.drop_namespace(TEST_TABLE_NAMESPACE)


def test_list_tables(catalog: InMemoryCatalog) -> None:
    # Given
    given_catalog_has_a_table(catalog)
    # When
    tables = catalog.list_tables()
    # Then
    assert tables
    assert TEST_TABLE_IDENTIFIER in tables


def test_list_tables_under_a_namespace(catalog: InMemoryCatalog) -> None:
    # Given
    given_catalog_has_a_table(catalog)
    new_namespace = ("new", "namespace")
    catalog.create_namespace(new_namespace)
    # When
    all_tables = catalog.list_tables()
    new_namespace_tables = catalog.list_tables(new_namespace)
    # Then
    assert all_tables
    assert TEST_TABLE_IDENTIFIER in all_tables
    assert new_namespace_tables == []


def test_update_namespace_metadata(catalog: InMemoryCatalog) -> None:
    # Given
    catalog.create_namespace(TEST_TABLE_NAMESPACE, TEST_TABLE_PROPERTIES)

    # When
    new_metadata = {"key3": "value3", "key4": "value4"}
    summary = catalog.update_namespace_properties(TEST_TABLE_NAMESPACE, updates=new_metadata)

    # Then
    assert TEST_TABLE_NAMESPACE in catalog.list_namespaces()
    assert new_metadata.items() <= catalog.load_namespace_properties(TEST_TABLE_NAMESPACE).items()
    assert summary == PropertiesUpdateSummary(removed=[], updated=["key3", "key4"], missing=[])


def test_update_namespace_metadata_removals(catalog: InMemoryCatalog) -> None:
    # Given
    catalog.create_namespace(TEST_TABLE_NAMESPACE, TEST_TABLE_PROPERTIES)

    # When
    new_metadata = {"key3": "value3", "key4": "value4"}
    remove_metadata = {"key1"}
    summary = catalog.update_namespace_properties(TEST_TABLE_NAMESPACE, remove_metadata, new_metadata)

    # Then
    assert TEST_TABLE_NAMESPACE in catalog.list_namespaces()
    assert new_metadata.items() <= catalog.load_namespace_properties(TEST_TABLE_NAMESPACE).items()
    assert remove_metadata.isdisjoint(catalog.load_namespace_properties(TEST_TABLE_NAMESPACE).keys())
    assert summary == PropertiesUpdateSummary(removed=["key1"], updated=["key3", "key4"], missing=[])


def test_update_namespace_metadata_raises_error_when_namespace_does_not_exist(catalog: InMemoryCatalog) -> None:
    with pytest.raises(NoSuchNamespaceError, match=NO_SUCH_NAMESPACE_ERROR):
        catalog.update_namespace_properties(TEST_TABLE_NAMESPACE, updates=TEST_TABLE_PROPERTIES)


def test_commit_table(catalog: InMemoryCatalog) -> None:
    # Given
    given_table = given_catalog_has_a_table(catalog)
    new_schema = Schema(
        NestedField(1, "x", LongType()),
        NestedField(2, "y", LongType(), doc="comment"),
        NestedField(3, "z", LongType()),
        NestedField(4, "add", LongType()),
    )

    # When
    response = given_table.catalog._commit_table(  # pylint: disable=W0212
        CommitTableRequest(
            identifier=TableIdentifier(namespace=Namespace(given_table.identifier[:-1]), name=given_table.identifier[-1]),
            updates=[
                AddSchemaUpdate(schema=new_schema, last_column_id=new_schema.highest_field_id),
                SetCurrentSchemaUpdate(schema_id=-1),
            ],
        )
    )

    # Then
    assert response.metadata.table_uuid == given_table.metadata.table_uuid
    assert len(response.metadata.schemas) == 2
    assert response.metadata.schemas[1] == new_schema
    assert response.metadata.current_schema_id == new_schema.schema_id


def test_add_column(catalog: InMemoryCatalog) -> None:
    given_table = given_catalog_has_a_table(catalog)

    given_table.update_schema().add_column(path="new_column1", field_type=IntegerType()).commit()

    assert given_table.schema() == Schema(
        NestedField(field_id=1, name="x", field_type=LongType(), required=True),
        NestedField(field_id=2, name="y", field_type=LongType(), required=True, doc="comment"),
        NestedField(field_id=3, name="z", field_type=LongType(), required=True),
        NestedField(field_id=4, name="new_column1", field_type=IntegerType(), required=False),
        schema_id=0,
        identifier_field_ids=[],
    )

    transaction = given_table.transaction()
    transaction.update_schema().add_column(path="new_column2", field_type=IntegerType(), doc="doc").commit()
    transaction.commit_transaction()

    assert given_table.schema() == Schema(
        NestedField(field_id=1, name="x", field_type=LongType(), required=True),
        NestedField(field_id=2, name="y", field_type=LongType(), required=True, doc="comment"),
        NestedField(field_id=3, name="z", field_type=LongType(), required=True),
        NestedField(field_id=4, name="new_column1", field_type=IntegerType(), required=False),
        NestedField(field_id=5, name="new_column2", field_type=IntegerType(), required=False, doc="doc"),
        schema_id=0,
        identifier_field_ids=[],
    )


def test_add_column_with_statement(catalog: InMemoryCatalog) -> None:
    given_table = given_catalog_has_a_table(catalog)

    with given_table.update_schema() as tx:
        tx.add_column(path="new_column1", field_type=IntegerType())

    assert given_table.schema() == Schema(
        NestedField(field_id=1, name="x", field_type=LongType(), required=True),
        NestedField(field_id=2, name="y", field_type=LongType(), required=True, doc="comment"),
        NestedField(field_id=3, name="z", field_type=LongType(), required=True),
        NestedField(field_id=4, name="new_column1", field_type=IntegerType(), required=False),
        schema_id=0,
        identifier_field_ids=[],
    )

    with given_table.transaction() as tx:
        tx.update_schema().add_column(path="new_column2", field_type=IntegerType(), doc="doc").commit()

    assert given_table.schema() == Schema(
        NestedField(field_id=1, name="x", field_type=LongType(), required=True),
        NestedField(field_id=2, name="y", field_type=LongType(), required=True, doc="comment"),
        NestedField(field_id=3, name="z", field_type=LongType(), required=True),
        NestedField(field_id=4, name="new_column1", field_type=IntegerType(), required=False),
        NestedField(field_id=5, name="new_column2", field_type=IntegerType(), required=False, doc="doc"),
        schema_id=0,
        identifier_field_ids=[],
    )


def test_catalog_repr(catalog: InMemoryCatalog) -> None:
    s = repr(catalog)
    assert s == "test.in.memory.catalog (<class 'test_base.InMemoryCatalog'>)"


def test_catalog_create_or_replace_table(catalog: InMemoryCatalog, table_schema_nested: Schema) -> None:
    # Given
    table = catalog.create_table(
        identifier=TEST_TABLE_IDENTIFIER,
        schema=table_schema_nested,
        location=TEST_TABLE_LOCATION,
        partition_spec=PartitionSpec(PartitionField(name="foo", transform=IdentityTransform(), source_id=1, field_id=1000)),
        properties=TEST_TABLE_PROPERTIES,
    )
    highest_field_id = table_schema_nested.highest_field_id
    # new schema with all IntergerType changed to LongType, added new field 'another_person'
    new_schema = Schema(
        NestedField(field_id=1, name="foo", field_type=StringType(), required=False),
        NestedField(field_id=2, name="bar", field_type=LongType(), required=True),
        NestedField(field_id=3, name="baz", field_type=BooleanType(), required=False),
        NestedField(
            field_id=4,
            name="qux",
            field_type=ListType(element_id=5, element_type=StringType(), element_required=True),
            required=True,
        ),
        NestedField(
            field_id=6,
            name="quux",
            field_type=MapType(
                key_id=7,
                key_type=StringType(),
                value_id=8,
                value_type=MapType(key_id=9, key_type=StringType(), value_id=10, value_type=LongType(), value_required=True),
                value_required=True,
            ),
            required=True,
        ),
        NestedField(
            field_id=11,
            name="location",
            field_type=ListType(
                element_id=12,
                element_type=StructType(
                    NestedField(field_id=13, name="latitude", field_type=FloatType(), required=False),
                    NestedField(field_id=14, name="longitude", field_type=FloatType(), required=False),
                ),
                element_required=True,
            ),
            required=True,
        ),
        NestedField(
            field_id=highest_field_id + 1,
            name="another_person",
            field_type=StructType(
                NestedField(field_id=highest_field_id + 2, name="name", field_type=StringType(), required=False),
                NestedField(field_id=highest_field_id + 3, name="age", field_type=LongType(), required=True),
            ),
            required=False,
        ),
        schema_id=table_schema_nested.schema_id + 1,
        identifier_field_ids=[2],
    )

    # When
    new_table = catalog.create_or_replace_table(
        identifier=table.identifier,
        schema=new_schema,
        partition_spec=table.spec(),
        sort_order=table.sort_order(),
        properties=table.properties,
    )
    # Then
    assert new_table.schema() == new_schema
    assert new_table.spec() == table.spec()
    assert new_table.sort_order() == table.sort_order()
    assert new_table.properties == table.properties<|MERGE_RESOLUTION|>--- conflicted
+++ resolved
@@ -123,10 +123,7 @@
         identifier = tuple(table_request.identifier.namespace.root) + (table_request.identifier.name,)
         table = self.__tables[identifier]
         table.metadata = update_table_metadata(base_metadata=table.metadata, updates=table_request.updates)
-<<<<<<< HEAD
-=======
-
->>>>>>> a1c6a5a9
+
         return CommitTableResponse(
             metadata=table.metadata.model_dump(),
             metadata_location=table.location(),
