#  Licensed to the Apache Software Foundation (ASF) under one
#  or more contributor license agreements.  See the NOTICE file
#  distributed with this work for additional information
#  regarding copyright ownership.  The ASF licenses this file
#  to you under the Apache License, Version 2.0 (the
#  "License"); you may not use this file except in compliance
#  with the License.  You may obtain a copy of the License at
#
#    http://www.apache.org/licenses/LICENSE-2.0
#
#  Unless required by applicable law or agreed to in writing,
#  software distributed under the License is distributed on an
#  "AS IS" BASIS, WITHOUT WARRANTIES OR CONDITIONS OF ANY
#  KIND, either express or implied.  See the License for the
#  specific language governing permissions and limitations
#  under the License.
from typing import List

import boto3
import pytest
from moto import mock_dynamodb

from pyiceberg.catalog import METADATA_LOCATION, TABLE_TYPE
from pyiceberg.catalog.dynamodb import (
    DYNAMODB_COL_CREATED_AT,
    DYNAMODB_COL_IDENTIFIER,
    DYNAMODB_COL_NAMESPACE,
    DYNAMODB_TABLE_NAME_DEFAULT,
    DynamoDbCatalog,
    _add_property_prefix,
)
from pyiceberg.exceptions import (
    NamespaceAlreadyExistsError,
    NamespaceNotEmptyError,
    NoSuchIcebergTableError,
    NoSuchNamespaceError,
    NoSuchPropertyException,
    NoSuchTableError,
    TableAlreadyExistsError,
)
from pyiceberg.schema import Schema
from tests.conftest import BUCKET_NAME, TABLE_METADATA_LOCATION_REGEX


@mock_dynamodb
def test_create_dynamodb_catalog_with_table_name(_dynamodb, _bucket_initialize: None) -> None:  # type: ignore
    DynamoDbCatalog("test_ddb_catalog")
    response = _dynamodb.describe_table(TableName=DYNAMODB_TABLE_NAME_DEFAULT)
    assert response["Table"]["TableName"] == DYNAMODB_TABLE_NAME_DEFAULT

    custom_table_name = "custom_table_name"
    DynamoDbCatalog("test_ddb_catalog", **{"table-name": custom_table_name})
    response = _dynamodb.describe_table(TableName=custom_table_name)
    assert response["Table"]["TableName"] == custom_table_name


@mock_dynamodb
def test_create_table_with_database_location(
    _bucket_initialize: None, moto_endpoint_url: str, table_schema_nested: Schema, database_name: str, table_name: str
) -> None:
    catalog_name = "test_ddb_catalog"
    identifier = (database_name, table_name)
    test_catalog = DynamoDbCatalog(catalog_name, **{"s3.endpoint": moto_endpoint_url})
    test_catalog.create_namespace(namespace=database_name, properties={"location": f"s3://{BUCKET_NAME}/{database_name}.db"})
    table = test_catalog.create_table(identifier, table_schema_nested)
    assert table.identifier == (catalog_name,) + identifier
    assert TABLE_METADATA_LOCATION_REGEX.match(table.metadata_location)


@mock_dynamodb
def test_create_table_with_default_warehouse(
    _bucket_initialize: None, moto_endpoint_url: str, table_schema_nested: Schema, database_name: str, table_name: str
) -> None:
    catalog_name = "test_ddb_catalog"
    identifier = (database_name, table_name)
    test_catalog = DynamoDbCatalog(catalog_name, **{"s3.endpoint": moto_endpoint_url, "warehouse": f"s3://{BUCKET_NAME}"})
    test_catalog.create_namespace(namespace=database_name)
    table = test_catalog.create_table(identifier, table_schema_nested)
    assert table.identifier == (catalog_name,) + identifier
    assert TABLE_METADATA_LOCATION_REGEX.match(table.metadata_location)


@mock_dynamodb
def test_create_table_with_given_location(
    _bucket_initialize: None, moto_endpoint_url: str, table_schema_nested: Schema, database_name: str, table_name: str
) -> None:
    catalog_name = "test_ddb_catalog"
    identifier = (database_name, table_name)
    test_catalog = DynamoDbCatalog(catalog_name, **{"s3.endpoint": moto_endpoint_url})
    test_catalog.create_namespace(namespace=database_name)
    table = test_catalog.create_table(
        identifier=identifier, schema=table_schema_nested, location=f"s3://{BUCKET_NAME}/{database_name}.db/{table_name}"
    )
    assert table.identifier == (catalog_name,) + identifier
    assert TABLE_METADATA_LOCATION_REGEX.match(table.metadata_location)


@mock_dynamodb
def test_create_table_with_no_location(
    _bucket_initialize: None, table_schema_nested: Schema, database_name: str, table_name: str
) -> None:
    identifier = (database_name, table_name)
    test_catalog = DynamoDbCatalog("test_ddb_catalog")
    test_catalog.create_namespace(namespace=database_name)
    with pytest.raises(ValueError):
        test_catalog.create_table(identifier=identifier, schema=table_schema_nested)


@mock_dynamodb
def test_create_table_with_strips(
    _bucket_initialize: None, moto_endpoint_url: str, table_schema_nested: Schema, database_name: str, table_name: str
) -> None:
    catalog_name = "test_ddb_catalog"
    identifier = (database_name, table_name)
    test_catalog = DynamoDbCatalog(catalog_name, **{"s3.endpoint": moto_endpoint_url})
    test_catalog.create_namespace(namespace=database_name, properties={"location": f"s3://{BUCKET_NAME}/{database_name}.db/"})
    table = test_catalog.create_table(identifier, table_schema_nested)
    assert table.identifier == (catalog_name,) + identifier
    assert TABLE_METADATA_LOCATION_REGEX.match(table.metadata_location)


@mock_dynamodb
def test_create_table_with_strips_bucket_root(
    _bucket_initialize: None, moto_endpoint_url: str, table_schema_nested: Schema, database_name: str, table_name: str
) -> None:
    catalog_name = "test_ddb_catalog"
    identifier = (database_name, table_name)
    test_catalog = DynamoDbCatalog(catalog_name, **{"s3.endpoint": moto_endpoint_url, "warehouse": f"s3://{BUCKET_NAME}/"})
    test_catalog.create_namespace(namespace=database_name)
    table_strip = test_catalog.create_table(identifier, table_schema_nested)
    assert table_strip.identifier == (catalog_name,) + identifier
    assert TABLE_METADATA_LOCATION_REGEX.match(table_strip.metadata_location)


@mock_dynamodb
def test_create_table_with_no_database(
    _bucket_initialize: None, table_schema_nested: Schema, database_name: str, table_name: str
) -> None:
    identifier = (database_name, table_name)
    test_catalog = DynamoDbCatalog("test_ddb_catalog")
    with pytest.raises(NoSuchNamespaceError):
        test_catalog.create_table(identifier=identifier, schema=table_schema_nested)


@mock_dynamodb
def test_create_duplicated_table(
    _bucket_initialize: None, moto_endpoint_url: str, table_schema_nested: Schema, database_name: str, table_name: str
) -> None:
    identifier = (database_name, table_name)
    test_catalog = DynamoDbCatalog("test_ddb_catalog", **{"warehouse": f"s3://{BUCKET_NAME}", "s3.endpoint": moto_endpoint_url})
    test_catalog.create_namespace(namespace=database_name)
    test_catalog.create_table(identifier, table_schema_nested)
    with pytest.raises(TableAlreadyExistsError):
        test_catalog.create_table(identifier, table_schema_nested)


@mock_dynamodb
def test_load_table(
    _bucket_initialize: None, moto_endpoint_url: str, table_schema_nested: Schema, database_name: str, table_name: str
) -> None:
    catalog_name = "test_ddb_catalog"
    identifier = (database_name, table_name)
    test_catalog = DynamoDbCatalog(catalog_name, **{"warehouse": f"s3://{BUCKET_NAME}", "s3.endpoint": moto_endpoint_url})
    test_catalog.create_namespace(namespace=database_name)
    test_catalog.create_table(identifier, table_schema_nested)
    table = test_catalog.load_table(identifier)
    assert table.identifier == (catalog_name,) + identifier
    assert TABLE_METADATA_LOCATION_REGEX.match(table.metadata_location)


@mock_dynamodb
def test_load_table_from_self_identifier(
    _bucket_initialize: None, moto_endpoint_url: str, table_schema_nested: Schema, database_name: str, table_name: str
) -> None:
    catalog_name = "test_ddb_catalog"
    identifier = (database_name, table_name)
    test_catalog = DynamoDbCatalog(catalog_name, **{"warehouse": f"s3://{BUCKET_NAME}", "s3.endpoint": moto_endpoint_url})
    test_catalog.create_namespace(namespace=database_name)
    test_catalog.create_table(identifier, table_schema_nested)
    intermediate = test_catalog.load_table(identifier)
    table = test_catalog.load_table(intermediate.identifier)
    assert table.identifier == (catalog_name,) + identifier
    assert TABLE_METADATA_LOCATION_REGEX.match(table.metadata_location)


@mock_dynamodb
def test_load_non_exist_table(_bucket_initialize: None, database_name: str, table_name: str) -> None:
    identifier = (database_name, table_name)
    test_catalog = DynamoDbCatalog("test_ddb_catalog", warehouse=f"s3://{BUCKET_NAME}")
    test_catalog.create_namespace(namespace=database_name)
    with pytest.raises(NoSuchTableError):
        test_catalog.load_table(identifier)


@mock_dynamodb
def test_drop_table(
    _bucket_initialize: None, moto_endpoint_url: str, table_schema_nested: Schema, database_name: str, table_name: str
) -> None:
    catalog_name = "test_ddb_catalog"
    identifier = (database_name, table_name)
    test_catalog = DynamoDbCatalog(catalog_name, **{"warehouse": f"s3://{BUCKET_NAME}", "s3.endpoint": moto_endpoint_url})
    test_catalog.create_namespace(namespace=database_name)
    test_catalog.create_table(identifier, table_schema_nested)
    table = test_catalog.load_table(identifier)
    assert table.identifier == (catalog_name,) + identifier
    assert TABLE_METADATA_LOCATION_REGEX.match(table.metadata_location)
    test_catalog.drop_table(identifier)
    with pytest.raises(NoSuchTableError):
        test_catalog.load_table(identifier)


@mock_dynamodb
def test_drop_table_from_self_identifier(
    _bucket_initialize: None, moto_endpoint_url: str, table_schema_nested: Schema, database_name: str, table_name: str
) -> None:
    catalog_name = "test_ddb_catalog"
    identifier = (database_name, table_name)
    test_catalog = DynamoDbCatalog(catalog_name, **{"warehouse": f"s3://{BUCKET_NAME}", "s3.endpoint": moto_endpoint_url})
    test_catalog.create_namespace(namespace=database_name)
    test_catalog.create_table(identifier, table_schema_nested)
    table = test_catalog.load_table(identifier)
    assert table.identifier == (catalog_name,) + identifier
    assert TABLE_METADATA_LOCATION_REGEX.match(table.metadata_location)
    test_catalog.drop_table(table.identifier)
    with pytest.raises(NoSuchTableError):
        test_catalog.load_table(identifier)
    with pytest.raises(NoSuchTableError):
        test_catalog.load_table(table.identifier)


@mock_dynamodb
def test_drop_non_exist_table(_bucket_initialize: None, database_name: str, table_name: str) -> None:
    identifier = (database_name, table_name)
    test_catalog = DynamoDbCatalog("test_ddb_catalog", warehouse=f"s3://{BUCKET_NAME}")
    with pytest.raises(NoSuchTableError):
        test_catalog.drop_table(identifier)


@mock_dynamodb
def test_rename_table(
    _bucket_initialize: None, moto_endpoint_url: str, table_schema_nested: Schema, database_name: str, table_name: str
) -> None:
    catalog_name = "test_ddb_catalog"
    new_table_name = f"{table_name}_new"
    identifier = (database_name, table_name)
    new_identifier = (database_name, new_table_name)
    test_catalog = DynamoDbCatalog(catalog_name, **{"warehouse": f"s3://{BUCKET_NAME}", "s3.endpoint": moto_endpoint_url})
    test_catalog.create_namespace(namespace=database_name)
    table = test_catalog.create_table(identifier, table_schema_nested)
    assert table.identifier == (catalog_name,) + identifier
    assert TABLE_METADATA_LOCATION_REGEX.match(table.metadata_location)
    test_catalog.rename_table(identifier, new_identifier)
    new_table = test_catalog.load_table(new_identifier)
    assert new_table.identifier == (catalog_name,) + new_identifier
    # the metadata_location should not change
    assert new_table.metadata_location == table.metadata_location
    # old table should be dropped
    with pytest.raises(NoSuchTableError):
        test_catalog.load_table(identifier)


@mock_dynamodb
def test_rename_table_from_self_identifier(
    _bucket_initialize: None, moto_endpoint_url: str, table_schema_nested: Schema, database_name: str, table_name: str
) -> None:
    catalog_name = "test_ddb_catalog"
    new_table_name = f"{table_name}_new"
    identifier = (database_name, table_name)
    new_identifier = (database_name, new_table_name)
    test_catalog = DynamoDbCatalog(catalog_name, **{"warehouse": f"s3://{BUCKET_NAME}", "s3.endpoint": moto_endpoint_url})
    test_catalog.create_namespace(namespace=database_name)
    table = test_catalog.create_table(identifier, table_schema_nested)
    assert table.identifier == (catalog_name,) + identifier
    assert TABLE_METADATA_LOCATION_REGEX.match(table.metadata_location)
    test_catalog.rename_table(table.identifier, new_identifier)
    new_table = test_catalog.load_table(new_identifier)
    assert new_table.identifier == (catalog_name,) + new_identifier
    # the metadata_location should not change
    assert new_table.metadata_location == table.metadata_location
    # old table should be dropped
    with pytest.raises(NoSuchTableError):
        test_catalog.load_table(identifier)
    with pytest.raises(NoSuchTableError):
        test_catalog.load_table(table.identifier)


@mock_dynamodb
def test_fail_on_rename_table_with_missing_required_params(_bucket_initialize: None, database_name: str, table_name: str) -> None:
    new_database_name = f"{database_name}_new"
    new_table_name = f"{table_name}_new"
    identifier = (database_name, table_name)
    new_identifier = (new_database_name, new_table_name)
    test_catalog = DynamoDbCatalog("test_ddb_catalog", warehouse=f"s3://{BUCKET_NAME}")
    test_catalog.create_namespace(namespace=database_name)
    test_catalog.create_namespace(namespace=new_database_name)

    # Missing required params
    # pylint: disable=W0212
    test_catalog._put_dynamo_item(
        item={
            DYNAMODB_COL_IDENTIFIER: {"S": f"{database_name}.{table_name}"},
            DYNAMODB_COL_NAMESPACE: {"S": database_name},
        },
        condition_expression=f"attribute_not_exists({DYNAMODB_COL_IDENTIFIER})",
    )

    with pytest.raises(NoSuchPropertyException):
        test_catalog.rename_table(identifier, new_identifier)


@mock_dynamodb
<<<<<<< HEAD
def test_fail_on_rename_non_iceberg_table(
    _dynamodb: boto3.client, _bucket_initialize: None, _patch_aiobotocore: None, database_name: str, table_name: str
) -> None:
=======
def test_fail_on_rename_non_iceberg_table(_dynamodb, _bucket_initialize: None, database_name: str, table_name: str) -> None:  # type: ignore
>>>>>>> 2272e207
    new_database_name = f"{database_name}_new"
    new_table_name = f"{table_name}_new"
    identifier = (database_name, table_name)
    new_identifier = (new_database_name, new_table_name)
    test_catalog = DynamoDbCatalog("test_ddb_catalog", warehouse=f"s3://{BUCKET_NAME}")
    test_catalog.create_namespace(namespace=database_name)
    test_catalog.create_namespace(namespace=new_database_name)

    # Wrong TABLE_TYPE param
    # pylint: disable=W0212
    test_catalog._put_dynamo_item(
        item={
            DYNAMODB_COL_IDENTIFIER: {"S": f"{database_name}.{table_name}"},
            DYNAMODB_COL_NAMESPACE: {"S": database_name},
            DYNAMODB_COL_CREATED_AT: {"S": "test-1873287263487623"},
            _add_property_prefix(TABLE_TYPE): {"S": "non-iceberg-table-type"},
            _add_property_prefix(METADATA_LOCATION): {"S": "test-metadata-location"},
        },
        condition_expression=f"attribute_not_exists({DYNAMODB_COL_IDENTIFIER})",
    )

    with pytest.raises(NoSuchIcebergTableError):
        test_catalog.rename_table(identifier, new_identifier)


@mock_dynamodb
def test_list_tables(
    _bucket_initialize: None, moto_endpoint_url: str, table_schema_nested: Schema, database_name: str, table_list: List[str]
) -> None:
    test_catalog = DynamoDbCatalog("test_ddb_catalog", **{"warehouse": f"s3://{BUCKET_NAME}", "s3.endpoint": moto_endpoint_url})
    test_catalog.create_namespace(namespace=database_name)
    for table_name in table_list:
        test_catalog.create_table((database_name, table_name), table_schema_nested)
    loaded_table_list = test_catalog.list_tables(database_name)
    for table_name in table_list:
        assert (database_name, table_name) in loaded_table_list


@mock_dynamodb
def test_list_namespaces(_bucket_initialize: None, database_list: List[str]) -> None:
    test_catalog = DynamoDbCatalog("test_ddb_catalog")
    for database_name in database_list:
        test_catalog.create_namespace(namespace=database_name)
    loaded_database_list = test_catalog.list_namespaces()
    for database_name in database_list:
        assert (database_name,) in loaded_database_list


@mock_dynamodb
def test_create_namespace_no_properties(_bucket_initialize: None, database_name: str) -> None:
    test_catalog = DynamoDbCatalog("test_ddb_catalog")
    test_catalog.create_namespace(namespace=database_name)
    loaded_database_list = test_catalog.list_namespaces()
    assert len(loaded_database_list) == 1
    assert (database_name,) in loaded_database_list
    properties = test_catalog.load_namespace_properties(database_name)
    assert properties == {}


@mock_dynamodb
def test_create_namespace_with_comment_and_location(_bucket_initialize: None, database_name: str) -> None:
    test_location = f"s3://{BUCKET_NAME}/{database_name}.db"
    test_properties = {
        "comment": "this is a test description",
        "location": test_location,
    }
    test_catalog = DynamoDbCatalog("test_ddb_catalog")
    test_catalog.create_namespace(namespace=database_name, properties=test_properties)
    loaded_database_list = test_catalog.list_namespaces()
    assert len(loaded_database_list) == 1
    assert (database_name,) in loaded_database_list
    properties = test_catalog.load_namespace_properties(database_name)
    assert properties["comment"] == "this is a test description"
    assert properties["location"] == test_location


@mock_dynamodb
def test_create_duplicated_namespace(_bucket_initialize: None, database_name: str) -> None:
    test_catalog = DynamoDbCatalog("test_ddb_catalog")
    test_catalog.create_namespace(namespace=database_name)
    loaded_database_list = test_catalog.list_namespaces()
    assert len(loaded_database_list) == 1
    assert (database_name,) in loaded_database_list
    with pytest.raises(NamespaceAlreadyExistsError):
        test_catalog.create_namespace(namespace=database_name, properties={"test": "test"})


@mock_dynamodb
def test_drop_namespace(_bucket_initialize: None, database_name: str) -> None:
    test_catalog = DynamoDbCatalog("test_ddb_catalog")
    test_catalog.create_namespace(namespace=database_name)
    loaded_database_list = test_catalog.list_namespaces()
    assert len(loaded_database_list) == 1
    assert (database_name,) in loaded_database_list
    test_catalog.drop_namespace(database_name)
    loaded_database_list = test_catalog.list_namespaces()
    assert len(loaded_database_list) == 0


@mock_dynamodb
def test_drop_non_empty_namespace(
    _bucket_initialize: None, moto_endpoint_url: str, table_schema_nested: Schema, database_name: str, table_name: str
) -> None:
    identifier = (database_name, table_name)
    test_catalog = DynamoDbCatalog("test_ddb_catalog", **{"warehouse": f"s3://{BUCKET_NAME}", "s3.endpoint": moto_endpoint_url})
    test_catalog.create_namespace(namespace=database_name)
    test_catalog.create_table(identifier, table_schema_nested)
    assert len(test_catalog.list_tables(database_name)) == 1
    with pytest.raises(NamespaceNotEmptyError):
        test_catalog.drop_namespace(database_name)


@mock_dynamodb
def test_drop_non_exist_namespace(_bucket_initialize: None, database_name: str) -> None:
    test_catalog = DynamoDbCatalog("test_ddb_catalog")
    with pytest.raises(NoSuchNamespaceError):
        test_catalog.drop_namespace(database_name)


@mock_dynamodb
def test_load_namespace_properties(_bucket_initialize: None, database_name: str) -> None:
    test_location = f"s3://{BUCKET_NAME}/{database_name}.db"
    test_properties = {
        "comment": "this is a test description",
        "location": test_location,
        "test_property1": "1",
        "test_property2": "2",
        "test_property3": "3",
    }
    test_catalog = DynamoDbCatalog("test_ddb_catalog")
    test_catalog.create_namespace(database_name, test_properties)
    listed_properties = test_catalog.load_namespace_properties(database_name)
    for k, v in listed_properties.items():
        assert k in test_properties
        assert v == test_properties[k]


@mock_dynamodb
def test_load_non_exist_namespace_properties(_bucket_initialize: None, database_name: str) -> None:
    test_catalog = DynamoDbCatalog("test_ddb_catalog")
    with pytest.raises(NoSuchNamespaceError):
        test_catalog.load_namespace_properties(database_name)


@mock_dynamodb
def test_update_namespace_properties(_bucket_initialize: None, database_name: str) -> None:
    test_properties = {
        "comment": "this is a test description",
        "location": f"s3://{BUCKET_NAME}/{database_name}.db",
        "test_property1": "1",
        "test_property2": "2",
        "test_property3": "3",
    }
    removals = {"test_property1", "test_property2", "test_property3", "should_not_removed"}
    updates = {"test_property4": "4", "test_property5": "5", "comment": "updated test description"}
    test_catalog = DynamoDbCatalog("test_ddb_catalog")
    test_catalog.create_namespace(database_name, test_properties)
    update_report = test_catalog.update_namespace_properties(database_name, removals, updates)
    for k in updates.keys():
        assert k in update_report.updated
    for k in removals:
        if k == "should_not_removed":
            assert k in update_report.missing
        else:
            assert k in update_report.removed
    assert "updated test description" == test_catalog.load_namespace_properties(database_name)["comment"]
    test_catalog.drop_namespace(database_name)


@mock_dynamodb
def test_load_empty_namespace_properties(_bucket_initialize: None, database_name: str) -> None:
    test_catalog = DynamoDbCatalog("test_ddb_catalog")
    test_catalog.create_namespace(database_name)
    listed_properties = test_catalog.load_namespace_properties(database_name)
    assert listed_properties == {}


@mock_dynamodb
def test_update_namespace_properties_overlap_update_removal(_bucket_initialize: None, database_name: str) -> None:
    test_properties = {
        "comment": "this is a test description",
        "location": f"s3://{BUCKET_NAME}/{database_name}.db",
        "test_property1": "1",
        "test_property2": "2",
        "test_property3": "3",
    }
    removals = {"test_property1", "test_property2", "test_property3", "should_not_removed"}
    updates = {"test_property1": "4", "test_property5": "5", "comment": "updated test description"}
    test_catalog = DynamoDbCatalog("test_ddb_catalog")
    test_catalog.create_namespace(database_name, test_properties)
    with pytest.raises(ValueError):
        test_catalog.update_namespace_properties(database_name, removals, updates)
    # should not modify the properties
    assert test_catalog.load_namespace_properties(database_name) == test_properties<|MERGE_RESOLUTION|>--- conflicted
+++ resolved
@@ -309,13 +309,9 @@
 
 
 @mock_dynamodb
-<<<<<<< HEAD
 def test_fail_on_rename_non_iceberg_table(
-    _dynamodb: boto3.client, _bucket_initialize: None, _patch_aiobotocore: None, database_name: str, table_name: str
-) -> None:
-=======
-def test_fail_on_rename_non_iceberg_table(_dynamodb, _bucket_initialize: None, database_name: str, table_name: str) -> None:  # type: ignore
->>>>>>> 2272e207
+    _dynamodb: boto3.client, _bucket_initialize: None, database_name: str, table_name: str
+) -> None:
     new_database_name = f"{database_name}_new"
     new_table_name = f"{table_name}_new"
     identifier = (database_name, table_name)
