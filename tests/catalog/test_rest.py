#  Licensed to the Apache Software Foundation (ASF) under one
#  or more contributor license agreements.  See the NOTICE file
#  distributed with this work for additional information
#  regarding copyright ownership.  The ASF licenses this file
#  to you under the Apache License, Version 2.0 (the
#  "License"); you may not use this file except in compliance
#  with the License.  You may obtain a copy of the License at
#
#    http://www.apache.org/licenses/LICENSE-2.0
#
#  Unless required by applicable law or agreed to in writing,
#  software distributed under the License is distributed on an
#  "AS IS" BASIS, WITHOUT WARRANTIES OR CONDITIONS OF ANY
#  KIND, either express or implied.  See the License for the
#  specific language governing permissions and limitations
#  under the License.
# pylint: disable=redefined-outer-name,unused-argument
import os
from typing import Any, Callable, Dict, cast
from unittest import mock

import pytest
from requests_mock import Mocker

import pyiceberg
from pyiceberg.catalog import PropertiesUpdateSummary, load_catalog
<<<<<<< HEAD
from pyiceberg.catalog.rest import OAUTH2_SERVER_URI, RestCatalog, SNAPSHOT_LOADING_MODE
=======
from pyiceberg.catalog.rest import OAUTH2_SERVER_URI, SNAPSHOT_LOADING_MODE, RestCatalog
>>>>>>> 996a7ba4
from pyiceberg.exceptions import (
    AuthorizationExpiredError,
    NamespaceAlreadyExistsError,
    NamespaceNotEmptyError,
    NoSuchIdentifierError,
    NoSuchNamespaceError,
    NoSuchTableError,
    NoSuchViewError,
    OAuthError,
    ServerError,
    TableAlreadyExistsError,
)
from pyiceberg.io import load_file_io
from pyiceberg.partitioning import PartitionField, PartitionSpec
from pyiceberg.schema import Schema
from pyiceberg.table import Table
from pyiceberg.table.metadata import TableMetadataV1
from pyiceberg.table.sorting import SortField, SortOrder
from pyiceberg.transforms import IdentityTransform, TruncateTransform
from pyiceberg.typedef import RecursiveDict
from pyiceberg.utils.config import Config

TEST_URI = "https://iceberg-test-catalog/"
TEST_CREDENTIALS = "client:secret"
TEST_OAUTH2_SERVER_URI = "https://auth-endpoint/"
TEST_TOKEN = "some_jwt_token"
TEST_SCOPE = "openid_offline_corpds_ds_profile"
TEST_AUDIENCE = "test_audience"
TEST_RESOURCE = "test_resource"

TEST_HEADERS = {
    "Content-type": "application/json",
    "X-Client-Version": "0.14.1",
    "User-Agent": f"PyIceberg/{pyiceberg.__version__}",
    "Authorization": f"Bearer {TEST_TOKEN}",
    "X-Iceberg-Access-Delegation": "vended-credentials",
}
OAUTH_TEST_HEADERS = {
    "Content-type": "application/x-www-form-urlencoded",
}


@pytest.fixture
def example_table_metadata_with_snapshot_v1_rest_json(example_table_metadata_with_snapshot_v1: Dict[str, Any]) -> Dict[str, Any]:
    return {
        "metadata-location": "s3://warehouse/database/table/metadata/00001-5f2f8166-244c-4eae-ac36-384ecdec81fc.gz.metadata.json",
        "metadata": example_table_metadata_with_snapshot_v1,
        "config": {
            "client.factory": "io.tabular.iceberg.catalog.TabularAwsClientFactory",
            "region": "us-west-2",
        },
    }


@pytest.fixture
def example_table_metadata_with_no_location(example_table_metadata_with_snapshot_v1: Dict[str, Any]) -> Dict[str, Any]:
    return {
        "metadata": example_table_metadata_with_snapshot_v1,
        "config": {
            "client.factory": "io.tabular.iceberg.catalog.TabularAwsClientFactory",
            "region": "us-west-2",
        },
    }


@pytest.fixture
def example_table_metadata_no_snapshot_v1_rest_json(example_table_metadata_no_snapshot_v1: Dict[str, Any]) -> Dict[str, Any]:
    return {
        "metadata-location": "s3://warehouse/database/table/metadata.json",
        "metadata": example_table_metadata_no_snapshot_v1,
        "config": {
            "client.factory": "io.tabular.iceberg.catalog.TabularAwsClientFactory",
            "region": "us-west-2",
        },
    }


@pytest.fixture
def rest_mock(requests_mock: Mocker) -> Mocker:
    """Takes the default requests_mock and adds the config endpoint to it

    This endpoint is called when initializing the rest catalog
    """
    requests_mock.get(
        f"{TEST_URI}v1/config",
        json={"defaults": {}, "overrides": {}},
        status_code=200,
    )
    return requests_mock


def test_no_uri_supplied() -> None:
    with pytest.raises(KeyError):
        RestCatalog("production")


@pytest.mark.filterwarnings(
    "ignore:Deprecated in 0.8.0, will be removed in 1.0.0. Iceberg REST client is missing the OAuth2 server URI:DeprecationWarning"
)
def test_token_200(rest_mock: Mocker) -> None:
    rest_mock.post(
        f"{TEST_URI}v1/oauth/tokens",
        json={
            "access_token": TEST_TOKEN,
            "token_type": "Bearer",
            "expires_in": 86400,
            "issued_token_type": "urn:ietf:params:oauth:token-type:access_token",
            "scope": "openid offline",
            "refresh_token": "refresh_token",
        },
        status_code=200,
        request_headers=OAUTH_TEST_HEADERS,
    )
    assert (
        RestCatalog("rest", uri=TEST_URI, credential=TEST_CREDENTIALS)._session.headers["Authorization"]  # pylint: disable=W0212
        == f"Bearer {TEST_TOKEN}"
    )


@pytest.mark.filterwarnings(
    "ignore:Deprecated in 0.8.0, will be removed in 1.0.0. Iceberg REST client is missing the OAuth2 server URI:DeprecationWarning"
)
def test_token_200_without_optional_fields(rest_mock: Mocker) -> None:
    rest_mock.post(
        f"{TEST_URI}v1/oauth/tokens",
        json={
            "access_token": TEST_TOKEN,
            "token_type": "Bearer",
        },
        status_code=200,
        request_headers=OAUTH_TEST_HEADERS,
    )
    assert (
        RestCatalog("rest", uri=TEST_URI, credential=TEST_CREDENTIALS)._session.headers["Authorization"]  # pylint: disable=W0212
        == f"Bearer {TEST_TOKEN}"
    )


@pytest.mark.filterwarnings(
    "ignore:Deprecated in 0.8.0, will be removed in 1.0.0. Iceberg REST client is missing the OAuth2 server URI:DeprecationWarning"
)
def test_token_with_optional_oauth_params(rest_mock: Mocker) -> None:
    mock_request = rest_mock.post(
        f"{TEST_URI}v1/oauth/tokens",
        json={
            "access_token": TEST_TOKEN,
            "token_type": "Bearer",
            "expires_in": 86400,
            "issued_token_type": "urn:ietf:params:oauth:token-type:access_token",
        },
        status_code=200,
        request_headers=OAUTH_TEST_HEADERS,
    )
    assert (
        RestCatalog(
            "rest", uri=TEST_URI, credential=TEST_CREDENTIALS, audience=TEST_AUDIENCE, resource=TEST_RESOURCE
        )._session.headers["Authorization"]
        == f"Bearer {TEST_TOKEN}"
    )
    assert TEST_AUDIENCE in mock_request.last_request.text
    assert TEST_RESOURCE in mock_request.last_request.text


@pytest.mark.filterwarnings(
    "ignore:Deprecated in 0.8.0, will be removed in 1.0.0. Iceberg REST client is missing the OAuth2 server URI:DeprecationWarning"
)
def test_token_with_optional_oauth_params_as_empty(rest_mock: Mocker) -> None:
    mock_request = rest_mock.post(
        f"{TEST_URI}v1/oauth/tokens",
        json={
            "access_token": TEST_TOKEN,
            "token_type": "Bearer",
            "expires_in": 86400,
            "issued_token_type": "urn:ietf:params:oauth:token-type:access_token",
        },
        status_code=200,
        request_headers=OAUTH_TEST_HEADERS,
    )
    assert (
        RestCatalog("rest", uri=TEST_URI, credential=TEST_CREDENTIALS, audience="", resource="")._session.headers["Authorization"]
        == f"Bearer {TEST_TOKEN}"
    )
    assert TEST_AUDIENCE not in mock_request.last_request.text
    assert TEST_RESOURCE not in mock_request.last_request.text


@pytest.mark.filterwarnings(
    "ignore:Deprecated in 0.8.0, will be removed in 1.0.0. Iceberg REST client is missing the OAuth2 server URI:DeprecationWarning"
)
def test_token_with_default_scope(rest_mock: Mocker) -> None:
    mock_request = rest_mock.post(
        f"{TEST_URI}v1/oauth/tokens",
        json={
            "access_token": TEST_TOKEN,
            "token_type": "Bearer",
            "expires_in": 86400,
            "issued_token_type": "urn:ietf:params:oauth:token-type:access_token",
        },
        status_code=200,
        request_headers=OAUTH_TEST_HEADERS,
    )
    assert (
        RestCatalog("rest", uri=TEST_URI, credential=TEST_CREDENTIALS)._session.headers["Authorization"] == f"Bearer {TEST_TOKEN}"
    )
    assert "catalog" in mock_request.last_request.text


@pytest.mark.filterwarnings(
    "ignore:Deprecated in 0.8.0, will be removed in 1.0.0. Iceberg REST client is missing the OAuth2 server URI:DeprecationWarning"
)
def test_token_with_custom_scope(rest_mock: Mocker) -> None:
    mock_request = rest_mock.post(
        f"{TEST_URI}v1/oauth/tokens",
        json={
            "access_token": TEST_TOKEN,
            "token_type": "Bearer",
            "expires_in": 86400,
            "issued_token_type": "urn:ietf:params:oauth:token-type:access_token",
        },
        status_code=200,
        request_headers=OAUTH_TEST_HEADERS,
    )
    assert (
        RestCatalog("rest", uri=TEST_URI, credential=TEST_CREDENTIALS, scope=TEST_SCOPE)._session.headers["Authorization"]
        == f"Bearer {TEST_TOKEN}"
    )
    assert TEST_SCOPE in mock_request.last_request.text


@pytest.mark.filterwarnings(
    "ignore:Deprecated in 0.8.0, will be removed in 1.0.0. Iceberg REST client is missing the OAuth2 server URI:DeprecationWarning"
)
def test_token_200_w_oauth2_server_uri(rest_mock: Mocker) -> None:
    rest_mock.post(
        TEST_OAUTH2_SERVER_URI,
        json={
            "access_token": TEST_TOKEN,
            "token_type": "Bearer",
            "expires_in": 86400,
            "issued_token_type": "urn:ietf:params:oauth:token-type:access_token",
        },
        status_code=200,
        request_headers=OAUTH_TEST_HEADERS,
    )
    # pylint: disable=W0212
    assert (
        RestCatalog("rest", uri=TEST_URI, credential=TEST_CREDENTIALS, **{OAUTH2_SERVER_URI: OAUTH2_SERVER_URI})._session.headers[
            "Authorization"
        ]
        == f"Bearer {TEST_TOKEN}"
    )
    # pylint: enable=W0212


@pytest.mark.filterwarnings(
    "ignore:Deprecated in 0.8.0, will be removed in 1.0.0. Iceberg REST client is missing the OAuth2 server URI:DeprecationWarning"
)
def test_config_200(requests_mock: Mocker) -> None:
    requests_mock.get(
        f"{TEST_URI}v1/config",
        json={"defaults": {}, "overrides": {}},
        status_code=200,
    )
    requests_mock.post(
        f"{TEST_URI}v1/oauth/tokens",
        json={
            "access_token": TEST_TOKEN,
            "token_type": "Bearer",
            "expires_in": 86400,
            "issued_token_type": "urn:ietf:params:oauth:token-type:access_token",
        },
        status_code=200,
        request_headers=OAUTH_TEST_HEADERS,
    )
    RestCatalog("rest", uri=TEST_URI, credential=TEST_CREDENTIALS, warehouse="s3://some-bucket")

    assert requests_mock.called
    assert requests_mock.call_count == 2

    history = requests_mock.request_history
    assert history[1].method == "GET"
    assert history[1].url == "https://iceberg-test-catalog/v1/config?warehouse=s3%3A%2F%2Fsome-bucket"


def test_properties_sets_headers(requests_mock: Mocker) -> None:
    requests_mock.get(
        f"{TEST_URI}v1/config",
        json={"defaults": {}, "overrides": {}},
        status_code=200,
    )

    catalog = RestCatalog(
        "rest",
        uri=TEST_URI,
        warehouse="s3://some-bucket",
        **{"header.Content-Type": "application/vnd.api+json", "header.Customized-Header": "some/value"},
    )

    assert (
        catalog._session.headers.get("Content-type") == "application/json"
    ), "Expected 'Content-Type' default header not to be overwritten"
    assert (
        requests_mock.last_request.headers["Content-type"] == "application/json"
    ), "Config request did not include expected 'Content-Type' header"

    assert (
        catalog._session.headers.get("Customized-Header") == "some/value"
    ), "Expected 'Customized-Header' header to be 'some/value'"
    assert (
        requests_mock.last_request.headers["Customized-Header"] == "some/value"
    ), "Config request did not include expected 'Customized-Header' header"


def test_config_sets_headers(requests_mock: Mocker) -> None:
    namespace = "leden"
    requests_mock.get(
        f"{TEST_URI}v1/config",
        json={
            "defaults": {"header.Content-Type": "application/vnd.api+json", "header.Customized-Header": "some/value"},
            "overrides": {},
        },
        status_code=200,
    )
    requests_mock.post(f"{TEST_URI}v1/namespaces", json={"namespace": [namespace], "properties": {}}, status_code=200)
    catalog = RestCatalog("rest", uri=TEST_URI, warehouse="s3://some-bucket")
    catalog.create_namespace(namespace)

    assert (
        catalog._session.headers.get("Content-type") == "application/json"
    ), "Expected 'Content-Type' default header not to be overwritten"
    assert (
        requests_mock.last_request.headers["Content-type"] == "application/json"
    ), "Create namespace request did not include expected 'Content-Type' header"

    assert (
        catalog._session.headers.get("Customized-Header") == "some/value"
    ), "Expected 'Customized-Header' header to be 'some/value'"
    assert (
        requests_mock.last_request.headers["Customized-Header"] == "some/value"
    ), "Create namespace request did not include expected 'Customized-Header' header"


@pytest.mark.filterwarnings(
    "ignore:Deprecated in 0.8.0, will be removed in 1.0.0. Iceberg REST client is missing the OAuth2 server URI:DeprecationWarning"
)
def test_token_400(rest_mock: Mocker) -> None:
    rest_mock.post(
        f"{TEST_URI}v1/oauth/tokens",
        json={"error": "invalid_client", "error_description": "Credentials for key invalid_key do not match"},
        status_code=400,
        request_headers=OAUTH_TEST_HEADERS,
    )

    with pytest.raises(OAuthError) as e:
        RestCatalog("rest", uri=TEST_URI, credential=TEST_CREDENTIALS)
    assert str(e.value) == "invalid_client: Credentials for key invalid_key do not match"


@pytest.mark.filterwarnings(
    "ignore:Deprecated in 0.8.0, will be removed in 1.0.0. Iceberg REST client is missing the OAuth2 server URI:DeprecationWarning"
)
def test_token_401(rest_mock: Mocker) -> None:
    message = "invalid_client"
    rest_mock.post(
        f"{TEST_URI}v1/oauth/tokens",
        json={"error": "invalid_client", "error_description": "Unknown or invalid client"},
        status_code=401,
        request_headers=OAUTH_TEST_HEADERS,
    )

    with pytest.raises(OAuthError) as e:
        RestCatalog("rest", uri=TEST_URI, credential=TEST_CREDENTIALS)
    assert message in str(e.value)


def test_list_tables_200(rest_mock: Mocker) -> None:
    namespace = "examples"
    rest_mock.get(
        f"{TEST_URI}v1/namespaces/{namespace}/tables",
        json={"identifiers": [{"namespace": ["examples"], "name": "fooshare"}]},
        status_code=200,
        request_headers=TEST_HEADERS,
    )

    assert RestCatalog("rest", uri=TEST_URI, token=TEST_TOKEN).list_tables(namespace) == [("examples", "fooshare")]


def test_list_tables_200_sigv4(rest_mock: Mocker) -> None:
    namespace = "examples"
    rest_mock.get(
        f"{TEST_URI}v1/namespaces/{namespace}/tables",
        json={"identifiers": [{"namespace": ["examples"], "name": "fooshare"}]},
        status_code=200,
        request_headers=TEST_HEADERS,
    )

    assert RestCatalog("rest", **{"uri": TEST_URI, "token": TEST_TOKEN, "rest.sigv4-enabled": "true"}).list_tables(namespace) == [
        ("examples", "fooshare")
    ]
    assert rest_mock.called


def test_list_tables_404(rest_mock: Mocker) -> None:
    namespace = "examples"
    rest_mock.get(
        f"{TEST_URI}v1/namespaces/{namespace}/tables",
        json={
            "error": {
                "message": "Namespace does not exist: personal in warehouse 8bcb0838-50fc-472d-9ddb-8feb89ef5f1e",
                "type": "NoSuchNamespaceException",
                "code": 404,
            }
        },
        status_code=404,
        request_headers=TEST_HEADERS,
    )
    with pytest.raises(NoSuchNamespaceError) as e:
        RestCatalog("rest", uri=TEST_URI, token=TEST_TOKEN).list_tables(namespace)
    assert "Namespace does not exist" in str(e.value)


def test_list_views_200(rest_mock: Mocker) -> None:
    namespace = "examples"
    rest_mock.get(
        f"{TEST_URI}v1/namespaces/{namespace}/views",
        json={"identifiers": [{"namespace": ["examples"], "name": "fooshare"}]},
        status_code=200,
        request_headers=TEST_HEADERS,
    )

    assert RestCatalog("rest", uri=TEST_URI, token=TEST_TOKEN).list_views(namespace) == [("examples", "fooshare")]


def test_list_views_200_sigv4(rest_mock: Mocker) -> None:
    namespace = "examples"
    rest_mock.get(
        f"{TEST_URI}v1/namespaces/{namespace}/views",
        json={"identifiers": [{"namespace": ["examples"], "name": "fooshare"}]},
        status_code=200,
        request_headers=TEST_HEADERS,
    )

    assert RestCatalog("rest", **{"uri": TEST_URI, "token": TEST_TOKEN, "rest.sigv4-enabled": "true"}).list_views(namespace) == [
        ("examples", "fooshare")
    ]
    assert rest_mock.called


def test_list_views_404(rest_mock: Mocker) -> None:
    namespace = "examples"
    rest_mock.get(
        f"{TEST_URI}v1/namespaces/{namespace}/views",
        json={
            "error": {
                "message": "Namespace does not exist: personal in warehouse 8bcb0838-50fc-472d-9ddb-8feb89ef5f1e",
                "type": "NoSuchNamespaceException",
                "code": 404,
            }
        },
        status_code=404,
        request_headers=TEST_HEADERS,
    )
    with pytest.raises(NoSuchNamespaceError) as e:
        RestCatalog("rest", uri=TEST_URI, token=TEST_TOKEN).list_views(namespace)
    assert "Namespace does not exist" in str(e.value)


def test_view_exists_204(rest_mock: Mocker) -> None:
    namespace = "examples"
    view = "some_view"
    rest_mock.head(
        f"{TEST_URI}v1/namespaces/{namespace}/views/{view}",
        status_code=204,
        request_headers=TEST_HEADERS,
    )
    catalog = RestCatalog("rest", uri=TEST_URI, token=TEST_TOKEN)
    assert catalog.view_exists((namespace, view))


def test_view_exists_404(rest_mock: Mocker) -> None:
    namespace = "examples"
    view = "some_view"
    rest_mock.head(
        f"{TEST_URI}v1/namespaces/{namespace}/views/{view}",
        status_code=404,
        request_headers=TEST_HEADERS,
    )
    catalog = RestCatalog("rest", uri=TEST_URI, token=TEST_TOKEN)
    assert not catalog.view_exists((namespace, view))


def test_view_exists_multilevel_namespace_404(rest_mock: Mocker) -> None:
    multilevel_namespace = "core.examples.some_namespace"
    view = "some_view"
    rest_mock.head(
        f"{TEST_URI}v1/namespaces/{multilevel_namespace}/views/{view}",
        status_code=404,
        request_headers=TEST_HEADERS,
    )
    catalog = RestCatalog("rest", uri=TEST_URI, token=TEST_TOKEN)
    assert not catalog.view_exists((multilevel_namespace, view))


def test_list_namespaces_200(rest_mock: Mocker) -> None:
    rest_mock.get(
        f"{TEST_URI}v1/namespaces",
        json={"namespaces": [["default"], ["examples"], ["fokko"], ["system"]]},
        status_code=200,
        request_headers=TEST_HEADERS,
    )
    assert RestCatalog("rest", uri=TEST_URI, token=TEST_TOKEN).list_namespaces() == [
        ("default",),
        ("examples",),
        ("fokko",),
        ("system",),
    ]


def test_list_namespace_with_parent_200(rest_mock: Mocker) -> None:
    rest_mock.get(
        f"{TEST_URI}v1/namespaces?parent=accounting",
        json={"namespaces": [["accounting", "tax"]]},
        status_code=200,
        request_headers=TEST_HEADERS,
    )
    assert RestCatalog("rest", uri=TEST_URI, token=TEST_TOKEN).list_namespaces(("accounting",)) == [
        ("accounting", "tax"),
    ]


def test_list_namespace_with_parent_404(rest_mock: Mocker) -> None:
    rest_mock.get(
        f"{TEST_URI}v1/namespaces?parent=some_namespace",
        json={
            "error": {
                "message": "Namespace provided in the `parent` query parameter is not found",
                "type": "NoSuchNamespaceException",
                "code": 404,
            }
        },
        status_code=404,
        request_headers=TEST_HEADERS,
    )

    with pytest.raises(NoSuchNamespaceError):
        RestCatalog("rest", uri=TEST_URI, token=TEST_TOKEN).list_namespaces(("some_namespace",))


@pytest.mark.filterwarnings(
    "ignore:Deprecated in 0.8.0, will be removed in 1.0.0. Iceberg REST client is missing the OAuth2 server URI:DeprecationWarning"
)
@pytest.mark.parametrize("status_code", [401, 419])
def test_list_namespaces_token_expired_success_on_retries(rest_mock: Mocker, status_code: int) -> None:
    new_token = "new_jwt_token"
    new_header = dict(TEST_HEADERS)
    new_header["Authorization"] = f"Bearer {new_token}"

    namespaces = rest_mock.register_uri(
        "GET",
        f"{TEST_URI}v1/namespaces",
        [
            {
                "status_code": status_code,
                "json": {
                    "error": {
                        "message": "Authorization expired.",
                        "type": "AuthorizationExpiredError",
                        "code": status_code,
                    }
                },
                "headers": TEST_HEADERS,
            },
            {
                "status_code": 200,
                "json": {"namespaces": [["default"], ["examples"], ["fokko"], ["system"]]},
                "headers": new_header,
            },
            {
                "status_code": 200,
                "json": {"namespaces": [["default"], ["examples"], ["fokko"], ["system"]]},
                "headers": new_header,
            },
        ],
    )
    tokens = rest_mock.post(
        f"{TEST_URI}v1/oauth/tokens",
        json={
            "access_token": new_token,
            "token_type": "Bearer",
            "expires_in": 86400,
            "issued_token_type": "urn:ietf:params:oauth:token-type:access_token",
        },
        status_code=200,
    )
    catalog = RestCatalog("rest", uri=TEST_URI, token=TEST_TOKEN, credential=TEST_CREDENTIALS)
    assert catalog.list_namespaces() == [
        ("default",),
        ("examples",),
        ("fokko",),
        ("system",),
    ]
    assert namespaces.call_count == 2
    assert tokens.call_count == 1

    assert catalog.list_namespaces() == [
        ("default",),
        ("examples",),
        ("fokko",),
        ("system",),
    ]
    assert namespaces.call_count == 3
    assert tokens.call_count == 1


def test_create_namespace_200(rest_mock: Mocker) -> None:
    namespace = "leden"
    rest_mock.post(
        f"{TEST_URI}v1/namespaces",
        json={"namespace": [namespace], "properties": {}},
        status_code=200,
        request_headers=TEST_HEADERS,
    )
    RestCatalog("rest", uri=TEST_URI, token=TEST_TOKEN).create_namespace(namespace)


def test_create_namespace_if_exists_409(rest_mock: Mocker) -> None:
    namespace = "examples"
    rest_mock.post(
        f"{TEST_URI}v1/namespaces",
        json={
            "error": {
                "message": "Namespace already exists: fokko in warehouse 8bcb0838-50fc-472d-9ddb-8feb89ef5f1e",
                "type": "AlreadyExistsException",
                "code": 409,
            }
        },
        status_code=409,
        request_headers=TEST_HEADERS,
    )

    RestCatalog("rest", uri=TEST_URI, token=TEST_TOKEN).create_namespace_if_not_exists(namespace)


def test_create_namespace_409(rest_mock: Mocker) -> None:
    namespace = "examples"
    rest_mock.post(
        f"{TEST_URI}v1/namespaces",
        json={
            "error": {
                "message": "Namespace already exists: fokko in warehouse 8bcb0838-50fc-472d-9ddb-8feb89ef5f1e",
                "type": "AlreadyExistsException",
                "code": 409,
            }
        },
        status_code=409,
        request_headers=TEST_HEADERS,
    )
    with pytest.raises(NamespaceAlreadyExistsError) as e:
        RestCatalog("rest", uri=TEST_URI, token=TEST_TOKEN).create_namespace(namespace)
    assert "Namespace already exists" in str(e.value)


def test_drop_namespace_404(rest_mock: Mocker) -> None:
    namespace = "examples"
    rest_mock.delete(
        f"{TEST_URI}v1/namespaces/{namespace}",
        json={
            "error": {
                "message": "Namespace does not exist: leden in warehouse 8bcb0838-50fc-472d-9ddb-8feb89ef5f1e",
                "type": "NoSuchNamespaceException",
                "code": 404,
            }
        },
        status_code=404,
        request_headers=TEST_HEADERS,
    )
    with pytest.raises(NoSuchNamespaceError) as e:
        RestCatalog("rest", uri=TEST_URI, token=TEST_TOKEN).drop_namespace(namespace)
    assert "Namespace does not exist" in str(e.value)


def test_drop_namespace_409(rest_mock: Mocker) -> None:
    namespace = "examples"
    rest_mock.delete(
        f"{TEST_URI}v1/namespaces/{namespace}",
        json={
            "error": {
                "message": "Namespace is not empty: leden in warehouse 8bcb0838-50fc-472d-9ddb-8feb89ef5f1e",
                "type": "NamespaceNotEmptyError",
                "code": 409,
            }
        },
        status_code=409,
        request_headers=TEST_HEADERS,
    )
    with pytest.raises(NamespaceNotEmptyError) as e:
        RestCatalog("rest", uri=TEST_URI, token=TEST_TOKEN).drop_namespace(namespace)
    assert "Namespace is not empty" in str(e.value)


def test_load_namespace_properties_200(rest_mock: Mocker) -> None:
    namespace = "leden"
    rest_mock.get(
        f"{TEST_URI}v1/namespaces/{namespace}",
        json={"namespace": ["fokko"], "properties": {"prop": "yes"}},
        status_code=204,
        request_headers=TEST_HEADERS,
    )
    assert RestCatalog("rest", uri=TEST_URI, token=TEST_TOKEN).load_namespace_properties(namespace) == {"prop": "yes"}


def test_load_namespace_properties_404(rest_mock: Mocker) -> None:
    namespace = "leden"
    rest_mock.get(
        f"{TEST_URI}v1/namespaces/{namespace}",
        json={
            "error": {
                "message": "Namespace does not exist: fokko22 in warehouse 8bcb0838-50fc-472d-9ddb-8feb89ef5f1e",
                "type": "NoSuchNamespaceException",
                "code": 404,
            }
        },
        status_code=404,
        request_headers=TEST_HEADERS,
    )
    with pytest.raises(NoSuchNamespaceError) as e:
        RestCatalog("rest", uri=TEST_URI, token=TEST_TOKEN).load_namespace_properties(namespace)
    assert "Namespace does not exist" in str(e.value)


def test_update_namespace_properties_200(rest_mock: Mocker) -> None:
    rest_mock.post(
        f"{TEST_URI}v1/namespaces/fokko/properties",
        json={"removed": [], "updated": ["prop"], "missing": ["abc"]},
        status_code=200,
        request_headers=TEST_HEADERS,
    )
    response = RestCatalog("rest", uri=TEST_URI, token=TEST_TOKEN).update_namespace_properties(
        ("fokko",), {"abc"}, {"prop": "yes"}
    )

    assert response == PropertiesUpdateSummary(removed=[], updated=["prop"], missing=["abc"])


def test_namespace_exists_200(rest_mock: Mocker) -> None:
    rest_mock.head(
        f"{TEST_URI}v1/namespaces/fokko",
        status_code=200,
        request_headers=TEST_HEADERS,
    )
    catalog = RestCatalog("rest", uri=TEST_URI, token=TEST_TOKEN)

    assert catalog.namespace_exists("fokko")


def test_namespace_exists_204(rest_mock: Mocker) -> None:
    rest_mock.head(
        f"{TEST_URI}v1/namespaces/fokko",
        status_code=204,
        request_headers=TEST_HEADERS,
    )
    catalog = RestCatalog("rest", uri=TEST_URI, token=TEST_TOKEN)

    assert catalog.namespace_exists("fokko")


def test_namespace_exists_404(rest_mock: Mocker) -> None:
    rest_mock.head(
        f"{TEST_URI}v1/namespaces/fokko",
        status_code=404,
        request_headers=TEST_HEADERS,
    )
    catalog = RestCatalog("rest", uri=TEST_URI, token=TEST_TOKEN)

    assert not catalog.namespace_exists("fokko")


def test_namespace_exists_500(rest_mock: Mocker) -> None:
    rest_mock.head(
        f"{TEST_URI}v1/namespaces/fokko",
        status_code=500,
        request_headers=TEST_HEADERS,
    )
    catalog = RestCatalog("rest", uri=TEST_URI, token=TEST_TOKEN)

    with pytest.raises(ServerError):
        catalog.namespace_exists("fokko")


def test_update_namespace_properties_404(rest_mock: Mocker) -> None:
    rest_mock.post(
        f"{TEST_URI}v1/namespaces/fokko/properties",
        json={
            "error": {
                "message": "Namespace does not exist: does_not_exists in warehouse 8bcb0838-50fc-472d-9ddb-8feb89ef5f1e",
                "type": "NoSuchNamespaceException",
                "code": 404,
            }
        },
        status_code=404,
        request_headers=TEST_HEADERS,
    )
    with pytest.raises(NoSuchNamespaceError) as e:
        RestCatalog("rest", uri=TEST_URI, token=TEST_TOKEN).update_namespace_properties(("fokko",), {"abc"}, {"prop": "yes"})
    assert "Namespace does not exist" in str(e.value)


def test_load_table_200(rest_mock: Mocker, example_table_metadata_with_snapshot_v1_rest_json: Dict[str, Any]) -> None:
    rest_mock.get(
        f"{TEST_URI}v1/namespaces/fokko/tables/table",
        json=example_table_metadata_with_snapshot_v1_rest_json,
        status_code=200,
        request_headers=TEST_HEADERS,
    )
    catalog = RestCatalog("rest", uri=TEST_URI, token=TEST_TOKEN)
    actual = catalog.load_table(("fokko", "table"))
    expected = Table(
        identifier=("fokko", "table"),
        metadata_location=example_table_metadata_with_snapshot_v1_rest_json["metadata-location"],
        metadata=TableMetadataV1(**example_table_metadata_with_snapshot_v1_rest_json["metadata"]),
        io=load_file_io(),
        catalog=catalog,
    )
    # First compare the dicts
    assert actual.metadata.model_dump() == expected.metadata.model_dump()
    assert actual == expected

def test_load_table_200_loading_mode(rest_mock: Mocker, example_table_metadata_with_snapshot_v1_rest_json: Dict[str, Any]) -> None:
    rest_mock.get(
        f"{TEST_URI}v1/namespaces/fokko/tables/table?snapshots=refs",
        json=example_table_metadata_with_snapshot_v1_rest_json,
        status_code=200,
        request_headers=TEST_HEADERS,
    )
    catalog = RestCatalog("rest", uri=TEST_URI, token=TEST_TOKEN, **{
        SNAPSHOT_LOADING_MODE: 'refs'
    })
    actual = catalog.load_table(("fokko", "table"))
    expected = Table(
        identifier=("fokko", "table"),
        metadata_location=example_table_metadata_with_snapshot_v1_rest_json["metadata-location"],
        metadata=TableMetadataV1(**example_table_metadata_with_snapshot_v1_rest_json["metadata"]),
        io=load_file_io(),
        catalog=catalog,
    )
    # First compare the dicts
    assert actual.metadata.model_dump() == expected.metadata.model_dump()
    assert actual == expected


def test_load_table_200_loading_mode(
    rest_mock: Mocker, example_table_metadata_with_snapshot_v1_rest_json: Dict[str, Any]
) -> None:
    rest_mock.get(
        f"{TEST_URI}v1/namespaces/fokko/tables/table?snapshots=refs",
        json=example_table_metadata_with_snapshot_v1_rest_json,
        status_code=200,
        request_headers=TEST_HEADERS,
    )
    catalog = RestCatalog("rest", uri=TEST_URI, token=TEST_TOKEN, **{SNAPSHOT_LOADING_MODE: "refs"})
    actual = catalog.load_table(("fokko", "table"))
    expected = Table(
        identifier=("fokko", "table"),
        metadata_location=example_table_metadata_with_snapshot_v1_rest_json["metadata-location"],
        metadata=TableMetadataV1(**example_table_metadata_with_snapshot_v1_rest_json["metadata"]),
        io=load_file_io(),
        catalog=catalog,
    )
    # First compare the dicts
    assert actual.metadata.model_dump() == expected.metadata.model_dump()
    assert actual == expected


def test_load_table_honor_access_delegation(
    rest_mock: Mocker, example_table_metadata_with_snapshot_v1_rest_json: Dict[str, Any]
) -> None:
    test_headers_with_remote_signing = {**TEST_HEADERS, "X-Iceberg-Access-Delegation": "remote-signing"}
    rest_mock.get(
        f"{TEST_URI}v1/namespaces/fokko/tables/table",
        json=example_table_metadata_with_snapshot_v1_rest_json,
        status_code=200,
        request_headers=test_headers_with_remote_signing,
    )
    # catalog = RestCatalog("rest", **{"uri": TEST_URI, "token": TEST_TOKEN, "access-delegation": "remote-signing"})
    catalog = RestCatalog(
        "rest",
        **{
            "uri": TEST_URI,
            "token": TEST_TOKEN,
            "header.X-Iceberg-Access-Delegation": "remote-signing",
        },
    )
    actual = catalog.load_table(("fokko", "table"))
    expected = Table(
        identifier=("fokko", "table"),
        metadata_location=example_table_metadata_with_snapshot_v1_rest_json["metadata-location"],
        metadata=TableMetadataV1(**example_table_metadata_with_snapshot_v1_rest_json["metadata"]),
        io=load_file_io(),
        catalog=catalog,
    )
    # First compare the dicts
    assert actual.metadata.model_dump() == expected.metadata.model_dump()
    assert actual == expected


def test_load_table_from_self_identifier_200(
    rest_mock: Mocker, example_table_metadata_with_snapshot_v1_rest_json: Dict[str, Any]
) -> None:
    rest_mock.get(
        f"{TEST_URI}v1/namespaces/pdames/tables/table",
        json=example_table_metadata_with_snapshot_v1_rest_json,
        status_code=200,
        request_headers=TEST_HEADERS,
    )
    catalog = RestCatalog("rest", uri=TEST_URI, token=TEST_TOKEN)
    table = catalog.load_table(("pdames", "table"))
    actual = catalog.load_table(table.name())
    expected = Table(
        identifier=("pdames", "table"),
        metadata_location=example_table_metadata_with_snapshot_v1_rest_json["metadata-location"],
        metadata=TableMetadataV1(**example_table_metadata_with_snapshot_v1_rest_json["metadata"]),
        io=load_file_io(),
        catalog=catalog,
    )
    assert actual.metadata.model_dump() == expected.metadata.model_dump()
    assert actual == expected


def test_load_table_404(rest_mock: Mocker) -> None:
    rest_mock.get(
        f"{TEST_URI}v1/namespaces/fokko/tables/does_not_exists",
        json={
            "error": {
                "message": "Table does not exist: examples.does_not_exists in warehouse 8bcb0838-50fc-472d-9ddb-8feb89ef5f1e",
                "type": "NoSuchNamespaceErrorException",
                "code": 404,
            }
        },
        status_code=404,
        request_headers=TEST_HEADERS,
    )

    with pytest.raises(NoSuchTableError) as e:
        RestCatalog("rest", uri=TEST_URI, token=TEST_TOKEN).load_table(("fokko", "does_not_exists"))
    assert "Table does not exist" in str(e.value)


def test_table_exists_200(rest_mock: Mocker) -> None:
    rest_mock.head(
        f"{TEST_URI}v1/namespaces/fokko/tables/table",
        status_code=200,
        request_headers=TEST_HEADERS,
    )
    catalog = RestCatalog("rest", uri=TEST_URI, token=TEST_TOKEN)
    assert catalog.table_exists(("fokko", "table"))


def test_table_exists_204(rest_mock: Mocker) -> None:
    rest_mock.head(
        f"{TEST_URI}v1/namespaces/fokko/tables/table",
        status_code=204,
        request_headers=TEST_HEADERS,
    )
    catalog = RestCatalog("rest", uri=TEST_URI, token=TEST_TOKEN)
    assert catalog.table_exists(("fokko", "table"))


def test_table_exists_404(rest_mock: Mocker) -> None:
    rest_mock.head(
        f"{TEST_URI}v1/namespaces/fokko/tables/table",
        status_code=404,
        request_headers=TEST_HEADERS,
    )
    catalog = RestCatalog("rest", uri=TEST_URI, token=TEST_TOKEN)
    assert not catalog.table_exists(("fokko", "table"))


def test_table_exists_500(rest_mock: Mocker) -> None:
    rest_mock.head(
        f"{TEST_URI}v1/namespaces/fokko/tables/table",
        status_code=500,
        request_headers=TEST_HEADERS,
    )
    catalog = RestCatalog("rest", uri=TEST_URI, token=TEST_TOKEN)

    with pytest.raises(ServerError):
        catalog.table_exists(("fokko", "table"))


def test_drop_table_404(rest_mock: Mocker) -> None:
    rest_mock.delete(
        f"{TEST_URI}v1/namespaces/fokko/tables/does_not_exists",
        json={
            "error": {
                "message": "Table does not exist: fokko.does_not_exists in warehouse 8bcb0838-50fc-472d-9ddb-8feb89ef5f1e",
                "type": "NoSuchNamespaceErrorException",
                "code": 404,
            }
        },
        status_code=404,
        request_headers=TEST_HEADERS,
    )

    with pytest.raises(NoSuchTableError) as e:
        RestCatalog("rest", uri=TEST_URI, token=TEST_TOKEN).drop_table(("fokko", "does_not_exists"))
    assert "Table does not exist" in str(e.value)


def test_create_table_200(
    rest_mock: Mocker, table_schema_simple: Schema, example_table_metadata_no_snapshot_v1_rest_json: Dict[str, Any]
) -> None:
    rest_mock.post(
        f"{TEST_URI}v1/namespaces/fokko/tables",
        json=example_table_metadata_no_snapshot_v1_rest_json,
        status_code=200,
        request_headers=TEST_HEADERS,
    )
    catalog = RestCatalog("rest", uri=TEST_URI, token=TEST_TOKEN)
    actual = catalog.create_table(
        identifier=("fokko", "fokko2"),
        schema=table_schema_simple,
        location=None,
        partition_spec=PartitionSpec(
            PartitionField(source_id=1, field_id=1000, transform=TruncateTransform(width=3), name="id"), spec_id=1
        ),
        sort_order=SortOrder(SortField(source_id=2, transform=IdentityTransform())),
        properties={"owner": "fokko"},
    )
    expected = Table(
        identifier=("fokko", "fokko2"),
        metadata_location=example_table_metadata_no_snapshot_v1_rest_json["metadata-location"],
        metadata=TableMetadataV1(**example_table_metadata_no_snapshot_v1_rest_json["metadata"]),
        io=load_file_io(),
        catalog=catalog,
    )
    assert actual == expected


def test_create_table_with_given_location_removes_trailing_slash_200(
    rest_mock: Mocker, table_schema_simple: Schema, example_table_metadata_no_snapshot_v1_rest_json: Dict[str, Any]
) -> None:
    rest_mock.post(
        f"{TEST_URI}v1/namespaces/fokko/tables",
        json=example_table_metadata_no_snapshot_v1_rest_json,
        status_code=200,
        request_headers=TEST_HEADERS,
    )
    catalog = RestCatalog("rest", uri=TEST_URI, token=TEST_TOKEN)
    location = "s3://warehouse/database/table-custom-location"
    catalog.create_table(
        identifier=("fokko", "fokko2"),
        schema=table_schema_simple,
        location=f"{location}/",
        partition_spec=PartitionSpec(
            PartitionField(source_id=1, field_id=1000, transform=TruncateTransform(width=3), name="id"), spec_id=1
        ),
        sort_order=SortOrder(SortField(source_id=2, transform=IdentityTransform())),
        properties={"owner": "fokko"},
    )
    assert rest_mock.last_request
    assert rest_mock.last_request.json()["location"] == location


def test_create_staged_table_200(
    rest_mock: Mocker,
    table_schema_simple: Schema,
    example_table_metadata_with_no_location: Dict[str, Any],
    example_table_metadata_no_snapshot_v1_rest_json: Dict[str, Any],
) -> None:
    rest_mock.post(
        f"{TEST_URI}v1/namespaces/fokko/tables",
        json=example_table_metadata_with_no_location,
        status_code=200,
        request_headers=TEST_HEADERS,
    )
    rest_mock.post(
        f"{TEST_URI}v1/namespaces/fokko/tables/fokko2",
        json=example_table_metadata_no_snapshot_v1_rest_json,
        status_code=200,
        request_headers=TEST_HEADERS,
    )
    identifier = ("fokko", "fokko2")
    catalog = RestCatalog("rest", uri=TEST_URI, token=TEST_TOKEN)
    txn = catalog.create_table_transaction(
        identifier=identifier,
        schema=table_schema_simple,
        location=None,
        partition_spec=PartitionSpec(
            PartitionField(source_id=1, field_id=1000, transform=TruncateTransform(width=3), name="id"), spec_id=1
        ),
        sort_order=SortOrder(SortField(source_id=2, transform=IdentityTransform())),
        properties={"owner": "fokko"},
    )
    txn.commit_transaction()

    actual_response = rest_mock.last_request.json()
    expected = {
        "identifier": {"namespace": ["fokko"], "name": "fokko2"},
        "requirements": [{"type": "assert-create"}],
        "updates": [
            {"action": "assign-uuid", "uuid": "b55d9dda-6561-423a-8bfc-787980ce421f"},
            {"action": "upgrade-format-version", "format-version": 1},
            {
                "action": "add-schema",
                "schema": {
                    "type": "struct",
                    "fields": [
                        {"id": 1, "name": "id", "type": "int", "required": False},
                        {"id": 2, "name": "data", "type": "string", "required": False},
                    ],
                    "schema-id": 0,
                    "identifier-field-ids": [],
                },
                "last-column-id": 2,
            },
            {"action": "set-current-schema", "schema-id": -1},
            {"action": "add-spec", "spec": {"spec-id": 0, "fields": []}},
            {"action": "set-default-spec", "spec-id": -1},
            {"action": "add-sort-order", "sort-order": {"order-id": 0, "fields": []}},
            {"action": "set-default-sort-order", "sort-order-id": -1},
            {"action": "set-location", "location": "s3://warehouse/database/table"},
            {"action": "set-properties", "updates": {"owner": "bryan", "write.metadata.compression-codec": "gzip"}},
        ],
    }
    assert actual_response == expected


def test_create_table_409(rest_mock: Mocker, table_schema_simple: Schema) -> None:
    rest_mock.post(
        f"{TEST_URI}v1/namespaces/fokko/tables",
        json={
            "error": {
                "message": "Table already exists: fokko.already_exists in warehouse 8bcb0838-50fc-472d-9ddb-8feb89ef5f1e",
                "type": "AlreadyExistsException",
                "code": 409,
            }
        },
        status_code=409,
        request_headers=TEST_HEADERS,
    )

    with pytest.raises(TableAlreadyExistsError) as e:
        RestCatalog("rest", uri=TEST_URI, token=TEST_TOKEN).create_table(
            identifier=("fokko", "fokko2"),
            schema=table_schema_simple,
            location=None,
            partition_spec=PartitionSpec(
                PartitionField(source_id=1, field_id=1000, transform=TruncateTransform(width=3), name="id")
            ),
            sort_order=SortOrder(SortField(source_id=2, transform=IdentityTransform())),
            properties={"owner": "fokko"},
        )
    assert "Table already exists" in str(e.value)


def test_create_table_if_not_exists_200(
    rest_mock: Mocker, table_schema_simple: Schema, example_table_metadata_no_snapshot_v1_rest_json: Dict[str, Any]
) -> None:
    def json_callback() -> Callable[[Any, Any], Dict[str, Any]]:
        call_count = 0

        def callback(request: Any, context: Any) -> Dict[str, Any]:
            nonlocal call_count
            call_count += 1

            if call_count == 1:
                context.status_code = 200
                return example_table_metadata_no_snapshot_v1_rest_json
            else:
                context.status_code = 409
                return {
                    "error": {
                        "message": "Table already exists: fokko.already_exists in warehouse 8bcb0838-50fc-472d-9ddb-8feb89ef5f1e",
                        "type": "AlreadyExistsException",
                        "code": 409,
                    }
                }

        return callback

    rest_mock.post(
        f"{TEST_URI}v1/namespaces/fokko/tables",
        json=json_callback(),
        request_headers=TEST_HEADERS,
    )
    rest_mock.get(
        f"{TEST_URI}v1/namespaces/fokko/tables/fokko2",
        json=example_table_metadata_no_snapshot_v1_rest_json,
        status_code=200,
        request_headers=TEST_HEADERS,
    )
    catalog = RestCatalog("rest", uri=TEST_URI, token=TEST_TOKEN)
    table1 = catalog.create_table(
        identifier=("fokko", "fokko2"),
        schema=table_schema_simple,
        location=None,
        partition_spec=PartitionSpec(
            PartitionField(source_id=1, field_id=1000, transform=TruncateTransform(width=3), name="id"), spec_id=1
        ),
        sort_order=SortOrder(SortField(source_id=2, transform=IdentityTransform())),
        properties={"owner": "fokko"},
    )
    table2 = catalog.create_table_if_not_exists(
        identifier=("fokko", "fokko2"),
        schema=table_schema_simple,
        location=None,
        partition_spec=PartitionSpec(PartitionField(source_id=1, field_id=1000, transform=TruncateTransform(width=3), name="id")),
        sort_order=SortOrder(SortField(source_id=2, transform=IdentityTransform())),
        properties={"owner": "fokko"},
    )
    assert table1 == table2


def test_create_table_419(rest_mock: Mocker, table_schema_simple: Schema) -> None:
    rest_mock.post(
        f"{TEST_URI}v1/namespaces/fokko/tables",
        json={
            "error": {
                "message": "Authorization expired.",
                "type": "AuthorizationExpiredError",
                "code": 419,
            }
        },
        status_code=419,
        request_headers=TEST_HEADERS,
    )

    with pytest.raises(AuthorizationExpiredError) as e:
        RestCatalog("rest", uri=TEST_URI, token=TEST_TOKEN).create_table(
            identifier=("fokko", "fokko2"),
            schema=table_schema_simple,
            location=None,
            partition_spec=PartitionSpec(
                PartitionField(source_id=1, field_id=1000, transform=TruncateTransform(width=3), name="id")
            ),
            sort_order=SortOrder(SortField(source_id=2, transform=IdentityTransform())),
            properties={"owner": "fokko"},
        )
    assert "Authorization expired" in str(e.value)
    assert rest_mock.call_count == 3


def test_register_table_200(
    rest_mock: Mocker, table_schema_simple: Schema, example_table_metadata_no_snapshot_v1_rest_json: Dict[str, Any]
) -> None:
    rest_mock.post(
        f"{TEST_URI}v1/namespaces/default/register",
        json=example_table_metadata_no_snapshot_v1_rest_json,
        status_code=200,
        request_headers=TEST_HEADERS,
    )
    catalog = RestCatalog("rest", uri=TEST_URI, token=TEST_TOKEN)
    actual = catalog.register_table(
        identifier=("default", "registered_table"), metadata_location="s3://warehouse/database/table/metadata.json"
    )
    expected = Table(
        identifier=("default", "registered_table"),
        metadata_location=example_table_metadata_no_snapshot_v1_rest_json["metadata-location"],
        metadata=TableMetadataV1(**example_table_metadata_no_snapshot_v1_rest_json["metadata"]),
        io=load_file_io(),
        catalog=catalog,
    )
    assert actual.metadata.model_dump() == expected.metadata.model_dump()
    assert actual.metadata_location == expected.metadata_location
    assert actual.name() == expected.name()


def test_register_table_409(rest_mock: Mocker, table_schema_simple: Schema) -> None:
    rest_mock.post(
        f"{TEST_URI}v1/namespaces/default/register",
        json={
            "error": {
                "message": "Table already exists: fokko.fokko2 in warehouse 8bcb0838-50fc-472d-9ddb-8feb89ef5f1e",
                "type": "AlreadyExistsException",
                "code": 409,
            }
        },
        status_code=409,
        request_headers=TEST_HEADERS,
    )

    catalog = RestCatalog("rest", uri=TEST_URI, token=TEST_TOKEN)
    with pytest.raises(TableAlreadyExistsError) as e:
        catalog.register_table(
            identifier=("default", "registered_table"), metadata_location="s3://warehouse/database/table/metadata.json"
        )
    assert "Table already exists" in str(e.value)


def test_delete_namespace_204(rest_mock: Mocker) -> None:
    namespace = "example"
    rest_mock.delete(
        f"{TEST_URI}v1/namespaces/{namespace}",
        json={},
        status_code=204,
        request_headers=TEST_HEADERS,
    )
    RestCatalog("rest", uri=TEST_URI, token=TEST_TOKEN).drop_namespace(namespace)


def test_delete_table_204(rest_mock: Mocker) -> None:
    rest_mock.delete(
        f"{TEST_URI}v1/namespaces/example/tables/fokko",
        json={},
        status_code=204,
        request_headers=TEST_HEADERS,
    )
    RestCatalog("rest", uri=TEST_URI, token=TEST_TOKEN).drop_table(("example", "fokko"))


def test_delete_table_from_self_identifier_204(
    rest_mock: Mocker, example_table_metadata_with_snapshot_v1_rest_json: Dict[str, Any]
) -> None:
    rest_mock.get(
        f"{TEST_URI}v1/namespaces/pdames/tables/table",
        json=example_table_metadata_with_snapshot_v1_rest_json,
        status_code=200,
        request_headers=TEST_HEADERS,
    )
    catalog = RestCatalog("rest", uri=TEST_URI, token=TEST_TOKEN)
    table = catalog.load_table(("pdames", "table"))
    rest_mock.delete(
        f"{TEST_URI}v1/namespaces/pdames/tables/table",
        json={},
        status_code=204,
        request_headers=TEST_HEADERS,
    )
    catalog.drop_table(table.name())


def test_rename_table_200(rest_mock: Mocker, example_table_metadata_with_snapshot_v1_rest_json: Dict[str, Any]) -> None:
    rest_mock.post(
        f"{TEST_URI}v1/tables/rename",
        json={
            "source": {"namespace": ("pdames",), "name": "source"},
            "destination": {"namespace": ("pdames",), "name": "destination"},
        },
        status_code=200,
        request_headers=TEST_HEADERS,
    )
    rest_mock.get(
        f"{TEST_URI}v1/namespaces/pdames/tables/destination",
        json=example_table_metadata_with_snapshot_v1_rest_json,
        status_code=200,
        request_headers=TEST_HEADERS,
    )
    catalog = RestCatalog("rest", uri=TEST_URI, token=TEST_TOKEN)
    from_identifier = ("pdames", "source")
    to_identifier = ("pdames", "destination")
    actual = catalog.rename_table(from_identifier, to_identifier)
    expected = Table(
        identifier=("pdames", "destination"),
        metadata_location=example_table_metadata_with_snapshot_v1_rest_json["metadata-location"],
        metadata=TableMetadataV1(**example_table_metadata_with_snapshot_v1_rest_json["metadata"]),
        io=load_file_io(),
        catalog=catalog,
    )
    assert actual.metadata.model_dump() == expected.metadata.model_dump()
    assert actual == expected


def test_rename_table_from_self_identifier_200(
    rest_mock: Mocker, example_table_metadata_with_snapshot_v1_rest_json: Dict[str, Any]
) -> None:
    rest_mock.get(
        f"{TEST_URI}v1/namespaces/pdames/tables/source",
        json=example_table_metadata_with_snapshot_v1_rest_json,
        status_code=200,
        request_headers=TEST_HEADERS,
    )
    catalog = RestCatalog("rest", uri=TEST_URI, token=TEST_TOKEN)
    from_identifier = ("pdames", "source")
    to_identifier = ("pdames", "destination")
    table = catalog.load_table(from_identifier)
    rest_mock.post(
        f"{TEST_URI}v1/tables/rename",
        json={
            "source": {"namespace": ("pdames",), "name": "source"},
            "destination": {"namespace": ("pdames",), "name": "destination"},
        },
        status_code=200,
        request_headers=TEST_HEADERS,
    )
    rest_mock.get(
        f"{TEST_URI}v1/namespaces/pdames/tables/destination",
        json=example_table_metadata_with_snapshot_v1_rest_json,
        status_code=200,
        request_headers=TEST_HEADERS,
    )
    actual = catalog.rename_table(table.name(), to_identifier)
    expected = Table(
        identifier=("pdames", "destination"),
        metadata_location=example_table_metadata_with_snapshot_v1_rest_json["metadata-location"],
        metadata=TableMetadataV1(**example_table_metadata_with_snapshot_v1_rest_json["metadata"]),
        io=load_file_io(),
        catalog=catalog,
    )
    assert actual.metadata.model_dump() == expected.metadata.model_dump()
    assert actual == expected


def test_delete_table_404(rest_mock: Mocker) -> None:
    rest_mock.delete(
        f"{TEST_URI}v1/namespaces/example/tables/fokko",
        json={
            "error": {
                "message": "Table does not exist: fokko.fokko2 in warehouse 8bcb0838-50fc-472d-9ddb-8feb89ef5f1e",
                "type": "NoSuchTableException",
                "code": 404,
            }
        },
        status_code=404,
        request_headers=TEST_HEADERS,
    )
    with pytest.raises(NoSuchTableError) as e:
        RestCatalog("rest", uri=TEST_URI, token=TEST_TOKEN).drop_table(("example", "fokko"))
    assert "Table does not exist" in str(e.value)


def test_create_table_missing_namespace(rest_mock: Mocker, table_schema_simple: Schema) -> None:
    table = "table"
    with pytest.raises(NoSuchIdentifierError) as e:
        # Missing namespace
        RestCatalog("rest", uri=TEST_URI, token=TEST_TOKEN).create_table(table, table_schema_simple)
    assert f"Missing namespace or invalid identifier: {table}" in str(e.value)


def test_load_table_invalid_namespace(rest_mock: Mocker) -> None:
    table = "table"
    with pytest.raises(NoSuchIdentifierError) as e:
        # Missing namespace
        RestCatalog("rest", uri=TEST_URI, token=TEST_TOKEN).load_table(table)
    assert f"Missing namespace or invalid identifier: {table}" in str(e.value)


def test_drop_table_invalid_namespace(rest_mock: Mocker) -> None:
    table = "table"
    with pytest.raises(NoSuchIdentifierError) as e:
        # Missing namespace
        RestCatalog("rest", uri=TEST_URI, token=TEST_TOKEN).drop_table(table)
    assert f"Missing namespace or invalid identifier: {table}" in str(e.value)


def test_purge_table_invalid_namespace(rest_mock: Mocker) -> None:
    table = "table"
    with pytest.raises(NoSuchIdentifierError) as e:
        # Missing namespace
        RestCatalog("rest", uri=TEST_URI, token=TEST_TOKEN).purge_table(table)
    assert f"Missing namespace or invalid identifier: {table}" in str(e.value)


def test_create_namespace_invalid_namespace(rest_mock: Mocker) -> None:
    with pytest.raises(NoSuchNamespaceError) as e:
        # Missing namespace
        RestCatalog("rest", uri=TEST_URI, token=TEST_TOKEN).create_namespace(())
    assert "Empty namespace identifier" in str(e.value)


def test_drop_namespace_invalid_namespace(rest_mock: Mocker) -> None:
    with pytest.raises(NoSuchNamespaceError) as e:
        # Missing namespace
        RestCatalog("rest", uri=TEST_URI, token=TEST_TOKEN).drop_namespace(())
    assert "Empty namespace identifier" in str(e.value)


def test_load_namespace_properties_invalid_namespace(rest_mock: Mocker) -> None:
    with pytest.raises(NoSuchNamespaceError) as e:
        # Missing namespace
        RestCatalog("rest", uri=TEST_URI, token=TEST_TOKEN).load_namespace_properties(())
    assert "Empty namespace identifier" in str(e.value)


def test_update_namespace_properties_invalid_namespace(rest_mock: Mocker) -> None:
    with pytest.raises(NoSuchNamespaceError) as e:
        # Missing namespace
        RestCatalog("rest", uri=TEST_URI, token=TEST_TOKEN).update_namespace_properties(())
    assert "Empty namespace identifier" in str(e.value)


def test_request_session_with_ssl_ca_bundle() -> None:
    # Given
    catalog_properties = {
        "uri": TEST_URI,
        "token": TEST_TOKEN,
        "ssl": {
            "cabundle": "path_to_ca_bundle",
        },
    }
    with pytest.raises(OSError) as e:
        # Missing namespace
        RestCatalog("rest", **catalog_properties)  # type: ignore
    assert "Could not find a suitable TLS CA certificate bundle, invalid path: path_to_ca_bundle" in str(e.value)


def test_request_session_with_ssl_client_cert() -> None:
    # Given
    catalog_properties = {
        "uri": TEST_URI,
        "token": TEST_TOKEN,
        "ssl": {
            "client": {
                "cert": "path_to_client_cert",
                "key": "path_to_client_key",
            }
        },
    }
    with pytest.raises(OSError) as e:
        # Missing namespace
        RestCatalog("rest", **catalog_properties)  # type: ignore
    assert "Could not find the TLS certificate file, invalid path: path_to_client_cert" in str(e.value)


EXAMPLE_ENV = {"PYICEBERG_CATALOG__PRODUCTION__URI": TEST_URI}


@mock.patch.dict(os.environ, EXAMPLE_ENV)
@mock.patch("pyiceberg.catalog.Config.get_catalog_config")
def test_catalog_from_environment_variables(catalog_config_mock: mock.Mock, rest_mock: Mocker) -> None:
    env_config: RecursiveDict = Config._from_environment_variables({})
    catalog_config_mock.return_value = cast(RecursiveDict, env_config.get("catalog")).get("production")
    catalog = cast(RestCatalog, load_catalog("production"))
    assert catalog.uri == TEST_URI


@mock.patch.dict(os.environ, EXAMPLE_ENV)
@mock.patch("pyiceberg.catalog._ENV_CONFIG.get_catalog_config")
def test_catalog_from_environment_variables_override(catalog_config_mock: mock.Mock, rest_mock: Mocker) -> None:
    rest_mock.get(
        "https://other-service.io/api/v1/config",
        json={"defaults": {}, "overrides": {}},
        status_code=200,
    )
    env_config: RecursiveDict = Config._from_environment_variables({})

    catalog_config_mock.return_value = cast(RecursiveDict, env_config.get("catalog")).get("production")
    catalog = cast(RestCatalog, load_catalog("production", uri="https://other-service.io/api"))
    assert catalog.uri == "https://other-service.io/api"


def test_catalog_from_parameters_empty_env(rest_mock: Mocker) -> None:
    rest_mock.get(
        "https://other-service.io/api/v1/config",
        json={"defaults": {}, "overrides": {}},
        status_code=200,
    )

    catalog = cast(RestCatalog, load_catalog("production", uri="https://other-service.io/api"))
    assert catalog.uri == "https://other-service.io/api"


def test_table_identifier_in_commit_table_request(
    rest_mock: Mocker, table_schema_simple: Schema, example_table_metadata_v2: Dict[str, Any]
) -> None:
    metadata_location = "s3://some_bucket/metadata.json"
    rest_mock.post(
        url=f"{TEST_URI}v1/namespaces/namespace/tables/table_name",
        json={
            "metadata": example_table_metadata_v2,
            "metadata-location": metadata_location,
        },
        status_code=200,
        request_headers=TEST_HEADERS,
    )
    catalog = RestCatalog("catalog_name", uri=TEST_URI, token=TEST_TOKEN)
    table = Table(
        identifier=("namespace", "table_name"),
        metadata=None,  # type: ignore
        metadata_location=metadata_location,
        io=None,  # type: ignore
        catalog=catalog,
    )
    catalog.commit_table(table, (), ())
    assert (
        rest_mock.last_request.text
        == """{"identifier":{"namespace":["namespace"],"name":"table_name"},"requirements":[],"updates":[]}"""
    )


def test_drop_view_invalid_namespace(rest_mock: Mocker) -> None:
    view = "view"
    with pytest.raises(NoSuchIdentifierError) as e:
        # Missing namespace
        RestCatalog("rest", uri=TEST_URI, token=TEST_TOKEN).drop_view(view)

    assert f"Missing namespace or invalid identifier: {view}" in str(e.value)


def test_drop_view_404(rest_mock: Mocker) -> None:
    rest_mock.delete(
        f"{TEST_URI}v1/namespaces/some_namespace/views/does_not_exists",
        json={
            "error": {
                "message": "The given view does not exist",
                "type": "NoSuchViewException",
                "code": 404,
            }
        },
        status_code=404,
        request_headers=TEST_HEADERS,
    )

    with pytest.raises(NoSuchViewError) as e:
        RestCatalog("rest", uri=TEST_URI, token=TEST_TOKEN).drop_view(("some_namespace", "does_not_exists"))
    assert "The given view does not exist" in str(e.value)


def test_drop_view_204(rest_mock: Mocker) -> None:
    rest_mock.delete(
        f"{TEST_URI}v1/namespaces/some_namespace/views/some_view",
        json={},
        status_code=204,
        request_headers=TEST_HEADERS,
    )
    RestCatalog("rest", uri=TEST_URI, token=TEST_TOKEN).drop_view(("some_namespace", "some_view"))<|MERGE_RESOLUTION|>--- conflicted
+++ resolved
@@ -24,11 +24,7 @@
 
 import pyiceberg
 from pyiceberg.catalog import PropertiesUpdateSummary, load_catalog
-<<<<<<< HEAD
-from pyiceberg.catalog.rest import OAUTH2_SERVER_URI, RestCatalog, SNAPSHOT_LOADING_MODE
-=======
 from pyiceberg.catalog.rest import OAUTH2_SERVER_URI, SNAPSHOT_LOADING_MODE, RestCatalog
->>>>>>> 996a7ba4
 from pyiceberg.exceptions import (
     AuthorizationExpiredError,
     NamespaceAlreadyExistsError,
@@ -844,28 +840,6 @@
         request_headers=TEST_HEADERS,
     )
     catalog = RestCatalog("rest", uri=TEST_URI, token=TEST_TOKEN)
-    actual = catalog.load_table(("fokko", "table"))
-    expected = Table(
-        identifier=("fokko", "table"),
-        metadata_location=example_table_metadata_with_snapshot_v1_rest_json["metadata-location"],
-        metadata=TableMetadataV1(**example_table_metadata_with_snapshot_v1_rest_json["metadata"]),
-        io=load_file_io(),
-        catalog=catalog,
-    )
-    # First compare the dicts
-    assert actual.metadata.model_dump() == expected.metadata.model_dump()
-    assert actual == expected
-
-def test_load_table_200_loading_mode(rest_mock: Mocker, example_table_metadata_with_snapshot_v1_rest_json: Dict[str, Any]) -> None:
-    rest_mock.get(
-        f"{TEST_URI}v1/namespaces/fokko/tables/table?snapshots=refs",
-        json=example_table_metadata_with_snapshot_v1_rest_json,
-        status_code=200,
-        request_headers=TEST_HEADERS,
-    )
-    catalog = RestCatalog("rest", uri=TEST_URI, token=TEST_TOKEN, **{
-        SNAPSHOT_LOADING_MODE: 'refs'
-    })
     actual = catalog.load_table(("fokko", "table"))
     expected = Table(
         identifier=("fokko", "table"),
