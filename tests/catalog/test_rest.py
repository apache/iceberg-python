#  Licensed to the Apache Software Foundation (ASF) under one
#  or more contributor license agreements.  See the NOTICE file
#  distributed with this work for additional information
#  regarding copyright ownership.  The ASF licenses this file
#  to you under the Apache License, Version 2.0 (the
#  "License"); you may not use this file except in compliance
#  with the License.  You may obtain a copy of the License at
#
#    http://www.apache.org/licenses/LICENSE-2.0
#
#  Unless required by applicable law or agreed to in writing,
#  software distributed under the License is distributed on an
#  "AS IS" BASIS, WITHOUT WARRANTIES OR CONDITIONS OF ANY
#  KIND, either express or implied.  See the License for the
#  specific language governing permissions and limitations
#  under the License.
# pylint: disable=redefined-outer-name,unused-argument
import os
from typing import Any, Callable, Dict, cast
from unittest import mock

import pytest
from requests_mock import Mocker

import pyiceberg
from pyiceberg.catalog import PropertiesUpdateSummary, load_catalog
from pyiceberg.catalog.rest import OAUTH2_SERVER_URI, RestCatalog
from pyiceberg.exceptions import (
    AuthorizationExpiredError,
    NamespaceAlreadyExistsError,
    NamespaceNotEmptyError,
    NoSuchIdentifierError,
    NoSuchNamespaceError,
    NoSuchTableError,
    NoSuchViewError,
    OAuthError,
    ServerError,
    TableAlreadyExistsError,
)
from pyiceberg.io import load_file_io
from pyiceberg.partitioning import PartitionField, PartitionSpec
from pyiceberg.schema import Schema
from pyiceberg.table import Table
from pyiceberg.table.metadata import TableMetadataV1
from pyiceberg.table.sorting import SortField, SortOrder
from pyiceberg.transforms import IdentityTransform, TruncateTransform
from pyiceberg.typedef import RecursiveDict
from pyiceberg.utils.config import Config

TEST_URI = "https://iceberg-test-catalog/"
TEST_CREDENTIALS = "client:secret"
TEST_AUTH_URL = "https://auth-endpoint/"
TEST_TOKEN = "some_jwt_token"
TEST_SCOPE = "openid_offline_corpds_ds_profile"
TEST_AUDIENCE = "test_audience"
TEST_RESOURCE = "test_resource"

TEST_HEADERS = {
    "Content-type": "application/json",
    "X-Client-Version": "0.14.1",
    "User-Agent": f"PyIceberg/{pyiceberg.__version__}",
    "Authorization": f"Bearer {TEST_TOKEN}",
}
OAUTH_TEST_HEADERS = {
    "Content-type": "application/x-www-form-urlencoded",
}


@pytest.fixture
def example_table_metadata_with_snapshot_v1_rest_json(example_table_metadata_with_snapshot_v1: Dict[str, Any]) -> Dict[str, Any]:
    return {
        "metadata-location": "s3://warehouse/database/table/metadata/00001-5f2f8166-244c-4eae-ac36-384ecdec81fc.gz.metadata.json",
        "metadata": example_table_metadata_with_snapshot_v1,
        "config": {
            "client.factory": "io.tabular.iceberg.catalog.TabularAwsClientFactory",
            "region": "us-west-2",
        },
    }


@pytest.fixture
def example_table_metadata_no_snapshot_v1_rest_json(example_table_metadata_no_snapshot_v1: Dict[str, Any]) -> Dict[str, Any]:
    return {
        "metadata-location": "s3://warehouse/database/table/metadata.json",
        "metadata": example_table_metadata_no_snapshot_v1,
        "config": {
            "client.factory": "io.tabular.iceberg.catalog.TabularAwsClientFactory",
            "region": "us-west-2",
        },
    }


@pytest.fixture
def rest_mock(requests_mock: Mocker) -> Mocker:
    """Takes the default requests_mock and adds the config endpoint to it

    This endpoint is called when initializing the rest catalog
    """
    requests_mock.get(
        f"{TEST_URI}v1/config",
        json={"defaults": {}, "overrides": {}},
        status_code=200,
    )
    return requests_mock


def test_no_uri_supplied() -> None:
    with pytest.raises(KeyError):
        RestCatalog("production")


def test_token_200(rest_mock: Mocker) -> None:
    rest_mock.post(
        f"{TEST_URI}v1/oauth/tokens",
        json={
            "access_token": TEST_TOKEN,
            "token_type": "Bearer",
            "expires_in": 86400,
            "issued_token_type": "urn:ietf:params:oauth:token-type:access_token",
            "scope": "openid offline",
            "refresh_token": "refresh_token",
        },
        status_code=200,
        request_headers=OAUTH_TEST_HEADERS,
    )
    assert (
        RestCatalog("rest", uri=TEST_URI, credential=TEST_CREDENTIALS)._session.headers["Authorization"]  # pylint: disable=W0212
        == f"Bearer {TEST_TOKEN}"
    )


def test_token_200_without_optional_fields(rest_mock: Mocker) -> None:
    rest_mock.post(
        f"{TEST_URI}v1/oauth/tokens",
        json={
            "access_token": TEST_TOKEN,
            "token_type": "Bearer",
        },
        status_code=200,
        request_headers=OAUTH_TEST_HEADERS,
    )
    assert (
        RestCatalog("rest", uri=TEST_URI, credential=TEST_CREDENTIALS)._session.headers["Authorization"]  # pylint: disable=W0212
        == f"Bearer {TEST_TOKEN}"
    )


def test_token_with_optional_oauth_params(rest_mock: Mocker) -> None:
    mock_request = rest_mock.post(
        f"{TEST_URI}v1/oauth/tokens",
        json={
            "access_token": TEST_TOKEN,
            "token_type": "Bearer",
            "expires_in": 86400,
            "issued_token_type": "urn:ietf:params:oauth:token-type:access_token",
        },
        status_code=200,
        request_headers=OAUTH_TEST_HEADERS,
    )
    assert (
        RestCatalog(
            "rest", uri=TEST_URI, credential=TEST_CREDENTIALS, audience=TEST_AUDIENCE, resource=TEST_RESOURCE
        )._session.headers["Authorization"]
        == f"Bearer {TEST_TOKEN}"
    )
    assert TEST_AUDIENCE in mock_request.last_request.text
    assert TEST_RESOURCE in mock_request.last_request.text


def test_token_with_optional_oauth_params_as_empty(rest_mock: Mocker) -> None:
    mock_request = rest_mock.post(
        f"{TEST_URI}v1/oauth/tokens",
        json={
            "access_token": TEST_TOKEN,
            "token_type": "Bearer",
            "expires_in": 86400,
            "issued_token_type": "urn:ietf:params:oauth:token-type:access_token",
        },
        status_code=200,
        request_headers=OAUTH_TEST_HEADERS,
    )
    assert (
        RestCatalog("rest", uri=TEST_URI, credential=TEST_CREDENTIALS, audience="", resource="")._session.headers["Authorization"]
        == f"Bearer {TEST_TOKEN}"
    )
    assert TEST_AUDIENCE not in mock_request.last_request.text
    assert TEST_RESOURCE not in mock_request.last_request.text


def test_token_with_default_scope(rest_mock: Mocker) -> None:
    mock_request = rest_mock.post(
        f"{TEST_URI}v1/oauth/tokens",
        json={
            "access_token": TEST_TOKEN,
            "token_type": "Bearer",
            "expires_in": 86400,
            "issued_token_type": "urn:ietf:params:oauth:token-type:access_token",
        },
        status_code=200,
        request_headers=OAUTH_TEST_HEADERS,
    )
    assert (
        RestCatalog("rest", uri=TEST_URI, credential=TEST_CREDENTIALS)._session.headers["Authorization"] == f"Bearer {TEST_TOKEN}"
    )
    assert "catalog" in mock_request.last_request.text


def test_token_with_custom_scope(rest_mock: Mocker) -> None:
    mock_request = rest_mock.post(
        f"{TEST_URI}v1/oauth/tokens",
        json={
            "access_token": TEST_TOKEN,
            "token_type": "Bearer",
            "expires_in": 86400,
            "issued_token_type": "urn:ietf:params:oauth:token-type:access_token",
        },
        status_code=200,
        request_headers=OAUTH_TEST_HEADERS,
    )
    assert (
        RestCatalog("rest", uri=TEST_URI, credential=TEST_CREDENTIALS, scope=TEST_SCOPE)._session.headers["Authorization"]
        == f"Bearer {TEST_TOKEN}"
    )
    assert TEST_SCOPE in mock_request.last_request.text


def test_token_200_w_auth_url(rest_mock: Mocker) -> None:
    rest_mock.post(
        TEST_AUTH_URL,
        json={
            "access_token": TEST_TOKEN,
            "token_type": "Bearer",
            "expires_in": 86400,
            "issued_token_type": "urn:ietf:params:oauth:token-type:access_token",
        },
        status_code=200,
        request_headers=OAUTH_TEST_HEADERS,
    )
    # pylint: disable=W0212
    assert (
        RestCatalog("rest", uri=TEST_URI, credential=TEST_CREDENTIALS, **{OAUTH2_SERVER_URI: TEST_AUTH_URL})._session.headers[
            "Authorization"
        ]
        == f"Bearer {TEST_TOKEN}"
    )
    # pylint: enable=W0212


def test_config_200(requests_mock: Mocker) -> None:
    requests_mock.get(
        f"{TEST_URI}v1/config",
        json={"defaults": {}, "overrides": {}},
        status_code=200,
    )
    requests_mock.post(
        f"{TEST_URI}v1/oauth/tokens",
        json={
            "access_token": TEST_TOKEN,
            "token_type": "Bearer",
            "expires_in": 86400,
            "issued_token_type": "urn:ietf:params:oauth:token-type:access_token",
        },
        status_code=200,
        request_headers=OAUTH_TEST_HEADERS,
    )
    RestCatalog("rest", uri=TEST_URI, credential=TEST_CREDENTIALS, warehouse="s3://some-bucket")

    assert requests_mock.called
    assert requests_mock.call_count == 2

    history = requests_mock.request_history
    assert history[1].method == "GET"
    assert history[1].url == "https://iceberg-test-catalog/v1/config?warehouse=s3%3A%2F%2Fsome-bucket"


def test_properties_sets_headers(requests_mock: Mocker) -> None:
    requests_mock.get(
        f"{TEST_URI}v1/config",
        json={"defaults": {}, "overrides": {}},
        status_code=200,
    )

    catalog = RestCatalog(
        "rest",
        uri=TEST_URI,
        warehouse="s3://some-bucket",
        **{"header.Content-Type": "application/vnd.api+json", "header.Customized-Header": "some/value"},
    )

    assert (
        catalog._session.headers.get("Content-type") == "application/json"
    ), "Expected 'Content-Type' default header not to be overwritten"
    assert (
        requests_mock.last_request.headers["Content-type"] == "application/json"
    ), "Config request did not include expected 'Content-Type' header"

    assert (
        catalog._session.headers.get("Customized-Header") == "some/value"
    ), "Expected 'Customized-Header' header to be 'some/value'"
    assert (
        requests_mock.last_request.headers["Customized-Header"] == "some/value"
    ), "Config request did not include expected 'Customized-Header' header"


def test_config_sets_headers(requests_mock: Mocker) -> None:
    namespace = "leden"
    requests_mock.get(
        f"{TEST_URI}v1/config",
        json={
            "defaults": {"header.Content-Type": "application/vnd.api+json", "header.Customized-Header": "some/value"},
            "overrides": {},
        },
        status_code=200,
    )
    requests_mock.post(f"{TEST_URI}v1/namespaces", json={"namespace": [namespace], "properties": {}}, status_code=200)
    catalog = RestCatalog("rest", uri=TEST_URI, warehouse="s3://some-bucket")
    catalog.create_namespace(namespace)

    assert (
        catalog._session.headers.get("Content-type") == "application/json"
    ), "Expected 'Content-Type' default header not to be overwritten"
    assert (
        requests_mock.last_request.headers["Content-type"] == "application/json"
    ), "Create namespace request did not include expected 'Content-Type' header"

    assert (
        catalog._session.headers.get("Customized-Header") == "some/value"
    ), "Expected 'Customized-Header' header to be 'some/value'"
    assert (
        requests_mock.last_request.headers["Customized-Header"] == "some/value"
    ), "Create namespace request did not include expected 'Customized-Header' header"


def test_token_400(rest_mock: Mocker) -> None:
    rest_mock.post(
        f"{TEST_URI}v1/oauth/tokens",
        json={"error": "invalid_client", "error_description": "Credentials for key invalid_key do not match"},
        status_code=400,
        request_headers=OAUTH_TEST_HEADERS,
    )

    with pytest.raises(OAuthError) as e:
        RestCatalog("rest", uri=TEST_URI, credential=TEST_CREDENTIALS)
    assert str(e.value) == "invalid_client: Credentials for key invalid_key do not match"


def test_token_401(rest_mock: Mocker) -> None:
    message = "invalid_client"
    rest_mock.post(
        f"{TEST_URI}v1/oauth/tokens",
        json={"error": "invalid_client", "error_description": "Unknown or invalid client"},
        status_code=401,
        request_headers=OAUTH_TEST_HEADERS,
    )

    with pytest.raises(OAuthError) as e:
        RestCatalog("rest", uri=TEST_URI, credential=TEST_CREDENTIALS)
    assert message in str(e.value)


def test_list_tables_200(rest_mock: Mocker) -> None:
    namespace = "examples"
    rest_mock.get(
        f"{TEST_URI}v1/namespaces/{namespace}/tables",
        json={"identifiers": [{"namespace": ["examples"], "name": "fooshare"}]},
        status_code=200,
        request_headers=TEST_HEADERS,
    )

    assert RestCatalog("rest", uri=TEST_URI, token=TEST_TOKEN).list_tables(namespace) == [("examples", "fooshare")]


def test_list_tables_200_sigv4(rest_mock: Mocker) -> None:
    namespace = "examples"
    rest_mock.get(
        f"{TEST_URI}v1/namespaces/{namespace}/tables",
        json={"identifiers": [{"namespace": ["examples"], "name": "fooshare"}]},
        status_code=200,
        request_headers=TEST_HEADERS,
    )

    assert RestCatalog("rest", **{"uri": TEST_URI, "token": TEST_TOKEN, "rest.sigv4-enabled": "true"}).list_tables(namespace) == [
        ("examples", "fooshare")
    ]
    assert rest_mock.called


def test_list_tables_404(rest_mock: Mocker) -> None:
    namespace = "examples"
    rest_mock.get(
        f"{TEST_URI}v1/namespaces/{namespace}/tables",
        json={
            "error": {
                "message": "Namespace does not exist: personal in warehouse 8bcb0838-50fc-472d-9ddb-8feb89ef5f1e",
                "type": "NoSuchNamespaceException",
                "code": 404,
            }
        },
        status_code=404,
        request_headers=TEST_HEADERS,
    )
    with pytest.raises(NoSuchNamespaceError) as e:
        RestCatalog("rest", uri=TEST_URI, token=TEST_TOKEN).list_tables(namespace)
    assert "Namespace does not exist" in str(e.value)


def test_list_views_200(rest_mock: Mocker) -> None:
    namespace = "examples"
    rest_mock.get(
        f"{TEST_URI}v1/namespaces/{namespace}/views",
        json={"identifiers": [{"namespace": ["examples"], "name": "fooshare"}]},
        status_code=200,
        request_headers=TEST_HEADERS,
    )

    assert RestCatalog("rest", uri=TEST_URI, token=TEST_TOKEN).list_views(namespace) == [("examples", "fooshare")]


def test_list_views_200_sigv4(rest_mock: Mocker) -> None:
    namespace = "examples"
    rest_mock.get(
        f"{TEST_URI}v1/namespaces/{namespace}/views",
        json={"identifiers": [{"namespace": ["examples"], "name": "fooshare"}]},
        status_code=200,
        request_headers=TEST_HEADERS,
    )

    assert RestCatalog("rest", **{"uri": TEST_URI, "token": TEST_TOKEN, "rest.sigv4-enabled": "true"}).list_views(namespace) == [
        ("examples", "fooshare")
    ]
    assert rest_mock.called


def test_list_views_404(rest_mock: Mocker) -> None:
    namespace = "examples"
    rest_mock.get(
        f"{TEST_URI}v1/namespaces/{namespace}/views",
        json={
            "error": {
                "message": "Namespace does not exist: personal in warehouse 8bcb0838-50fc-472d-9ddb-8feb89ef5f1e",
                "type": "NoSuchNamespaceException",
                "code": 404,
            }
        },
        status_code=404,
        request_headers=TEST_HEADERS,
    )
    with pytest.raises(NoSuchNamespaceError) as e:
        RestCatalog("rest", uri=TEST_URI, token=TEST_TOKEN).list_views(namespace)
    assert "Namespace does not exist" in str(e.value)


def test_list_namespaces_200(rest_mock: Mocker) -> None:
    rest_mock.get(
        f"{TEST_URI}v1/namespaces",
        json={"namespaces": [["default"], ["examples"], ["fokko"], ["system"]]},
        status_code=200,
        request_headers=TEST_HEADERS,
    )
    assert RestCatalog("rest", uri=TEST_URI, token=TEST_TOKEN).list_namespaces() == [
        ("default",),
        ("examples",),
        ("fokko",),
        ("system",),
    ]


def test_list_namespace_with_parent_200(rest_mock: Mocker) -> None:
    rest_mock.get(
        f"{TEST_URI}v1/namespaces?parent=accounting",
        json={"namespaces": [["accounting", "tax"]]},
        status_code=200,
        request_headers=TEST_HEADERS,
    )
    assert RestCatalog("rest", uri=TEST_URI, token=TEST_TOKEN).list_namespaces(("accounting",)) == [
        ("accounting", "tax"),
    ]


def test_list_namespaces_token_expired(rest_mock: Mocker) -> None:
    new_token = "new_jwt_token"
    new_header = dict(TEST_HEADERS)
    new_header["Authorization"] = f"Bearer {new_token}"

    namespaces = rest_mock.register_uri(
        "GET",
        f"{TEST_URI}v1/namespaces",
        [
            {
                "status_code": 419,
                "json": {
                    "error": {
                        "message": "Authorization expired.",
                        "type": "AuthorizationExpiredError",
                        "code": 419,
                    }
                },
                "headers": TEST_HEADERS,
            },
            {
                "status_code": 200,
                "json": {"namespaces": [["default"], ["examples"], ["fokko"], ["system"]]},
                "headers": new_header,
            },
            {
                "status_code": 200,
                "json": {"namespaces": [["default"], ["examples"], ["fokko"], ["system"]]},
                "headers": new_header,
            },
        ],
    )
    tokens = rest_mock.post(
        f"{TEST_URI}v1/oauth/tokens",
        json={
            "access_token": new_token,
            "token_type": "Bearer",
            "expires_in": 86400,
            "issued_token_type": "urn:ietf:params:oauth:token-type:access_token",
        },
        status_code=200,
    )
    catalog = RestCatalog("rest", uri=TEST_URI, token=TEST_TOKEN, credential=TEST_CREDENTIALS)
    assert catalog.list_namespaces() == [
        ("default",),
        ("examples",),
        ("fokko",),
        ("system",),
    ]
    assert namespaces.call_count == 2
    assert tokens.call_count == 1

    assert catalog.list_namespaces() == [
        ("default",),
        ("examples",),
        ("fokko",),
        ("system",),
    ]
    assert namespaces.call_count == 3
    assert tokens.call_count == 1


def test_create_namespace_200(rest_mock: Mocker) -> None:
    namespace = "leden"
    rest_mock.post(
        f"{TEST_URI}v1/namespaces",
        json={"namespace": [namespace], "properties": {}},
        status_code=200,
        request_headers=TEST_HEADERS,
    )
    RestCatalog("rest", uri=TEST_URI, token=TEST_TOKEN).create_namespace(namespace)


def test_create_namespace_if_exists_409(rest_mock: Mocker) -> None:
    namespace = "examples"
    rest_mock.post(
        f"{TEST_URI}v1/namespaces",
        json={
            "error": {
                "message": "Namespace already exists: fokko in warehouse 8bcb0838-50fc-472d-9ddb-8feb89ef5f1e",
                "type": "AlreadyExistsException",
                "code": 409,
            }
        },
        status_code=409,
        request_headers=TEST_HEADERS,
    )

    RestCatalog("rest", uri=TEST_URI, token=TEST_TOKEN).create_namespace_if_not_exists(namespace)


def test_create_namespace_409(rest_mock: Mocker) -> None:
    namespace = "examples"
    rest_mock.post(
        f"{TEST_URI}v1/namespaces",
        json={
            "error": {
                "message": "Namespace already exists: fokko in warehouse 8bcb0838-50fc-472d-9ddb-8feb89ef5f1e",
                "type": "AlreadyExistsException",
                "code": 409,
            }
        },
        status_code=409,
        request_headers=TEST_HEADERS,
    )
    with pytest.raises(NamespaceAlreadyExistsError) as e:
        RestCatalog("rest", uri=TEST_URI, token=TEST_TOKEN).create_namespace(namespace)
    assert "Namespace already exists" in str(e.value)


def test_drop_namespace_404(rest_mock: Mocker) -> None:
    namespace = "examples"
    rest_mock.delete(
        f"{TEST_URI}v1/namespaces/{namespace}",
        json={
            "error": {
                "message": "Namespace does not exist: leden in warehouse 8bcb0838-50fc-472d-9ddb-8feb89ef5f1e",
                "type": "NoSuchNamespaceException",
                "code": 404,
            }
        },
        status_code=404,
        request_headers=TEST_HEADERS,
    )
    with pytest.raises(NoSuchNamespaceError) as e:
        RestCatalog("rest", uri=TEST_URI, token=TEST_TOKEN).drop_namespace(namespace)
    assert "Namespace does not exist" in str(e.value)


def test_drop_namespace_409(rest_mock: Mocker) -> None:
    namespace = "examples"
    rest_mock.delete(
        f"{TEST_URI}v1/namespaces/{namespace}",
        json={
            "error": {
                "message": "Namespace is not empty: leden in warehouse 8bcb0838-50fc-472d-9ddb-8feb89ef5f1e",
                "type": "NamespaceNotEmptyError",
                "code": 409,
            }
        },
        status_code=409,
        request_headers=TEST_HEADERS,
    )
    with pytest.raises(NamespaceNotEmptyError) as e:
        RestCatalog("rest", uri=TEST_URI, token=TEST_TOKEN).drop_namespace(namespace)
    assert "Namespace is not empty" in str(e.value)


def test_load_namespace_properties_200(rest_mock: Mocker) -> None:
    namespace = "leden"
    rest_mock.get(
        f"{TEST_URI}v1/namespaces/{namespace}",
        json={"namespace": ["fokko"], "properties": {"prop": "yes"}},
        status_code=204,
        request_headers=TEST_HEADERS,
    )
    assert RestCatalog("rest", uri=TEST_URI, token=TEST_TOKEN).load_namespace_properties(namespace) == {"prop": "yes"}


def test_load_namespace_properties_404(rest_mock: Mocker) -> None:
    namespace = "leden"
    rest_mock.get(
        f"{TEST_URI}v1/namespaces/{namespace}",
        json={
            "error": {
                "message": "Namespace does not exist: fokko22 in warehouse 8bcb0838-50fc-472d-9ddb-8feb89ef5f1e",
                "type": "NoSuchNamespaceException",
                "code": 404,
            }
        },
        status_code=404,
        request_headers=TEST_HEADERS,
    )
    with pytest.raises(NoSuchNamespaceError) as e:
        RestCatalog("rest", uri=TEST_URI, token=TEST_TOKEN).load_namespace_properties(namespace)
    assert "Namespace does not exist" in str(e.value)


def test_update_namespace_properties_200(rest_mock: Mocker) -> None:
    rest_mock.post(
        f"{TEST_URI}v1/namespaces/fokko/properties",
        json={"removed": [], "updated": ["prop"], "missing": ["abc"]},
        status_code=200,
        request_headers=TEST_HEADERS,
    )
    response = RestCatalog("rest", uri=TEST_URI, token=TEST_TOKEN).update_namespace_properties(
        ("fokko",), {"abc"}, {"prop": "yes"}
    )

    assert response == PropertiesUpdateSummary(removed=[], updated=["prop"], missing=["abc"])


def test_update_namespace_properties_404(rest_mock: Mocker) -> None:
    rest_mock.post(
        f"{TEST_URI}v1/namespaces/fokko/properties",
        json={
            "error": {
                "message": "Namespace does not exist: does_not_exists in warehouse 8bcb0838-50fc-472d-9ddb-8feb89ef5f1e",
                "type": "NoSuchNamespaceException",
                "code": 404,
            }
        },
        status_code=404,
        request_headers=TEST_HEADERS,
    )
    with pytest.raises(NoSuchNamespaceError) as e:
        RestCatalog("rest", uri=TEST_URI, token=TEST_TOKEN).update_namespace_properties(("fokko",), {"abc"}, {"prop": "yes"})
    assert "Namespace does not exist" in str(e.value)


def test_load_table_200(rest_mock: Mocker, example_table_metadata_with_snapshot_v1_rest_json: Dict[str, Any]) -> None:
    rest_mock.get(
        f"{TEST_URI}v1/namespaces/fokko/tables/table",
        json=example_table_metadata_with_snapshot_v1_rest_json,
        status_code=200,
        request_headers=TEST_HEADERS,
    )
    catalog = RestCatalog("rest", uri=TEST_URI, token=TEST_TOKEN)
    actual = catalog.load_table(("fokko", "table"))
    expected = Table(
        identifier=("fokko", "table"),
        metadata_location=example_table_metadata_with_snapshot_v1_rest_json["metadata-location"],
        metadata=TableMetadataV1(**example_table_metadata_with_snapshot_v1_rest_json["metadata"]),
        io=load_file_io(),
        catalog=catalog,
    )
    # First compare the dicts
    assert actual.metadata.model_dump() == expected.metadata.model_dump()
    assert actual == expected


def test_load_table_from_self_identifier_200(
    rest_mock: Mocker, example_table_metadata_with_snapshot_v1_rest_json: Dict[str, Any]
) -> None:
    rest_mock.get(
        f"{TEST_URI}v1/namespaces/pdames/tables/table",
        json=example_table_metadata_with_snapshot_v1_rest_json,
        status_code=200,
        request_headers=TEST_HEADERS,
    )
    catalog = RestCatalog("rest", uri=TEST_URI, token=TEST_TOKEN)
    table = catalog.load_table(("pdames", "table"))
    actual = catalog.load_table(table.identifier)
    expected = Table(
        identifier=("pdames", "table"),
        metadata_location=example_table_metadata_with_snapshot_v1_rest_json["metadata-location"],
        metadata=TableMetadataV1(**example_table_metadata_with_snapshot_v1_rest_json["metadata"]),
        io=load_file_io(),
        catalog=catalog,
    )
    assert actual.metadata.model_dump() == expected.metadata.model_dump()
    assert actual == expected


def test_load_table_404(rest_mock: Mocker) -> None:
    rest_mock.get(
        f"{TEST_URI}v1/namespaces/fokko/tables/does_not_exists",
        json={
            "error": {
                "message": "Table does not exist: examples.does_not_exists in warehouse 8bcb0838-50fc-472d-9ddb-8feb89ef5f1e",
                "type": "NoSuchNamespaceErrorException",
                "code": 404,
            }
        },
        status_code=404,
        request_headers=TEST_HEADERS,
    )

    with pytest.raises(NoSuchTableError) as e:
        RestCatalog("rest", uri=TEST_URI, token=TEST_TOKEN).load_table(("fokko", "does_not_exists"))
    assert "Table does not exist" in str(e.value)


def test_table_exists_200(rest_mock: Mocker) -> None:
    rest_mock.head(
        f"{TEST_URI}v1/namespaces/fokko/tables/table",
        status_code=200,
        request_headers=TEST_HEADERS,
    )
    catalog = RestCatalog("rest", uri=TEST_URI, token=TEST_TOKEN)
    assert not catalog.table_exists(("fokko", "table"))


def test_table_exists_204(rest_mock: Mocker) -> None:
    rest_mock.head(
        f"{TEST_URI}v1/namespaces/fokko/tables/table",
        status_code=204,
        request_headers=TEST_HEADERS,
    )
    catalog = RestCatalog("rest", uri=TEST_URI, token=TEST_TOKEN)
    assert catalog.table_exists(("fokko", "table"))


def test_table_exists_404(rest_mock: Mocker) -> None:
    rest_mock.head(
        f"{TEST_URI}v1/namespaces/fokko/tables/table",
        status_code=404,
        request_headers=TEST_HEADERS,
    )
    catalog = RestCatalog("rest", uri=TEST_URI, token=TEST_TOKEN)
    assert not catalog.table_exists(("fokko", "table"))


def test_table_exists_500(rest_mock: Mocker) -> None:
    rest_mock.head(
        f"{TEST_URI}v1/namespaces/fokko/tables/table",
        status_code=500,
        request_headers=TEST_HEADERS,
    )
    catalog = RestCatalog("rest", uri=TEST_URI, token=TEST_TOKEN)

    with pytest.raises(ServerError):
        catalog.table_exists(("fokko", "table"))


def test_drop_table_404(rest_mock: Mocker) -> None:
    rest_mock.delete(
        f"{TEST_URI}v1/namespaces/fokko/tables/does_not_exists",
        json={
            "error": {
                "message": "Table does not exist: fokko.does_not_exists in warehouse 8bcb0838-50fc-472d-9ddb-8feb89ef5f1e",
                "type": "NoSuchNamespaceErrorException",
                "code": 404,
            }
        },
        status_code=404,
        request_headers=TEST_HEADERS,
    )

    with pytest.raises(NoSuchTableError) as e:
        RestCatalog("rest", uri=TEST_URI, token=TEST_TOKEN).drop_table(("fokko", "does_not_exists"))
    assert "Table does not exist" in str(e.value)


def test_create_table_200(
    rest_mock: Mocker, table_schema_simple: Schema, example_table_metadata_no_snapshot_v1_rest_json: Dict[str, Any]
) -> None:
    rest_mock.post(
        f"{TEST_URI}v1/namespaces/fokko/tables",
        json=example_table_metadata_no_snapshot_v1_rest_json,
        status_code=200,
        request_headers=TEST_HEADERS,
    )
    catalog = RestCatalog("rest", uri=TEST_URI, token=TEST_TOKEN)
    actual = catalog.create_table(
        identifier=("fokko", "fokko2"),
        schema=table_schema_simple,
        location=None,
        partition_spec=PartitionSpec(
            PartitionField(source_id=1, field_id=1000, transform=TruncateTransform(width=3), name="id"), spec_id=1
        ),
        sort_order=SortOrder(SortField(source_id=2, transform=IdentityTransform())),
        properties={"owner": "fokko"},
    )
    expected = Table(
        identifier=("fokko", "fokko2"),
        metadata_location=example_table_metadata_no_snapshot_v1_rest_json["metadata-location"],
        metadata=TableMetadataV1(**example_table_metadata_no_snapshot_v1_rest_json["metadata"]),
        io=load_file_io(),
        catalog=catalog,
    )
    assert actual == expected


def test_create_table_with_given_location_removes_trailing_slash_200(
    rest_mock: Mocker, table_schema_simple: Schema, example_table_metadata_no_snapshot_v1_rest_json: Dict[str, Any]
) -> None:
    rest_mock.post(
        f"{TEST_URI}v1/namespaces/fokko/tables",
        json=example_table_metadata_no_snapshot_v1_rest_json,
        status_code=200,
        request_headers=TEST_HEADERS,
    )
    catalog = RestCatalog("rest", uri=TEST_URI, token=TEST_TOKEN)
    location = "s3://warehouse/database/table-custom-location"
    catalog.create_table(
        identifier=("fokko", "fokko2"),
        schema=table_schema_simple,
        location=f"{location}/",
        partition_spec=PartitionSpec(
            PartitionField(source_id=1, field_id=1000, transform=TruncateTransform(width=3), name="id"), spec_id=1
        ),
        sort_order=SortOrder(SortField(source_id=2, transform=IdentityTransform())),
        properties={"owner": "fokko"},
    )
    assert rest_mock.last_request
    assert rest_mock.last_request.json()["location"] == location


def test_create_table_409(rest_mock: Mocker, table_schema_simple: Schema) -> None:
    rest_mock.post(
        f"{TEST_URI}v1/namespaces/fokko/tables",
        json={
            "error": {
                "message": "Table already exists: fokko.already_exists in warehouse 8bcb0838-50fc-472d-9ddb-8feb89ef5f1e",
                "type": "AlreadyExistsException",
                "code": 409,
            }
        },
        status_code=409,
        request_headers=TEST_HEADERS,
    )

    with pytest.raises(TableAlreadyExistsError) as e:
        RestCatalog("rest", uri=TEST_URI, token=TEST_TOKEN).create_table(
            identifier=("fokko", "fokko2"),
            schema=table_schema_simple,
            location=None,
            partition_spec=PartitionSpec(
                PartitionField(source_id=1, field_id=1000, transform=TruncateTransform(width=3), name="id")
            ),
            sort_order=SortOrder(SortField(source_id=2, transform=IdentityTransform())),
            properties={"owner": "fokko"},
        )
    assert "Table already exists" in str(e.value)


def test_create_table_if_not_exists_200(
    rest_mock: Mocker, table_schema_simple: Schema, example_table_metadata_no_snapshot_v1_rest_json: Dict[str, Any]
) -> None:
    def json_callback() -> Callable[[Any, Any], Dict[str, Any]]:
        call_count = 0

        def callback(request: Any, context: Any) -> Dict[str, Any]:
            nonlocal call_count
            call_count += 1

            if call_count == 1:
                context.status_code = 200
                return example_table_metadata_no_snapshot_v1_rest_json
            else:
                context.status_code = 409
                return {
                    "error": {
                        "message": "Table already exists: fokko.already_exists in warehouse 8bcb0838-50fc-472d-9ddb-8feb89ef5f1e",
                        "type": "AlreadyExistsException",
                        "code": 409,
                    }
                }

        return callback

    rest_mock.post(
        f"{TEST_URI}v1/namespaces/fokko/tables",
        json=json_callback(),
        request_headers=TEST_HEADERS,
    )
    rest_mock.get(
        f"{TEST_URI}v1/namespaces/fokko/tables/fokko2",
        json=example_table_metadata_no_snapshot_v1_rest_json,
        status_code=200,
        request_headers=TEST_HEADERS,
    )
    catalog = RestCatalog("rest", uri=TEST_URI, token=TEST_TOKEN)
    table1 = catalog.create_table(
        identifier=("fokko", "fokko2"),
        schema=table_schema_simple,
        location=None,
        partition_spec=PartitionSpec(
            PartitionField(source_id=1, field_id=1000, transform=TruncateTransform(width=3), name="id"), spec_id=1
        ),
        sort_order=SortOrder(SortField(source_id=2, transform=IdentityTransform())),
        properties={"owner": "fokko"},
    )
    table2 = catalog.create_table_if_not_exists(
        identifier=("fokko", "fokko2"),
        schema=table_schema_simple,
        location=None,
        partition_spec=PartitionSpec(PartitionField(source_id=1, field_id=1000, transform=TruncateTransform(width=3), name="id")),
        sort_order=SortOrder(SortField(source_id=2, transform=IdentityTransform())),
        properties={"owner": "fokko"},
    )
    assert table1 == table2


def test_create_table_419(rest_mock: Mocker, table_schema_simple: Schema) -> None:
    rest_mock.post(
        f"{TEST_URI}v1/namespaces/fokko/tables",
        json={
            "error": {
                "message": "Authorization expired.",
                "type": "AuthorizationExpiredError",
                "code": 419,
            }
        },
        status_code=419,
        request_headers=TEST_HEADERS,
    )

    with pytest.raises(AuthorizationExpiredError) as e:
        RestCatalog("rest", uri=TEST_URI, token=TEST_TOKEN).create_table(
            identifier=("fokko", "fokko2"),
            schema=table_schema_simple,
            location=None,
            partition_spec=PartitionSpec(
                PartitionField(source_id=1, field_id=1000, transform=TruncateTransform(width=3), name="id")
            ),
            sort_order=SortOrder(SortField(source_id=2, transform=IdentityTransform())),
            properties={"owner": "fokko"},
        )
    assert "Authorization expired" in str(e.value)
    assert rest_mock.call_count == 3


def test_register_table_200(
    rest_mock: Mocker, table_schema_simple: Schema, example_table_metadata_no_snapshot_v1_rest_json: Dict[str, Any]
) -> None:
    rest_mock.post(
        f"{TEST_URI}v1/namespaces/default/register",
        json=example_table_metadata_no_snapshot_v1_rest_json,
        status_code=200,
        request_headers=TEST_HEADERS,
    )
    catalog = RestCatalog("rest", uri=TEST_URI, token=TEST_TOKEN)
    actual = catalog.register_table(
        identifier=("default", "registered_table"), metadata_location="s3://warehouse/database/table/metadata.json"
    )
    expected = Table(
        identifier=("default", "registered_table"),
        metadata_location=example_table_metadata_no_snapshot_v1_rest_json["metadata-location"],
        metadata=TableMetadataV1(**example_table_metadata_no_snapshot_v1_rest_json["metadata"]),
        io=load_file_io(),
        catalog=catalog,
    )
    assert actual.metadata.model_dump() == expected.metadata.model_dump()
    assert actual.metadata_location == expected.metadata_location
    assert actual.identifier == expected.identifier


def test_register_table_409(rest_mock: Mocker, table_schema_simple: Schema) -> None:
    rest_mock.post(
        f"{TEST_URI}v1/namespaces/default/register",
        json={
            "error": {
                "message": "Table already exists: fokko.fokko2 in warehouse 8bcb0838-50fc-472d-9ddb-8feb89ef5f1e",
                "type": "AlreadyExistsException",
                "code": 409,
            }
        },
        status_code=409,
        request_headers=TEST_HEADERS,
    )

    catalog = RestCatalog("rest", uri=TEST_URI, token=TEST_TOKEN)
    with pytest.raises(TableAlreadyExistsError) as e:
        catalog.register_table(
            identifier=("default", "registered_table"), metadata_location="s3://warehouse/database/table/metadata.json"
        )
    assert "Table already exists" in str(e.value)


def test_delete_namespace_204(rest_mock: Mocker) -> None:
    namespace = "example"
    rest_mock.delete(
        f"{TEST_URI}v1/namespaces/{namespace}",
        json={},
        status_code=204,
        request_headers=TEST_HEADERS,
    )
    RestCatalog("rest", uri=TEST_URI, token=TEST_TOKEN).drop_namespace(namespace)


def test_delete_table_204(rest_mock: Mocker) -> None:
    rest_mock.delete(
        f"{TEST_URI}v1/namespaces/example/tables/fokko",
        json={},
        status_code=204,
        request_headers=TEST_HEADERS,
    )
    RestCatalog("rest", uri=TEST_URI, token=TEST_TOKEN).drop_table(("example", "fokko"))


def test_delete_table_from_self_identifier_204(
    rest_mock: Mocker, example_table_metadata_with_snapshot_v1_rest_json: Dict[str, Any]
) -> None:
    rest_mock.get(
        f"{TEST_URI}v1/namespaces/pdames/tables/table",
        json=example_table_metadata_with_snapshot_v1_rest_json,
        status_code=200,
        request_headers=TEST_HEADERS,
    )
    catalog = RestCatalog("rest", uri=TEST_URI, token=TEST_TOKEN)
    table = catalog.load_table(("pdames", "table"))
    rest_mock.delete(
        f"{TEST_URI}v1/namespaces/pdames/tables/table",
        json={},
        status_code=204,
        request_headers=TEST_HEADERS,
    )
    catalog.drop_table(table.identifier)


def test_rename_table_200(rest_mock: Mocker, example_table_metadata_with_snapshot_v1_rest_json: Dict[str, Any]) -> None:
    rest_mock.post(
        f"{TEST_URI}v1/tables/rename",
        json={
            "source": {"namespace": ("pdames",), "name": "source"},
            "destination": {"namespace": ("pdames",), "name": "destination"},
        },
        status_code=200,
        request_headers=TEST_HEADERS,
    )
    rest_mock.get(
        f"{TEST_URI}v1/namespaces/pdames/tables/destination",
        json=example_table_metadata_with_snapshot_v1_rest_json,
        status_code=200,
        request_headers=TEST_HEADERS,
    )
    catalog = RestCatalog("rest", uri=TEST_URI, token=TEST_TOKEN)
    from_identifier = ("pdames", "source")
    to_identifier = ("pdames", "destination")
    actual = catalog.rename_table(from_identifier, to_identifier)
    expected = Table(
        identifier=("pdames", "destination"),
        metadata_location=example_table_metadata_with_snapshot_v1_rest_json["metadata-location"],
        metadata=TableMetadataV1(**example_table_metadata_with_snapshot_v1_rest_json["metadata"]),
        io=load_file_io(),
        catalog=catalog,
    )
    assert actual.metadata.model_dump() == expected.metadata.model_dump()
    assert actual == expected


def test_rename_table_from_self_identifier_200(
    rest_mock: Mocker, example_table_metadata_with_snapshot_v1_rest_json: Dict[str, Any]
) -> None:
    rest_mock.get(
        f"{TEST_URI}v1/namespaces/pdames/tables/source",
        json=example_table_metadata_with_snapshot_v1_rest_json,
        status_code=200,
        request_headers=TEST_HEADERS,
    )
    catalog = RestCatalog("rest", uri=TEST_URI, token=TEST_TOKEN)
    from_identifier = ("pdames", "source")
    to_identifier = ("pdames", "destination")
    table = catalog.load_table(from_identifier)
    rest_mock.post(
        f"{TEST_URI}v1/tables/rename",
        json={
            "source": {"namespace": ("pdames",), "name": "source"},
            "destination": {"namespace": ("pdames",), "name": "destination"},
        },
        status_code=200,
        request_headers=TEST_HEADERS,
    )
    rest_mock.get(
        f"{TEST_URI}v1/namespaces/pdames/tables/destination",
        json=example_table_metadata_with_snapshot_v1_rest_json,
        status_code=200,
        request_headers=TEST_HEADERS,
    )
    actual = catalog.rename_table(table.identifier, to_identifier)
    expected = Table(
        identifier=("pdames", "destination"),
        metadata_location=example_table_metadata_with_snapshot_v1_rest_json["metadata-location"],
        metadata=TableMetadataV1(**example_table_metadata_with_snapshot_v1_rest_json["metadata"]),
        io=load_file_io(),
        catalog=catalog,
    )
    assert actual.metadata.model_dump() == expected.metadata.model_dump()
    assert actual == expected


def test_delete_table_404(rest_mock: Mocker) -> None:
    rest_mock.delete(
        f"{TEST_URI}v1/namespaces/example/tables/fokko",
        json={
            "error": {
                "message": "Table does not exist: fokko.fokko2 in warehouse 8bcb0838-50fc-472d-9ddb-8feb89ef5f1e",
                "type": "NoSuchTableException",
                "code": 404,
            }
        },
        status_code=404,
        request_headers=TEST_HEADERS,
    )
    with pytest.raises(NoSuchTableError) as e:
        RestCatalog("rest", uri=TEST_URI, token=TEST_TOKEN).drop_table(("example", "fokko"))
    assert "Table does not exist" in str(e.value)


def test_create_table_missing_namespace(rest_mock: Mocker, table_schema_simple: Schema) -> None:
    table = "table"
    with pytest.raises(NoSuchIdentifierError) as e:
        # Missing namespace
        RestCatalog("rest", uri=TEST_URI, token=TEST_TOKEN).create_table(table, table_schema_simple)
    assert f"Missing namespace or invalid identifier: {table}" in str(e.value)


def test_load_table_invalid_namespace(rest_mock: Mocker) -> None:
    table = "table"
    with pytest.raises(NoSuchIdentifierError) as e:
        # Missing namespace
        RestCatalog("rest", uri=TEST_URI, token=TEST_TOKEN).load_table(table)
    assert f"Missing namespace or invalid identifier: {table}" in str(e.value)


def test_drop_table_invalid_namespace(rest_mock: Mocker) -> None:
    table = "table"
    with pytest.raises(NoSuchIdentifierError) as e:
        # Missing namespace
        RestCatalog("rest", uri=TEST_URI, token=TEST_TOKEN).drop_table(table)
    assert f"Missing namespace or invalid identifier: {table}" in str(e.value)


def test_purge_table_invalid_namespace(rest_mock: Mocker) -> None:
    table = "table"
    with pytest.raises(NoSuchIdentifierError) as e:
        # Missing namespace
        RestCatalog("rest", uri=TEST_URI, token=TEST_TOKEN).purge_table(table)
    assert f"Missing namespace or invalid identifier: {table}" in str(e.value)


def test_create_namespace_invalid_namespace(rest_mock: Mocker) -> None:
    with pytest.raises(NoSuchNamespaceError) as e:
        # Missing namespace
        RestCatalog("rest", uri=TEST_URI, token=TEST_TOKEN).create_namespace(())
    assert "Empty namespace identifier" in str(e.value)


def test_drop_namespace_invalid_namespace(rest_mock: Mocker) -> None:
    with pytest.raises(NoSuchNamespaceError) as e:
        # Missing namespace
        RestCatalog("rest", uri=TEST_URI, token=TEST_TOKEN).drop_namespace(())
    assert "Empty namespace identifier" in str(e.value)


def test_load_namespace_properties_invalid_namespace(rest_mock: Mocker) -> None:
    with pytest.raises(NoSuchNamespaceError) as e:
        # Missing namespace
        RestCatalog("rest", uri=TEST_URI, token=TEST_TOKEN).load_namespace_properties(())
    assert "Empty namespace identifier" in str(e.value)


def test_update_namespace_properties_invalid_namespace(rest_mock: Mocker) -> None:
    with pytest.raises(NoSuchNamespaceError) as e:
        # Missing namespace
        RestCatalog("rest", uri=TEST_URI, token=TEST_TOKEN).update_namespace_properties(())
    assert "Empty namespace identifier" in str(e.value)


def test_request_session_with_ssl_ca_bundle() -> None:
    # Given
    catalog_properties = {
        "uri": TEST_URI,
        "token": TEST_TOKEN,
        "ssl": {
            "cabundle": "path_to_ca_bundle",
        },
    }
    with pytest.raises(OSError) as e:
        # Missing namespace
        RestCatalog("rest", **catalog_properties)  # type: ignore
    assert "Could not find a suitable TLS CA certificate bundle, invalid path: path_to_ca_bundle" in str(e.value)


def test_request_session_with_ssl_client_cert() -> None:
    # Given
    catalog_properties = {
        "uri": TEST_URI,
        "token": TEST_TOKEN,
        "ssl": {
            "client": {
                "cert": "path_to_client_cert",
                "key": "path_to_client_key",
            }
        },
    }
    with pytest.raises(OSError) as e:
        # Missing namespace
        RestCatalog("rest", **catalog_properties)  # type: ignore
    assert "Could not find the TLS certificate file, invalid path: path_to_client_cert" in str(e.value)


EXAMPLE_ENV = {"PYICEBERG_CATALOG__PRODUCTION__URI": TEST_URI}


@mock.patch.dict(os.environ, EXAMPLE_ENV)
@mock.patch("pyiceberg.catalog.Config.get_catalog_config")
def test_catalog_from_environment_variables(catalog_config_mock: mock.Mock, rest_mock: Mocker) -> None:
    env_config: RecursiveDict = Config._from_environment_variables({})
    catalog_config_mock.return_value = cast(RecursiveDict, env_config.get("catalog")).get("production")
    catalog = cast(RestCatalog, load_catalog("production"))
    assert catalog.uri == TEST_URI


@mock.patch.dict(os.environ, EXAMPLE_ENV)
@mock.patch("pyiceberg.catalog._ENV_CONFIG.get_catalog_config")
def test_catalog_from_environment_variables_override(catalog_config_mock: mock.Mock, rest_mock: Mocker) -> None:
    rest_mock.get(
        "https://other-service.io/api/v1/config",
        json={"defaults": {}, "overrides": {}},
        status_code=200,
    )
    env_config: RecursiveDict = Config._from_environment_variables({})

    catalog_config_mock.return_value = cast(RecursiveDict, env_config.get("catalog")).get("production")
    catalog = cast(RestCatalog, load_catalog("production", uri="https://other-service.io/api"))
    assert catalog.uri == "https://other-service.io/api"


def test_catalog_from_parameters_empty_env(rest_mock: Mocker) -> None:
    rest_mock.get(
        "https://other-service.io/api/v1/config",
        json={"defaults": {}, "overrides": {}},
        status_code=200,
    )

    catalog = cast(RestCatalog, load_catalog("production", uri="https://other-service.io/api"))
<<<<<<< HEAD
    assert catalog.uri == "https://other-service.io/api"
=======
    assert catalog.uri == "https://other-service.io/api"


def test_table_identifier_in_commit_table_request(rest_mock: Mocker, example_table_metadata_v2: Dict[str, Any]) -> None:
    test_table_request = CommitTableRequest(
        identifier=TableIdentifier(namespace=("catalog_name", "namespace"), name="table_name"),
        updates=[],
        requirements=[],
    )
    rest_mock.post(
        url=f"{TEST_URI}v1/namespaces/namespace/tables/table_name",
        json={
            "metadata": example_table_metadata_v2,
            "metadata-location": "test",
        },
        status_code=200,
        request_headers=TEST_HEADERS,
    )
    RestCatalog("catalog_name", uri=TEST_URI, token=TEST_TOKEN)._commit_table(test_table_request)
    assert (
        rest_mock.last_request.text
        == """{"identifier":{"namespace":["namespace"],"name":"table_name"},"requirements":[],"updates":[]}"""
    )


def test_drop_view_invalid_namespace(rest_mock: Mocker) -> None:
    view = "view"
    with pytest.raises(NoSuchIdentifierError) as e:
        # Missing namespace
        RestCatalog("rest", uri=TEST_URI, token=TEST_TOKEN).drop_view(view)

    assert f"Missing namespace or invalid identifier: {view}" in str(e.value)


def test_drop_view_404(rest_mock: Mocker) -> None:
    rest_mock.delete(
        f"{TEST_URI}v1/namespaces/some_namespace/views/does_not_exists",
        json={
            "error": {
                "message": "The given view does not exist",
                "type": "NoSuchViewException",
                "code": 404,
            }
        },
        status_code=404,
        request_headers=TEST_HEADERS,
    )

    with pytest.raises(NoSuchViewError) as e:
        RestCatalog("rest", uri=TEST_URI, token=TEST_TOKEN).drop_view(("some_namespace", "does_not_exists"))
    assert "The given view does not exist" in str(e.value)


def test_drop_view_204(rest_mock: Mocker) -> None:
    rest_mock.delete(
        f"{TEST_URI}v1/namespaces/some_namespace/views/some_view",
        json={},
        status_code=204,
        request_headers=TEST_HEADERS,
    )
    RestCatalog("rest", uri=TEST_URI, token=TEST_TOKEN).drop_view(("some_namespace", "some_view"))
>>>>>>> 9de1d1be
<|MERGE_RESOLUTION|>--- conflicted
+++ resolved
@@ -1286,9 +1286,6 @@
     )
 
     catalog = cast(RestCatalog, load_catalog("production", uri="https://other-service.io/api"))
-<<<<<<< HEAD
-    assert catalog.uri == "https://other-service.io/api"
-=======
     assert catalog.uri == "https://other-service.io/api"
 
 
@@ -1349,5 +1346,4 @@
         status_code=204,
         request_headers=TEST_HEADERS,
     )
-    RestCatalog("rest", uri=TEST_URI, token=TEST_TOKEN).drop_view(("some_namespace", "some_view"))
->>>>>>> 9de1d1be
+    RestCatalog("rest", uri=TEST_URI, token=TEST_TOKEN).drop_view(("some_namespace", "some_view"))