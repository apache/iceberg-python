#  Licensed to the Apache Software Foundation (ASF) under one
#  or more contributor license agreements.  See the NOTICE file
#  distributed with this work for additional information
#  regarding copyright ownership.  The ASF licenses this file
#  to you under the Apache License, Version 2.0 (the
#  "License"); you may not use this file except in compliance
#  with the License.  You may obtain a copy of the License at
#
#    http://www.apache.org/licenses/LICENSE-2.0
#
#  Unless required by applicable law or agreed to in writing,
#  software distributed under the License is distributed on an
#  "AS IS" BASIS, WITHOUT WARRANTIES OR CONDITIONS OF ANY
#  KIND, either express or implied.  See the License for the
#  specific language governing permissions and limitations
#  under the License.
# pylint: disable=redefined-outer-name,unused-argument
import base64
import os
from typing import Any, Callable, Dict, cast
from unittest import mock

import pytest
from requests_mock import Mocker

import pyiceberg
from pyiceberg.catalog import PropertiesUpdateSummary, load_catalog
from pyiceberg.catalog.rest import OAUTH2_SERVER_URI, SNAPSHOT_LOADING_MODE, RestCatalog
from pyiceberg.exceptions import (
    AuthorizationExpiredError,
    NamespaceAlreadyExistsError,
    NamespaceNotEmptyError,
    NoSuchIdentifierError,
    NoSuchNamespaceError,
    NoSuchTableError,
    NoSuchViewError,
    OAuthError,
    ServerError,
    TableAlreadyExistsError,
)
from pyiceberg.io import load_file_io
from pyiceberg.partitioning import PartitionField, PartitionSpec
from pyiceberg.schema import Schema
from pyiceberg.table import Table
from pyiceberg.table.metadata import TableMetadataV1
from pyiceberg.table.sorting import SortField, SortOrder
from pyiceberg.transforms import IdentityTransform, TruncateTransform
from pyiceberg.typedef import RecursiveDict
from pyiceberg.utils.config import Config

TEST_URI = "https://iceberg-test-catalog/"
TEST_CREDENTIALS = "client:secret"
TEST_OAUTH2_SERVER_URI = "https://auth-endpoint/"
TEST_TOKEN = "some_jwt_token"
TEST_SCOPE = "openid_offline_corpds_ds_profile"
TEST_AUDIENCE = "test_audience"
TEST_RESOURCE = "test_resource"

TEST_HEADERS = {
    "Content-type": "application/json",
    "X-Client-Version": "0.14.1",
    "User-Agent": f"PyIceberg/{pyiceberg.__version__}",
    "Authorization": f"Bearer {TEST_TOKEN}",
    "X-Iceberg-Access-Delegation": "vended-credentials",
}
OAUTH_TEST_HEADERS = {
    "Content-type": "application/x-www-form-urlencoded",
}


@pytest.fixture
def example_table_metadata_with_snapshot_v1_rest_json(example_table_metadata_with_snapshot_v1: Dict[str, Any]) -> Dict[str, Any]:
    return {
        "metadata-location": "s3://warehouse/database/table/metadata/00001-5f2f8166-244c-4eae-ac36-384ecdec81fc.gz.metadata.json",
        "metadata": example_table_metadata_with_snapshot_v1,
        "config": {
            "client.factory": "io.tabular.iceberg.catalog.TabularAwsClientFactory",
            "region": "us-west-2",
        },
    }


@pytest.fixture
def example_table_metadata_with_no_location(example_table_metadata_with_snapshot_v1: Dict[str, Any]) -> Dict[str, Any]:
    return {
        "metadata": example_table_metadata_with_snapshot_v1,
        "config": {
            "client.factory": "io.tabular.iceberg.catalog.TabularAwsClientFactory",
            "region": "us-west-2",
        },
    }


@pytest.fixture
def example_table_metadata_no_snapshot_v1_rest_json(example_table_metadata_no_snapshot_v1: Dict[str, Any]) -> Dict[str, Any]:
    return {
        "metadata-location": "s3://warehouse/database/table/metadata.json",
        "metadata": example_table_metadata_no_snapshot_v1,
        "config": {
            "client.factory": "io.tabular.iceberg.catalog.TabularAwsClientFactory",
            "region": "us-west-2",
        },
    }


@pytest.fixture
def rest_mock(requests_mock: Mocker) -> Mocker:
    """Takes the default requests_mock and adds the config endpoint to it

    This endpoint is called when initializing the rest catalog
    """
    requests_mock.get(
        f"{TEST_URI}v1/config",
        json={"defaults": {}, "overrides": {}},
        status_code=200,
    )
    return requests_mock


def test_no_uri_supplied() -> None:
    with pytest.raises(KeyError):
        RestCatalog("production")


@pytest.mark.filterwarnings(
    "ignore:Deprecated in 0.8.0, will be removed in 1.0.0. Iceberg REST client is missing the OAuth2 server URI:DeprecationWarning"
)
def test_token_200(rest_mock: Mocker) -> None:
    rest_mock.post(
        f"{TEST_URI}v1/oauth/tokens",
        json={
            "access_token": TEST_TOKEN,
            "token_type": "Bearer",
            "expires_in": 86400,
            "issued_token_type": "urn:ietf:params:oauth:token-type:access_token",
            "scope": "openid offline",
            "refresh_token": "refresh_token",
        },
        status_code=200,
        request_headers=OAUTH_TEST_HEADERS,
    )
    assert (
        RestCatalog("rest", uri=TEST_URI, credential=TEST_CREDENTIALS)._session.headers["Authorization"]  # pylint: disable=W0212
        == f"Bearer {TEST_TOKEN}"
    )


@pytest.mark.filterwarnings(
    "ignore:Deprecated in 0.8.0, will be removed in 1.0.0. Iceberg REST client is missing the OAuth2 server URI:DeprecationWarning"
)
def test_token_200_without_optional_fields(rest_mock: Mocker) -> None:
    rest_mock.post(
        f"{TEST_URI}v1/oauth/tokens",
        json={
            "access_token": TEST_TOKEN,
            "token_type": "Bearer",
        },
        status_code=200,
        request_headers=OAUTH_TEST_HEADERS,
    )
    assert (
        RestCatalog("rest", uri=TEST_URI, credential=TEST_CREDENTIALS)._session.headers["Authorization"]  # pylint: disable=W0212
        == f"Bearer {TEST_TOKEN}"
    )


@pytest.mark.filterwarnings(
    "ignore:Deprecated in 0.8.0, will be removed in 1.0.0. Iceberg REST client is missing the OAuth2 server URI:DeprecationWarning"
)
def test_token_with_optional_oauth_params(rest_mock: Mocker) -> None:
    mock_request = rest_mock.post(
        f"{TEST_URI}v1/oauth/tokens",
        json={
            "access_token": TEST_TOKEN,
            "token_type": "Bearer",
            "expires_in": 86400,
            "issued_token_type": "urn:ietf:params:oauth:token-type:access_token",
        },
        status_code=200,
        request_headers=OAUTH_TEST_HEADERS,
    )
    assert (
        RestCatalog(
            "rest", uri=TEST_URI, credential=TEST_CREDENTIALS, audience=TEST_AUDIENCE, resource=TEST_RESOURCE
        )._session.headers["Authorization"]
        == f"Bearer {TEST_TOKEN}"
    )
    assert TEST_AUDIENCE in mock_request.last_request.text
    assert TEST_RESOURCE in mock_request.last_request.text


@pytest.mark.filterwarnings(
    "ignore:Deprecated in 0.8.0, will be removed in 1.0.0. Iceberg REST client is missing the OAuth2 server URI:DeprecationWarning"
)
def test_token_with_optional_oauth_params_as_empty(rest_mock: Mocker) -> None:
    mock_request = rest_mock.post(
        f"{TEST_URI}v1/oauth/tokens",
        json={
            "access_token": TEST_TOKEN,
            "token_type": "Bearer",
            "expires_in": 86400,
            "issued_token_type": "urn:ietf:params:oauth:token-type:access_token",
        },
        status_code=200,
        request_headers=OAUTH_TEST_HEADERS,
    )
    assert (
        RestCatalog("rest", uri=TEST_URI, credential=TEST_CREDENTIALS, audience="", resource="")._session.headers["Authorization"]
        == f"Bearer {TEST_TOKEN}"
    )
    assert TEST_AUDIENCE not in mock_request.last_request.text
    assert TEST_RESOURCE not in mock_request.last_request.text


@pytest.mark.filterwarnings(
    "ignore:Deprecated in 0.8.0, will be removed in 1.0.0. Iceberg REST client is missing the OAuth2 server URI:DeprecationWarning"
)
def test_token_with_default_scope(rest_mock: Mocker) -> None:
    mock_request = rest_mock.post(
        f"{TEST_URI}v1/oauth/tokens",
        json={
            "access_token": TEST_TOKEN,
            "token_type": "Bearer",
            "expires_in": 86400,
            "issued_token_type": "urn:ietf:params:oauth:token-type:access_token",
        },
        status_code=200,
        request_headers=OAUTH_TEST_HEADERS,
    )
    assert (
        RestCatalog("rest", uri=TEST_URI, credential=TEST_CREDENTIALS)._session.headers["Authorization"] == f"Bearer {TEST_TOKEN}"
    )
    assert "catalog" in mock_request.last_request.text


@pytest.mark.filterwarnings(
    "ignore:Deprecated in 0.8.0, will be removed in 1.0.0. Iceberg REST client is missing the OAuth2 server URI:DeprecationWarning"
)
def test_token_with_custom_scope(rest_mock: Mocker) -> None:
    mock_request = rest_mock.post(
        f"{TEST_URI}v1/oauth/tokens",
        json={
            "access_token": TEST_TOKEN,
            "token_type": "Bearer",
            "expires_in": 86400,
            "issued_token_type": "urn:ietf:params:oauth:token-type:access_token",
        },
        status_code=200,
        request_headers=OAUTH_TEST_HEADERS,
    )
    assert (
        RestCatalog("rest", uri=TEST_URI, credential=TEST_CREDENTIALS, scope=TEST_SCOPE)._session.headers["Authorization"]
        == f"Bearer {TEST_TOKEN}"
    )
    assert TEST_SCOPE in mock_request.last_request.text


@pytest.mark.filterwarnings(
    "ignore:Deprecated in 0.8.0, will be removed in 1.0.0. Iceberg REST client is missing the OAuth2 server URI:DeprecationWarning"
)
def test_token_200_w_oauth2_server_uri(rest_mock: Mocker) -> None:
    rest_mock.post(
        TEST_OAUTH2_SERVER_URI,
        json={
            "access_token": TEST_TOKEN,
            "token_type": "Bearer",
            "expires_in": 86400,
            "issued_token_type": "urn:ietf:params:oauth:token-type:access_token",
        },
        status_code=200,
        request_headers=OAUTH_TEST_HEADERS,
    )
    # pylint: disable=W0212
    assert (
        RestCatalog("rest", uri=TEST_URI, credential=TEST_CREDENTIALS, **{OAUTH2_SERVER_URI: OAUTH2_SERVER_URI})._session.headers[
            "Authorization"
        ]
        == f"Bearer {TEST_TOKEN}"
    )
    # pylint: enable=W0212


@pytest.mark.filterwarnings(
    "ignore:Deprecated in 0.8.0, will be removed in 1.0.0. Iceberg REST client is missing the OAuth2 server URI:DeprecationWarning"
)
def test_config_200(requests_mock: Mocker) -> None:
    requests_mock.get(
        f"{TEST_URI}v1/config",
        json={"defaults": {}, "overrides": {}},
        status_code=200,
    )
    requests_mock.post(
        f"{TEST_URI}v1/oauth/tokens",
        json={
            "access_token": TEST_TOKEN,
            "token_type": "Bearer",
            "expires_in": 86400,
            "issued_token_type": "urn:ietf:params:oauth:token-type:access_token",
        },
        status_code=200,
        request_headers=OAUTH_TEST_HEADERS,
    )
    RestCatalog("rest", uri=TEST_URI, credential=TEST_CREDENTIALS, warehouse="s3://some-bucket")

    assert requests_mock.called
    assert requests_mock.call_count == 2

    history = requests_mock.request_history
    assert history[1].method == "GET"
    assert history[1].url == "https://iceberg-test-catalog/v1/config?warehouse=s3%3A%2F%2Fsome-bucket"


def test_properties_sets_headers(requests_mock: Mocker) -> None:
    requests_mock.get(
        f"{TEST_URI}v1/config",
        json={"defaults": {}, "overrides": {}},
        status_code=200,
    )

    catalog = RestCatalog(
        "rest",
        uri=TEST_URI,
        warehouse="s3://some-bucket",
        **{"header.Content-Type": "application/vnd.api+json", "header.Customized-Header": "some/value"},
    )

    assert catalog._session.headers.get("Content-type") == "application/json", (
        "Expected 'Content-Type' default header not to be overwritten"
    )
    assert requests_mock.last_request.headers["Content-type"] == "application/json", (
        "Config request did not include expected 'Content-Type' header"
    )

    assert catalog._session.headers.get("Customized-Header") == "some/value", (
        "Expected 'Customized-Header' header to be 'some/value'"
    )
    assert requests_mock.last_request.headers["Customized-Header"] == "some/value", (
        "Config request did not include expected 'Customized-Header' header"
    )


def test_config_sets_headers(requests_mock: Mocker) -> None:
    namespace = "leden"
    requests_mock.get(
        f"{TEST_URI}v1/config",
        json={
            "defaults": {"header.Content-Type": "application/vnd.api+json", "header.Customized-Header": "some/value"},
            "overrides": {},
        },
        status_code=200,
    )
    requests_mock.post(f"{TEST_URI}v1/namespaces", json={"namespace": [namespace], "properties": {}}, status_code=200)
    catalog = RestCatalog("rest", uri=TEST_URI, warehouse="s3://some-bucket")
    catalog.create_namespace(namespace)

    assert catalog._session.headers.get("Content-type") == "application/json", (
        "Expected 'Content-Type' default header not to be overwritten"
    )
    assert requests_mock.last_request.headers["Content-type"] == "application/json", (
        "Create namespace request did not include expected 'Content-Type' header"
    )

    assert catalog._session.headers.get("Customized-Header") == "some/value", (
        "Expected 'Customized-Header' header to be 'some/value'"
    )
    assert requests_mock.last_request.headers["Customized-Header"] == "some/value", (
        "Create namespace request did not include expected 'Customized-Header' header"
    )


@pytest.mark.filterwarnings(
    "ignore:Deprecated in 0.8.0, will be removed in 1.0.0. Iceberg REST client is missing the OAuth2 server URI:DeprecationWarning"
)
def test_token_400(rest_mock: Mocker) -> None:
    rest_mock.post(
        f"{TEST_URI}v1/oauth/tokens",
        json={"error": "invalid_client", "error_description": "Credentials for key invalid_key do not match"},
        status_code=400,
        request_headers=OAUTH_TEST_HEADERS,
    )

    with pytest.raises(OAuthError) as e:
        RestCatalog("rest", uri=TEST_URI, credential=TEST_CREDENTIALS)
    assert str(e.value) == "invalid_client: Credentials for key invalid_key do not match"


@pytest.mark.filterwarnings(
    "ignore:Deprecated in 0.8.0, will be removed in 1.0.0. Iceberg REST client is missing the OAuth2 server URI:DeprecationWarning"
)
def test_token_401(rest_mock: Mocker) -> None:
    message = "invalid_client"
    rest_mock.post(
        f"{TEST_URI}v1/oauth/tokens",
        json={"error": "invalid_client", "error_description": "Unknown or invalid client"},
        status_code=401,
        request_headers=OAUTH_TEST_HEADERS,
    )

    with pytest.raises(OAuthError) as e:
        RestCatalog("rest", uri=TEST_URI, credential=TEST_CREDENTIALS)
    assert message in str(e.value)


def test_list_tables_200(rest_mock: Mocker) -> None:
    namespace = "examples"
    rest_mock.get(
        f"{TEST_URI}v1/namespaces/{namespace}/tables",
        json={"identifiers": [{"namespace": ["examples"], "name": "fooshare"}]},
        status_code=200,
        request_headers=TEST_HEADERS,
    )

    assert RestCatalog("rest", uri=TEST_URI, token=TEST_TOKEN).list_tables(namespace) == [("examples", "fooshare")]


def test_list_tables_200_sigv4(rest_mock: Mocker) -> None:
    namespace = "examples"
    rest_mock.get(
        f"{TEST_URI}v1/namespaces/{namespace}/tables",
        json={"identifiers": [{"namespace": ["examples"], "name": "fooshare"}]},
        status_code=200,
        request_headers=TEST_HEADERS,
    )

    assert RestCatalog("rest", **{"uri": TEST_URI, "token": TEST_TOKEN, "rest.sigv4-enabled": "true"}).list_tables(namespace) == [
        ("examples", "fooshare")
    ]
    assert rest_mock.called


def test_list_tables_404(rest_mock: Mocker) -> None:
    namespace = "examples"
    rest_mock.get(
        f"{TEST_URI}v1/namespaces/{namespace}/tables",
        json={
            "error": {
                "message": "Namespace does not exist: personal in warehouse 8bcb0838-50fc-472d-9ddb-8feb89ef5f1e",
                "type": "NoSuchNamespaceException",
                "code": 404,
            }
        },
        status_code=404,
        request_headers=TEST_HEADERS,
    )
    with pytest.raises(NoSuchNamespaceError) as e:
        RestCatalog("rest", uri=TEST_URI, token=TEST_TOKEN).list_tables(namespace)
    assert "Namespace does not exist" in str(e.value)


def test_list_views_200(rest_mock: Mocker) -> None:
    namespace = "examples"
    rest_mock.get(
        f"{TEST_URI}v1/namespaces/{namespace}/views",
        json={"identifiers": [{"namespace": ["examples"], "name": "fooshare"}]},
        status_code=200,
        request_headers=TEST_HEADERS,
    )

    assert RestCatalog("rest", uri=TEST_URI, token=TEST_TOKEN).list_views(namespace) == [("examples", "fooshare")]


def test_list_views_200_sigv4(rest_mock: Mocker) -> None:
    namespace = "examples"
    rest_mock.get(
        f"{TEST_URI}v1/namespaces/{namespace}/views",
        json={"identifiers": [{"namespace": ["examples"], "name": "fooshare"}]},
        status_code=200,
        request_headers=TEST_HEADERS,
    )

    assert RestCatalog("rest", **{"uri": TEST_URI, "token": TEST_TOKEN, "rest.sigv4-enabled": "true"}).list_views(namespace) == [
        ("examples", "fooshare")
    ]
    assert rest_mock.called


def test_list_views_404(rest_mock: Mocker) -> None:
    namespace = "examples"
    rest_mock.get(
        f"{TEST_URI}v1/namespaces/{namespace}/views",
        json={
            "error": {
                "message": "Namespace does not exist: personal in warehouse 8bcb0838-50fc-472d-9ddb-8feb89ef5f1e",
                "type": "NoSuchNamespaceException",
                "code": 404,
            }
        },
        status_code=404,
        request_headers=TEST_HEADERS,
    )
    with pytest.raises(NoSuchNamespaceError) as e:
        RestCatalog("rest", uri=TEST_URI, token=TEST_TOKEN).list_views(namespace)
    assert "Namespace does not exist" in str(e.value)


def test_view_exists_204(rest_mock: Mocker) -> None:
    namespace = "examples"
    view = "some_view"
    rest_mock.head(
        f"{TEST_URI}v1/namespaces/{namespace}/views/{view}",
        status_code=204,
        request_headers=TEST_HEADERS,
    )
    catalog = RestCatalog("rest", uri=TEST_URI, token=TEST_TOKEN)
    assert catalog.view_exists((namespace, view))


def test_view_exists_404(rest_mock: Mocker) -> None:
    namespace = "examples"
    view = "some_view"
    rest_mock.head(
        f"{TEST_URI}v1/namespaces/{namespace}/views/{view}",
        status_code=404,
        request_headers=TEST_HEADERS,
    )
    catalog = RestCatalog("rest", uri=TEST_URI, token=TEST_TOKEN)
    assert not catalog.view_exists((namespace, view))


def test_view_exists_multilevel_namespace_404(rest_mock: Mocker) -> None:
    multilevel_namespace = "core.examples.some_namespace"
    view = "some_view"
    rest_mock.head(
        f"{TEST_URI}v1/namespaces/{multilevel_namespace}/views/{view}",
        status_code=404,
        request_headers=TEST_HEADERS,
    )
    catalog = RestCatalog("rest", uri=TEST_URI, token=TEST_TOKEN)
    assert not catalog.view_exists((multilevel_namespace, view))


def test_list_namespaces_200(rest_mock: Mocker) -> None:
    rest_mock.get(
        f"{TEST_URI}v1/namespaces",
        json={"namespaces": [["default"], ["examples"], ["fokko"], ["system"]]},
        status_code=200,
        request_headers=TEST_HEADERS,
    )
    assert RestCatalog("rest", uri=TEST_URI, token=TEST_TOKEN).list_namespaces() == [
        ("default",),
        ("examples",),
        ("fokko",),
        ("system",),
    ]


def test_list_namespace_with_parent_200(rest_mock: Mocker) -> None:
    rest_mock.get(
        f"{TEST_URI}v1/namespaces?parent=accounting",
        json={"namespaces": [["accounting", "tax"]]},
        status_code=200,
        request_headers=TEST_HEADERS,
    )
    assert RestCatalog("rest", uri=TEST_URI, token=TEST_TOKEN).list_namespaces(("accounting",)) == [
        ("accounting", "tax"),
    ]


def test_list_namespace_with_parent_404(rest_mock: Mocker) -> None:
    rest_mock.get(
        f"{TEST_URI}v1/namespaces?parent=some_namespace",
        json={
            "error": {
                "message": "Namespace provided in the `parent` query parameter is not found",
                "type": "NoSuchNamespaceException",
                "code": 404,
            }
        },
        status_code=404,
        request_headers=TEST_HEADERS,
    )

    with pytest.raises(NoSuchNamespaceError):
        RestCatalog("rest", uri=TEST_URI, token=TEST_TOKEN).list_namespaces(("some_namespace",))


@pytest.mark.filterwarnings(
    "ignore:Deprecated in 0.8.0, will be removed in 1.0.0. Iceberg REST client is missing the OAuth2 server URI:DeprecationWarning"
)
@pytest.mark.parametrize("status_code", [401, 419])
def test_list_namespaces_token_expired_success_on_retries(rest_mock: Mocker, status_code: int) -> None:
    new_token = "new_jwt_token"
    new_header = dict(TEST_HEADERS)
    new_header["Authorization"] = f"Bearer {new_token}"

    namespaces = rest_mock.register_uri(
        "GET",
        f"{TEST_URI}v1/namespaces",
        [
            {
                "status_code": status_code,
                "json": {
                    "error": {
                        "message": "Authorization expired.",
                        "type": "AuthorizationExpiredError",
                        "code": status_code,
                    }
                },
                "headers": TEST_HEADERS,
            },
            {
                "status_code": 200,
                "json": {"namespaces": [["default"], ["examples"], ["fokko"], ["system"]]},
                "headers": new_header,
            },
            {
                "status_code": 200,
                "json": {"namespaces": [["default"], ["examples"], ["fokko"], ["system"]]},
                "headers": new_header,
            },
        ],
    )
    tokens = rest_mock.post(
        f"{TEST_URI}v1/oauth/tokens",
        json={
            "access_token": new_token,
            "token_type": "Bearer",
            "expires_in": 86400,
            "issued_token_type": "urn:ietf:params:oauth:token-type:access_token",
        },
        status_code=200,
    )
    catalog = RestCatalog("rest", uri=TEST_URI, token=TEST_TOKEN, credential=TEST_CREDENTIALS)
    # LegacyOAuth2AuthManager is created twice through `_create_session()`
    # which results in the token being refreshed twice when the RestCatalog is initialized.
    assert tokens.call_count == 2

    assert catalog.list_namespaces() == [
        ("default",),
        ("examples",),
        ("fokko",),
        ("system",),
    ]
    assert namespaces.call_count == 2
    assert tokens.call_count == 3

    assert catalog.list_namespaces() == [
        ("default",),
        ("examples",),
        ("fokko",),
        ("system",),
    ]
    assert namespaces.call_count == 3
    assert tokens.call_count == 3


def test_create_namespace_200(rest_mock: Mocker) -> None:
    namespace = "leden"
    rest_mock.post(
        f"{TEST_URI}v1/namespaces",
        json={"namespace": [namespace], "properties": {}},
        status_code=200,
        request_headers=TEST_HEADERS,
    )
    RestCatalog("rest", uri=TEST_URI, token=TEST_TOKEN).create_namespace(namespace)


def test_create_namespace_if_exists_409(rest_mock: Mocker) -> None:
    namespace = "examples"
    rest_mock.post(
        f"{TEST_URI}v1/namespaces",
        json={
            "error": {
                "message": "Namespace already exists: fokko in warehouse 8bcb0838-50fc-472d-9ddb-8feb89ef5f1e",
                "type": "AlreadyExistsException",
                "code": 409,
            }
        },
        status_code=409,
        request_headers=TEST_HEADERS,
    )

    RestCatalog("rest", uri=TEST_URI, token=TEST_TOKEN).create_namespace_if_not_exists(namespace)


def test_create_namespace_409(rest_mock: Mocker) -> None:
    namespace = "examples"
    rest_mock.post(
        f"{TEST_URI}v1/namespaces",
        json={
            "error": {
                "message": "Namespace already exists: fokko in warehouse 8bcb0838-50fc-472d-9ddb-8feb89ef5f1e",
                "type": "AlreadyExistsException",
                "code": 409,
            }
        },
        status_code=409,
        request_headers=TEST_HEADERS,
    )
    with pytest.raises(NamespaceAlreadyExistsError) as e:
        RestCatalog("rest", uri=TEST_URI, token=TEST_TOKEN).create_namespace(namespace)
    assert "Namespace already exists" in str(e.value)


def test_drop_namespace_404(rest_mock: Mocker) -> None:
    namespace = "examples"
    rest_mock.delete(
        f"{TEST_URI}v1/namespaces/{namespace}",
        json={
            "error": {
                "message": "Namespace does not exist: leden in warehouse 8bcb0838-50fc-472d-9ddb-8feb89ef5f1e",
                "type": "NoSuchNamespaceException",
                "code": 404,
            }
        },
        status_code=404,
        request_headers=TEST_HEADERS,
    )
    with pytest.raises(NoSuchNamespaceError) as e:
        RestCatalog("rest", uri=TEST_URI, token=TEST_TOKEN).drop_namespace(namespace)
    assert "Namespace does not exist" in str(e.value)


def test_drop_namespace_409(rest_mock: Mocker) -> None:
    namespace = "examples"
    rest_mock.delete(
        f"{TEST_URI}v1/namespaces/{namespace}",
        json={
            "error": {
                "message": "Namespace is not empty: leden in warehouse 8bcb0838-50fc-472d-9ddb-8feb89ef5f1e",
                "type": "NamespaceNotEmptyError",
                "code": 409,
            }
        },
        status_code=409,
        request_headers=TEST_HEADERS,
    )
    with pytest.raises(NamespaceNotEmptyError) as e:
        RestCatalog("rest", uri=TEST_URI, token=TEST_TOKEN).drop_namespace(namespace)
    assert "Namespace is not empty" in str(e.value)


def test_load_namespace_properties_200(rest_mock: Mocker) -> None:
    namespace = "leden"
    rest_mock.get(
        f"{TEST_URI}v1/namespaces/{namespace}",
        json={"namespace": ["fokko"], "properties": {"prop": "yes"}},
        status_code=204,
        request_headers=TEST_HEADERS,
    )
    assert RestCatalog("rest", uri=TEST_URI, token=TEST_TOKEN).load_namespace_properties(namespace) == {"prop": "yes"}


def test_load_namespace_properties_404(rest_mock: Mocker) -> None:
    namespace = "leden"
    rest_mock.get(
        f"{TEST_URI}v1/namespaces/{namespace}",
        json={
            "error": {
                "message": "Namespace does not exist: fokko22 in warehouse 8bcb0838-50fc-472d-9ddb-8feb89ef5f1e",
                "type": "NoSuchNamespaceException",
                "code": 404,
            }
        },
        status_code=404,
        request_headers=TEST_HEADERS,
    )
    with pytest.raises(NoSuchNamespaceError) as e:
        RestCatalog("rest", uri=TEST_URI, token=TEST_TOKEN).load_namespace_properties(namespace)
    assert "Namespace does not exist" in str(e.value)


def test_update_namespace_properties_200(rest_mock: Mocker) -> None:
    rest_mock.post(
        f"{TEST_URI}v1/namespaces/fokko/properties",
        json={"removed": [], "updated": ["prop"], "missing": ["abc"]},
        status_code=200,
        request_headers=TEST_HEADERS,
    )
    response = RestCatalog("rest", uri=TEST_URI, token=TEST_TOKEN).update_namespace_properties(
        ("fokko",), {"abc"}, {"prop": "yes"}
    )

    assert response == PropertiesUpdateSummary(removed=[], updated=["prop"], missing=["abc"])


def test_namespace_exists_200(rest_mock: Mocker) -> None:
    rest_mock.head(
        f"{TEST_URI}v1/namespaces/fokko",
        status_code=200,
        request_headers=TEST_HEADERS,
    )
    catalog = RestCatalog("rest", uri=TEST_URI, token=TEST_TOKEN)

    assert catalog.namespace_exists("fokko")


def test_namespace_exists_204(rest_mock: Mocker) -> None:
    rest_mock.head(
        f"{TEST_URI}v1/namespaces/fokko",
        status_code=204,
        request_headers=TEST_HEADERS,
    )
    catalog = RestCatalog("rest", uri=TEST_URI, token=TEST_TOKEN)

    assert catalog.namespace_exists("fokko")


def test_namespace_exists_404(rest_mock: Mocker) -> None:
    rest_mock.head(
        f"{TEST_URI}v1/namespaces/fokko",
        status_code=404,
        request_headers=TEST_HEADERS,
    )
    catalog = RestCatalog("rest", uri=TEST_URI, token=TEST_TOKEN)

    assert not catalog.namespace_exists("fokko")


def test_namespace_exists_500(rest_mock: Mocker) -> None:
    rest_mock.head(
        f"{TEST_URI}v1/namespaces/fokko",
        status_code=500,
        request_headers=TEST_HEADERS,
    )
    catalog = RestCatalog("rest", uri=TEST_URI, token=TEST_TOKEN)

    with pytest.raises(ServerError):
        catalog.namespace_exists("fokko")


def test_update_namespace_properties_404(rest_mock: Mocker) -> None:
    rest_mock.post(
        f"{TEST_URI}v1/namespaces/fokko/properties",
        json={
            "error": {
                "message": "Namespace does not exist: does_not_exists in warehouse 8bcb0838-50fc-472d-9ddb-8feb89ef5f1e",
                "type": "NoSuchNamespaceException",
                "code": 404,
            }
        },
        status_code=404,
        request_headers=TEST_HEADERS,
    )
    with pytest.raises(NoSuchNamespaceError) as e:
        RestCatalog("rest", uri=TEST_URI, token=TEST_TOKEN).update_namespace_properties(("fokko",), {"abc"}, {"prop": "yes"})
    assert "Namespace does not exist" in str(e.value)


def test_load_table_200(rest_mock: Mocker, example_table_metadata_with_snapshot_v1_rest_json: Dict[str, Any]) -> None:
    rest_mock.get(
        f"{TEST_URI}v1/namespaces/fokko/tables/table",
        json=example_table_metadata_with_snapshot_v1_rest_json,
        status_code=200,
        request_headers=TEST_HEADERS,
    )
    catalog = RestCatalog("rest", uri=TEST_URI, token=TEST_TOKEN)
    actual = catalog.load_table(("fokko", "table"))
    expected = Table(
        identifier=("fokko", "table"),
        metadata_location=example_table_metadata_with_snapshot_v1_rest_json["metadata-location"],
        metadata=TableMetadataV1(**example_table_metadata_with_snapshot_v1_rest_json["metadata"]),
        io=load_file_io(),
        catalog=catalog,
    )
    # First compare the dicts
    assert actual.metadata.model_dump() == expected.metadata.model_dump()
    assert actual == expected


def test_load_table_200_loading_mode(
    rest_mock: Mocker, example_table_metadata_with_snapshot_v1_rest_json: Dict[str, Any]
) -> None:
    rest_mock.get(
        f"{TEST_URI}v1/namespaces/fokko/tables/table?snapshots=refs",
        json=example_table_metadata_with_snapshot_v1_rest_json,
        status_code=200,
        request_headers=TEST_HEADERS,
    )
    catalog = RestCatalog("rest", uri=TEST_URI, token=TEST_TOKEN, **{SNAPSHOT_LOADING_MODE: "refs"})
    actual = catalog.load_table(("fokko", "table"))
    expected = Table(
        identifier=("fokko", "table"),
        metadata_location=example_table_metadata_with_snapshot_v1_rest_json["metadata-location"],
        metadata=TableMetadataV1(**example_table_metadata_with_snapshot_v1_rest_json["metadata"]),
        io=load_file_io(),
        catalog=catalog,
    )
    # First compare the dicts
    assert actual.metadata.model_dump() == expected.metadata.model_dump()
    assert actual == expected


def test_load_table_honor_access_delegation(
    rest_mock: Mocker, example_table_metadata_with_snapshot_v1_rest_json: Dict[str, Any]
) -> None:
    test_headers_with_remote_signing = {**TEST_HEADERS, "X-Iceberg-Access-Delegation": "remote-signing"}
    rest_mock.get(
        f"{TEST_URI}v1/namespaces/fokko/tables/table",
        json=example_table_metadata_with_snapshot_v1_rest_json,
        status_code=200,
        request_headers=test_headers_with_remote_signing,
    )
    # catalog = RestCatalog("rest", **{"uri": TEST_URI, "token": TEST_TOKEN, "access-delegation": "remote-signing"})
    catalog = RestCatalog(
        "rest",
        **{
            "uri": TEST_URI,
            "token": TEST_TOKEN,
            "header.X-Iceberg-Access-Delegation": "remote-signing",
        },
    )
    actual = catalog.load_table(("fokko", "table"))
    expected = Table(
        identifier=("fokko", "table"),
        metadata_location=example_table_metadata_with_snapshot_v1_rest_json["metadata-location"],
        metadata=TableMetadataV1(**example_table_metadata_with_snapshot_v1_rest_json["metadata"]),
        io=load_file_io(),
        catalog=catalog,
    )
    # First compare the dicts
    assert actual.metadata.model_dump() == expected.metadata.model_dump()
    assert actual == expected


def test_load_table_from_self_identifier_200(
    rest_mock: Mocker, example_table_metadata_with_snapshot_v1_rest_json: Dict[str, Any]
) -> None:
    rest_mock.get(
        f"{TEST_URI}v1/namespaces/pdames/tables/table",
        json=example_table_metadata_with_snapshot_v1_rest_json,
        status_code=200,
        request_headers=TEST_HEADERS,
    )
    catalog = RestCatalog("rest", uri=TEST_URI, token=TEST_TOKEN)
    table = catalog.load_table(("pdames", "table"))
    actual = catalog.load_table(table.name())
    expected = Table(
        identifier=("pdames", "table"),
        metadata_location=example_table_metadata_with_snapshot_v1_rest_json["metadata-location"],
        metadata=TableMetadataV1(**example_table_metadata_with_snapshot_v1_rest_json["metadata"]),
        io=load_file_io(),
        catalog=catalog,
    )
    assert actual.metadata.model_dump() == expected.metadata.model_dump()
    assert actual == expected


def test_load_table_404(rest_mock: Mocker) -> None:
    rest_mock.get(
        f"{TEST_URI}v1/namespaces/fokko/tables/does_not_exists",
        json={
            "error": {
                "message": "Table does not exist: examples.does_not_exists in warehouse 8bcb0838-50fc-472d-9ddb-8feb89ef5f1e",
                "type": "NoSuchNamespaceErrorException",
                "code": 404,
            }
        },
        status_code=404,
        request_headers=TEST_HEADERS,
    )

    with pytest.raises(NoSuchTableError) as e:
        RestCatalog("rest", uri=TEST_URI, token=TEST_TOKEN).load_table(("fokko", "does_not_exists"))
    assert "Table does not exist" in str(e.value)


def test_table_exists_200(rest_mock: Mocker) -> None:
    rest_mock.head(
        f"{TEST_URI}v1/namespaces/fokko/tables/table",
        status_code=200,
        request_headers=TEST_HEADERS,
    )
    catalog = RestCatalog("rest", uri=TEST_URI, token=TEST_TOKEN)
    assert catalog.table_exists(("fokko", "table"))


def test_table_exists_204(rest_mock: Mocker) -> None:
    rest_mock.head(
        f"{TEST_URI}v1/namespaces/fokko/tables/table",
        status_code=204,
        request_headers=TEST_HEADERS,
    )
    catalog = RestCatalog("rest", uri=TEST_URI, token=TEST_TOKEN)
    assert catalog.table_exists(("fokko", "table"))


def test_table_exists_404(rest_mock: Mocker) -> None:
    rest_mock.head(
        f"{TEST_URI}v1/namespaces/fokko/tables/table",
        status_code=404,
        request_headers=TEST_HEADERS,
    )
    catalog = RestCatalog("rest", uri=TEST_URI, token=TEST_TOKEN)
    assert not catalog.table_exists(("fokko", "table"))


def test_table_exists_500(rest_mock: Mocker) -> None:
    rest_mock.head(
        f"{TEST_URI}v1/namespaces/fokko/tables/table",
        status_code=500,
        request_headers=TEST_HEADERS,
    )
    catalog = RestCatalog("rest", uri=TEST_URI, token=TEST_TOKEN)

    with pytest.raises(ServerError):
        catalog.table_exists(("fokko", "table"))


def test_drop_table_404(rest_mock: Mocker) -> None:
    rest_mock.delete(
        f"{TEST_URI}v1/namespaces/fokko/tables/does_not_exists",
        json={
            "error": {
                "message": "Table does not exist: fokko.does_not_exists in warehouse 8bcb0838-50fc-472d-9ddb-8feb89ef5f1e",
                "type": "NoSuchNamespaceErrorException",
                "code": 404,
            }
        },
        status_code=404,
        request_headers=TEST_HEADERS,
    )

    with pytest.raises(NoSuchTableError) as e:
        RestCatalog("rest", uri=TEST_URI, token=TEST_TOKEN).drop_table(("fokko", "does_not_exists"))
    assert "Table does not exist" in str(e.value)


def test_create_table_200(
    rest_mock: Mocker, table_schema_simple: Schema, example_table_metadata_no_snapshot_v1_rest_json: Dict[str, Any]
) -> None:
    rest_mock.post(
        f"{TEST_URI}v1/namespaces/fokko/tables",
        json=example_table_metadata_no_snapshot_v1_rest_json,
        status_code=200,
        request_headers=TEST_HEADERS,
    )
    catalog = RestCatalog("rest", uri=TEST_URI, token=TEST_TOKEN)
    actual = catalog.create_table(
        identifier=("fokko", "fokko2"),
        schema=table_schema_simple,
        location=None,
        partition_spec=PartitionSpec(
            PartitionField(source_id=1, field_id=1000, transform=TruncateTransform(width=3), name="id"), spec_id=1
        ),
        sort_order=SortOrder(SortField(source_id=2, transform=IdentityTransform())),
        properties={"owner": "fokko"},
    )
    expected = Table(
        identifier=("fokko", "fokko2"),
        metadata_location=example_table_metadata_no_snapshot_v1_rest_json["metadata-location"],
        metadata=TableMetadataV1(**example_table_metadata_no_snapshot_v1_rest_json["metadata"]),
        io=load_file_io(),
        catalog=catalog,
    )
    assert actual == expected


def test_create_table_with_given_location_removes_trailing_slash_200(
    rest_mock: Mocker, table_schema_simple: Schema, example_table_metadata_no_snapshot_v1_rest_json: Dict[str, Any]
) -> None:
    rest_mock.post(
        f"{TEST_URI}v1/namespaces/fokko/tables",
        json=example_table_metadata_no_snapshot_v1_rest_json,
        status_code=200,
        request_headers=TEST_HEADERS,
    )
    catalog = RestCatalog("rest", uri=TEST_URI, token=TEST_TOKEN)
    location = "s3://warehouse/database/table-custom-location"
    catalog.create_table(
        identifier=("fokko", "fokko2"),
        schema=table_schema_simple,
        location=f"{location}/",
        partition_spec=PartitionSpec(
            PartitionField(source_id=1, field_id=1000, transform=TruncateTransform(width=3), name="id"), spec_id=1
        ),
        sort_order=SortOrder(SortField(source_id=2, transform=IdentityTransform())),
        properties={"owner": "fokko"},
    )
    assert rest_mock.last_request
    assert rest_mock.last_request.json()["location"] == location


def test_create_staged_table_200(
    rest_mock: Mocker,
    table_schema_simple: Schema,
    example_table_metadata_with_no_location: Dict[str, Any],
    example_table_metadata_no_snapshot_v1_rest_json: Dict[str, Any],
) -> None:
    rest_mock.post(
        f"{TEST_URI}v1/namespaces/fokko/tables",
        json=example_table_metadata_with_no_location,
        status_code=200,
        request_headers=TEST_HEADERS,
    )
    rest_mock.post(
        f"{TEST_URI}v1/namespaces/fokko/tables/fokko2",
        json=example_table_metadata_no_snapshot_v1_rest_json,
        status_code=200,
        request_headers=TEST_HEADERS,
    )
    identifier = ("fokko", "fokko2")
    catalog = RestCatalog("rest", uri=TEST_URI, token=TEST_TOKEN)
    txn = catalog.create_table_transaction(
        identifier=identifier,
        schema=table_schema_simple,
        location=None,
        partition_spec=PartitionSpec(
            PartitionField(source_id=1, field_id=1000, transform=TruncateTransform(width=3), name="id"), spec_id=1
        ),
        sort_order=SortOrder(SortField(source_id=2, transform=IdentityTransform())),
        properties={"owner": "fokko"},
    )
    txn.commit_transaction()

    actual_response = rest_mock.last_request.json()
    expected = {
        "identifier": {"namespace": ["fokko"], "name": "fokko2"},
        "requirements": [{"type": "assert-create"}],
        "updates": [
            {"action": "assign-uuid", "uuid": "b55d9dda-6561-423a-8bfc-787980ce421f"},
            {"action": "upgrade-format-version", "format-version": 1},
            {
                "action": "add-schema",
                "schema": {
                    "type": "struct",
                    "fields": [
                        {"id": 1, "name": "id", "type": "int", "required": False},
                        {"id": 2, "name": "data", "type": "string", "required": False},
                    ],
                    "schema-id": 0,
                    "identifier-field-ids": [],
                },
                "last-column-id": 2,
            },
            {"action": "set-current-schema", "schema-id": -1},
            {"action": "add-spec", "spec": {"spec-id": 0, "fields": []}},
            {"action": "set-default-spec", "spec-id": -1},
            {"action": "add-sort-order", "sort-order": {"order-id": 0, "fields": []}},
            {"action": "set-default-sort-order", "sort-order-id": -1},
            {"action": "set-location", "location": "s3://warehouse/database/table"},
            {"action": "set-properties", "updates": {"owner": "bryan", "write.metadata.compression-codec": "gzip"}},
        ],
    }
    assert actual_response == expected


def test_create_table_409(rest_mock: Mocker, table_schema_simple: Schema) -> None:
    rest_mock.post(
        f"{TEST_URI}v1/namespaces/fokko/tables",
        json={
            "error": {
                "message": "Table already exists: fokko.already_exists in warehouse 8bcb0838-50fc-472d-9ddb-8feb89ef5f1e",
                "type": "AlreadyExistsException",
                "code": 409,
            }
        },
        status_code=409,
        request_headers=TEST_HEADERS,
    )

    with pytest.raises(TableAlreadyExistsError) as e:
        RestCatalog("rest", uri=TEST_URI, token=TEST_TOKEN).create_table(
            identifier=("fokko", "fokko2"),
            schema=table_schema_simple,
            location=None,
            partition_spec=PartitionSpec(
                PartitionField(source_id=1, field_id=1000, transform=TruncateTransform(width=3), name="id")
            ),
            sort_order=SortOrder(SortField(source_id=2, transform=IdentityTransform())),
            properties={"owner": "fokko"},
        )
    assert "Table already exists" in str(e.value)


def test_create_table_if_not_exists_200(
    rest_mock: Mocker, table_schema_simple: Schema, example_table_metadata_no_snapshot_v1_rest_json: Dict[str, Any]
) -> None:
    def json_callback() -> Callable[[Any, Any], Dict[str, Any]]:
        call_count = 0

        def callback(request: Any, context: Any) -> Dict[str, Any]:
            nonlocal call_count
            call_count += 1

            if call_count == 1:
                context.status_code = 200
                return example_table_metadata_no_snapshot_v1_rest_json
            else:
                context.status_code = 409
                return {
                    "error": {
                        "message": "Table already exists: fokko.already_exists in warehouse 8bcb0838-50fc-472d-9ddb-8feb89ef5f1e",
                        "type": "AlreadyExistsException",
                        "code": 409,
                    }
                }

        return callback

    rest_mock.post(
        f"{TEST_URI}v1/namespaces/fokko/tables",
        json=json_callback(),
        request_headers=TEST_HEADERS,
    )
    rest_mock.get(
        f"{TEST_URI}v1/namespaces/fokko/tables/fokko2",
        json=example_table_metadata_no_snapshot_v1_rest_json,
        status_code=200,
        request_headers=TEST_HEADERS,
    )
    catalog = RestCatalog("rest", uri=TEST_URI, token=TEST_TOKEN)
    table1 = catalog.create_table(
        identifier=("fokko", "fokko2"),
        schema=table_schema_simple,
        location=None,
        partition_spec=PartitionSpec(
            PartitionField(source_id=1, field_id=1000, transform=TruncateTransform(width=3), name="id"), spec_id=1
        ),
        sort_order=SortOrder(SortField(source_id=2, transform=IdentityTransform())),
        properties={"owner": "fokko"},
    )
    table2 = catalog.create_table_if_not_exists(
        identifier=("fokko", "fokko2"),
        schema=table_schema_simple,
        location=None,
        partition_spec=PartitionSpec(PartitionField(source_id=1, field_id=1000, transform=TruncateTransform(width=3), name="id")),
        sort_order=SortOrder(SortField(source_id=2, transform=IdentityTransform())),
        properties={"owner": "fokko"},
    )
    assert table1 == table2


def test_create_table_419(rest_mock: Mocker, table_schema_simple: Schema) -> None:
    rest_mock.post(
        f"{TEST_URI}v1/namespaces/fokko/tables",
        json={
            "error": {
                "message": "Authorization expired.",
                "type": "AuthorizationExpiredError",
                "code": 419,
            }
        },
        status_code=419,
        request_headers=TEST_HEADERS,
    )

    with pytest.raises(AuthorizationExpiredError) as e:
        RestCatalog("rest", uri=TEST_URI, token=TEST_TOKEN).create_table(
            identifier=("fokko", "fokko2"),
            schema=table_schema_simple,
            location=None,
            partition_spec=PartitionSpec(
                PartitionField(source_id=1, field_id=1000, transform=TruncateTransform(width=3), name="id")
            ),
            sort_order=SortOrder(SortField(source_id=2, transform=IdentityTransform())),
            properties={"owner": "fokko"},
        )
    assert "Authorization expired" in str(e.value)
    assert rest_mock.call_count == 3


def test_register_table_200(
    rest_mock: Mocker, table_schema_simple: Schema, example_table_metadata_no_snapshot_v1_rest_json: Dict[str, Any]
) -> None:
    rest_mock.post(
        f"{TEST_URI}v1/namespaces/default/register",
        json=example_table_metadata_no_snapshot_v1_rest_json,
        status_code=200,
        request_headers=TEST_HEADERS,
    )
    catalog = RestCatalog("rest", uri=TEST_URI, token=TEST_TOKEN)
    actual = catalog.register_table(
        identifier=("default", "registered_table"), metadata_location="s3://warehouse/database/table/metadata.json"
    )
    expected = Table(
        identifier=("default", "registered_table"),
        metadata_location=example_table_metadata_no_snapshot_v1_rest_json["metadata-location"],
        metadata=TableMetadataV1(**example_table_metadata_no_snapshot_v1_rest_json["metadata"]),
        io=load_file_io(),
        catalog=catalog,
    )
    assert actual.metadata.model_dump() == expected.metadata.model_dump()
    assert actual.metadata_location == expected.metadata_location
    assert actual.name() == expected.name()


def test_register_table_409(rest_mock: Mocker, table_schema_simple: Schema) -> None:
    rest_mock.post(
        f"{TEST_URI}v1/namespaces/default/register",
        json={
            "error": {
                "message": "Table already exists: fokko.fokko2 in warehouse 8bcb0838-50fc-472d-9ddb-8feb89ef5f1e",
                "type": "AlreadyExistsException",
                "code": 409,
            }
        },
        status_code=409,
        request_headers=TEST_HEADERS,
    )

    catalog = RestCatalog("rest", uri=TEST_URI, token=TEST_TOKEN)
    with pytest.raises(TableAlreadyExistsError) as e:
        catalog.register_table(
            identifier=("default", "registered_table"), metadata_location="s3://warehouse/database/table/metadata.json"
        )
    assert "Table already exists" in str(e.value)


def test_delete_namespace_204(rest_mock: Mocker) -> None:
    namespace = "example"
    rest_mock.delete(
        f"{TEST_URI}v1/namespaces/{namespace}",
        json={},
        status_code=204,
        request_headers=TEST_HEADERS,
    )
    RestCatalog("rest", uri=TEST_URI, token=TEST_TOKEN).drop_namespace(namespace)


def test_delete_table_204(rest_mock: Mocker) -> None:
    rest_mock.delete(
        f"{TEST_URI}v1/namespaces/example/tables/fokko",
        json={},
        status_code=204,
        request_headers=TEST_HEADERS,
    )
    RestCatalog("rest", uri=TEST_URI, token=TEST_TOKEN).drop_table(("example", "fokko"))


def test_delete_table_from_self_identifier_204(
    rest_mock: Mocker, example_table_metadata_with_snapshot_v1_rest_json: Dict[str, Any]
) -> None:
    rest_mock.get(
        f"{TEST_URI}v1/namespaces/pdames/tables/table",
        json=example_table_metadata_with_snapshot_v1_rest_json,
        status_code=200,
        request_headers=TEST_HEADERS,
    )
    catalog = RestCatalog("rest", uri=TEST_URI, token=TEST_TOKEN)
    table = catalog.load_table(("pdames", "table"))
    rest_mock.delete(
        f"{TEST_URI}v1/namespaces/pdames/tables/table",
        json={},
        status_code=204,
        request_headers=TEST_HEADERS,
    )
    catalog.drop_table(table.name())


def test_rename_table_200(rest_mock: Mocker, example_table_metadata_with_snapshot_v1_rest_json: Dict[str, Any]) -> None:
    rest_mock.post(
        f"{TEST_URI}v1/tables/rename",
        json={
            "source": {"namespace": ("pdames",), "name": "source"},
            "destination": {"namespace": ("pdames",), "name": "destination"},
        },
        status_code=200,
        request_headers=TEST_HEADERS,
    )
    rest_mock.get(
        f"{TEST_URI}v1/namespaces/pdames/tables/destination",
        json=example_table_metadata_with_snapshot_v1_rest_json,
        status_code=200,
        request_headers=TEST_HEADERS,
    )
    catalog = RestCatalog("rest", uri=TEST_URI, token=TEST_TOKEN)
    from_identifier = ("pdames", "source")
    to_identifier = ("pdames", "destination")
    actual = catalog.rename_table(from_identifier, to_identifier)
    expected = Table(
        identifier=("pdames", "destination"),
        metadata_location=example_table_metadata_with_snapshot_v1_rest_json["metadata-location"],
        metadata=TableMetadataV1(**example_table_metadata_with_snapshot_v1_rest_json["metadata"]),
        io=load_file_io(),
        catalog=catalog,
    )
    assert actual.metadata.model_dump() == expected.metadata.model_dump()
    assert actual == expected


def test_rename_table_from_self_identifier_200(
    rest_mock: Mocker, example_table_metadata_with_snapshot_v1_rest_json: Dict[str, Any]
) -> None:
    rest_mock.get(
        f"{TEST_URI}v1/namespaces/pdames/tables/source",
        json=example_table_metadata_with_snapshot_v1_rest_json,
        status_code=200,
        request_headers=TEST_HEADERS,
    )
    catalog = RestCatalog("rest", uri=TEST_URI, token=TEST_TOKEN)
    from_identifier = ("pdames", "source")
    to_identifier = ("pdames", "destination")
    table = catalog.load_table(from_identifier)
    rest_mock.post(
        f"{TEST_URI}v1/tables/rename",
        json={
            "source": {"namespace": ("pdames",), "name": "source"},
            "destination": {"namespace": ("pdames",), "name": "destination"},
        },
        status_code=200,
        request_headers=TEST_HEADERS,
    )
    rest_mock.get(
        f"{TEST_URI}v1/namespaces/pdames/tables/destination",
        json=example_table_metadata_with_snapshot_v1_rest_json,
        status_code=200,
        request_headers=TEST_HEADERS,
    )
    actual = catalog.rename_table(table.name(), to_identifier)
    expected = Table(
        identifier=("pdames", "destination"),
        metadata_location=example_table_metadata_with_snapshot_v1_rest_json["metadata-location"],
        metadata=TableMetadataV1(**example_table_metadata_with_snapshot_v1_rest_json["metadata"]),
        io=load_file_io(),
        catalog=catalog,
    )
    assert actual.metadata.model_dump() == expected.metadata.model_dump()
    assert actual == expected


def test_delete_table_404(rest_mock: Mocker) -> None:
    rest_mock.delete(
        f"{TEST_URI}v1/namespaces/example/tables/fokko",
        json={
            "error": {
                "message": "Table does not exist: fokko.fokko2 in warehouse 8bcb0838-50fc-472d-9ddb-8feb89ef5f1e",
                "type": "NoSuchTableException",
                "code": 404,
            }
        },
        status_code=404,
        request_headers=TEST_HEADERS,
    )
    with pytest.raises(NoSuchTableError) as e:
        RestCatalog("rest", uri=TEST_URI, token=TEST_TOKEN).drop_table(("example", "fokko"))
    assert "Table does not exist" in str(e.value)


def test_create_table_missing_namespace(rest_mock: Mocker, table_schema_simple: Schema) -> None:
    table = "table"
    with pytest.raises(NoSuchIdentifierError) as e:
        # Missing namespace
        RestCatalog("rest", uri=TEST_URI, token=TEST_TOKEN).create_table(table, table_schema_simple)
    assert f"Missing namespace or invalid identifier: {table}" in str(e.value)


def test_load_table_invalid_namespace(rest_mock: Mocker) -> None:
    table = "table"
    with pytest.raises(NoSuchIdentifierError) as e:
        # Missing namespace
        RestCatalog("rest", uri=TEST_URI, token=TEST_TOKEN).load_table(table)
    assert f"Missing namespace or invalid identifier: {table}" in str(e.value)


def test_drop_table_invalid_namespace(rest_mock: Mocker) -> None:
    table = "table"
    with pytest.raises(NoSuchIdentifierError) as e:
        # Missing namespace
        RestCatalog("rest", uri=TEST_URI, token=TEST_TOKEN).drop_table(table)
    assert f"Missing namespace or invalid identifier: {table}" in str(e.value)


def test_purge_table_invalid_namespace(rest_mock: Mocker) -> None:
    table = "table"
    with pytest.raises(NoSuchIdentifierError) as e:
        # Missing namespace
        RestCatalog("rest", uri=TEST_URI, token=TEST_TOKEN).purge_table(table)
    assert f"Missing namespace or invalid identifier: {table}" in str(e.value)


def test_create_namespace_invalid_namespace(rest_mock: Mocker) -> None:
    with pytest.raises(NoSuchNamespaceError) as e:
        # Missing namespace
        RestCatalog("rest", uri=TEST_URI, token=TEST_TOKEN).create_namespace(())
    assert "Empty namespace identifier" in str(e.value)


def test_drop_namespace_invalid_namespace(rest_mock: Mocker) -> None:
    with pytest.raises(NoSuchNamespaceError) as e:
        # Missing namespace
        RestCatalog("rest", uri=TEST_URI, token=TEST_TOKEN).drop_namespace(())
    assert "Empty namespace identifier" in str(e.value)


def test_load_namespace_properties_invalid_namespace(rest_mock: Mocker) -> None:
    with pytest.raises(NoSuchNamespaceError) as e:
        # Missing namespace
        RestCatalog("rest", uri=TEST_URI, token=TEST_TOKEN).load_namespace_properties(())
    assert "Empty namespace identifier" in str(e.value)


def test_update_namespace_properties_invalid_namespace(rest_mock: Mocker) -> None:
    with pytest.raises(NoSuchNamespaceError) as e:
        # Missing namespace
        RestCatalog("rest", uri=TEST_URI, token=TEST_TOKEN).update_namespace_properties(())
    assert "Empty namespace identifier" in str(e.value)


def test_request_session_with_ssl_ca_bundle() -> None:
    # Given
    catalog_properties = {
        "uri": TEST_URI,
        "token": TEST_TOKEN,
        "ssl": {
            "cabundle": "path_to_ca_bundle",
        },
    }
    with pytest.raises(OSError) as e:
        # Missing namespace
        RestCatalog("rest", **catalog_properties)  # type: ignore
    assert "Could not find a suitable TLS CA certificate bundle, invalid path: path_to_ca_bundle" in str(e.value)


def test_request_session_with_ssl_client_cert() -> None:
    # Given
    catalog_properties = {
        "uri": TEST_URI,
        "token": TEST_TOKEN,
        "ssl": {
            "client": {
                "cert": "path_to_client_cert",
                "key": "path_to_client_key",
            }
        },
    }
    with pytest.raises(OSError) as e:
        # Missing namespace
        RestCatalog("rest", **catalog_properties)  # type: ignore
    assert "Could not find the TLS certificate file, invalid path: path_to_client_cert" in str(e.value)


<<<<<<< HEAD
def test_rest_catalog_with_basic_auth_type() -> None:
=======
def test_rest_catalog_with_basic_auth_type(rest_mock: Mocker) -> None:
    # Given
    rest_mock.get(
        f"{TEST_URI}v1/config",
        json={"defaults": {}, "overrides": {}},
        status_code=200,
    )
>>>>>>> 640c592b
    # Given
    catalog_properties = {
        "uri": TEST_URI,
        "auth": {
            "type": "basic",
            "basic": {
                "username": "one",
<<<<<<< HEAD
            },
        },
    }
    with pytest.raises(TypeError) as e:
        # Missing namespace
        RestCatalog("rest", **catalog_properties)  # type: ignore
    assert "__init__() missing 1 required positional argument: 'password'" in str(e.value)
=======
                "password": "two",
            },
        },
    }
    catalog = RestCatalog("rest", **catalog_properties)  # type: ignore
    assert catalog.uri == TEST_URI

    encoded_user_pass = base64.b64encode(b"one:two").decode()
    expected_auth_header = f"Basic {encoded_user_pass}"
    assert rest_mock.last_request.headers["Authorization"] == expected_auth_header
>>>>>>> 640c592b


def test_rest_catalog_with_custom_auth_type() -> None:
    # Given
    catalog_properties = {
        "uri": TEST_URI,
        "auth": {
            "type": "custom",
            "impl": "dummy.nonexistent.package",
            "custom": {
                "property1": "one",
                "property2": "two",
            },
        },
    }
    with pytest.raises(ValueError) as e:
        # Missing namespace
        RestCatalog("rest", **catalog_properties)  # type: ignore
    assert "Could not load AuthManager class for 'dummy.nonexistent.package'" in str(e.value)


<<<<<<< HEAD
=======
def test_rest_catalog_with_custom_basic_auth_type(rest_mock: Mocker) -> None:
    # Given
    catalog_properties = {
        "uri": TEST_URI,
        "auth": {
            "type": "custom",
            "impl": "pyiceberg.catalog.rest.auth.BasicAuthManager",
            "custom": {
                "username": "one",
                "password": "two",
            },
        },
    }
    rest_mock.get(
        f"{TEST_URI}v1/config",
        json={"defaults": {}, "overrides": {}},
        status_code=200,
    )
    catalog = RestCatalog("rest", **catalog_properties)  # type: ignore
    assert catalog.uri == TEST_URI

    encoded_user_pass = base64.b64encode(b"one:two").decode()
    expected_auth_header = f"Basic {encoded_user_pass}"
    assert rest_mock.last_request.headers["Authorization"] == expected_auth_header


>>>>>>> 640c592b
def test_rest_catalog_with_custom_auth_type_no_impl() -> None:
    # Given
    catalog_properties = {
        "uri": TEST_URI,
        "auth": {
            "type": "custom",
            "custom": {
                "property1": "one",
                "property2": "two",
            },
        },
    }
    with pytest.raises(ValueError) as e:
        # Missing namespace
        RestCatalog("rest", **catalog_properties)  # type: ignore
    assert "auth.impl must be specified when using custom auth.type" in str(e.value)


def test_rest_catalog_with_non_custom_auth_type_impl() -> None:
    # Given
    catalog_properties = {
        "uri": TEST_URI,
        "auth": {
<<<<<<< HEAD
            "type": "oauth2",
            "impl": "oauth2.package",
            "oauth2": {
                "property1": "one",
                "property2": "two",
=======
            "type": "basic",
            "impl": "basic.package",
            "basic": {
                "username": "one",
                "password": "two",
>>>>>>> 640c592b
            },
        },
    }
    with pytest.raises(ValueError) as e:
        # Missing namespace
        RestCatalog("rest", **catalog_properties)  # type: ignore
    assert "auth.impl can only be specified when using custom auth.type" in str(e.value)


def test_rest_catalog_with_unsupported_auth_type() -> None:
    # Given
    catalog_properties = {
        "uri": TEST_URI,
        "auth": {
            "type": "unsupported",
            "unsupported": {
                "property1": "one",
                "property2": "two",
            },
        },
    }
    with pytest.raises(ValueError) as e:
        # Missing namespace
        RestCatalog("rest", **catalog_properties)  # type: ignore
    assert "Could not load AuthManager class for 'unsupported'" in str(e.value)


<<<<<<< HEAD
def test_rest_catalog_with_oauth2_auth_type(requests_mock: Mocker) -> None:
    requests_mock.post(
        f"{TEST_URI}oauth2/token",
        json={
            "access_token": "MTQ0NjJkZmQ5OTM2NDE1ZTZjNGZmZjI3",
            "token_type": "Bearer",
            "expires_in": 3600,
            "refresh_token": "IwOGYzYTlmM2YxOTQ5MGE3YmNmMDFkNTVk",
            "scope": "read",
        },
        status_code=200,
    )
    requests_mock.get(
        f"{TEST_URI}v1/config",
        json={"defaults": {}, "overrides": {}},
        status_code=200,
    )
    # Given
    catalog_properties = {
        "uri": TEST_URI,
        "auth": {
            "type": "oauth2",
            "oauth2": {
                "client_id": "some_client_id",
                "client_secret": "some_client_secret",
                "token_url": f"{TEST_URI}oauth2/token",
                "scope": "read",
            },
        },
    }
    catalog = RestCatalog("rest", **catalog_properties)  # type: ignore
    assert catalog.uri == TEST_URI


=======
>>>>>>> 640c592b
EXAMPLE_ENV = {"PYICEBERG_CATALOG__PRODUCTION__URI": TEST_URI}


@mock.patch.dict(os.environ, EXAMPLE_ENV)
@mock.patch("pyiceberg.catalog.Config.get_catalog_config")
def test_catalog_from_environment_variables(catalog_config_mock: mock.Mock, rest_mock: Mocker) -> None:
    env_config: RecursiveDict = Config._from_environment_variables({})
    catalog_config_mock.return_value = cast(RecursiveDict, env_config.get("catalog")).get("production")
    catalog = cast(RestCatalog, load_catalog("production"))
    assert catalog.uri == TEST_URI


@mock.patch.dict(os.environ, EXAMPLE_ENV)
@mock.patch("pyiceberg.catalog._ENV_CONFIG.get_catalog_config")
def test_catalog_from_environment_variables_override(catalog_config_mock: mock.Mock, rest_mock: Mocker) -> None:
    rest_mock.get(
        "https://other-service.io/api/v1/config",
        json={"defaults": {}, "overrides": {}},
        status_code=200,
    )
    env_config: RecursiveDict = Config._from_environment_variables({})

    catalog_config_mock.return_value = cast(RecursiveDict, env_config.get("catalog")).get("production")
    catalog = cast(RestCatalog, load_catalog("production", uri="https://other-service.io/api"))
    assert catalog.uri == "https://other-service.io/api"


def test_catalog_from_parameters_empty_env(rest_mock: Mocker) -> None:
    rest_mock.get(
        "https://other-service.io/api/v1/config",
        json={"defaults": {}, "overrides": {}},
        status_code=200,
    )

    catalog = cast(RestCatalog, load_catalog("production", uri="https://other-service.io/api"))
    assert catalog.uri == "https://other-service.io/api"


def test_table_identifier_in_commit_table_request(
    rest_mock: Mocker, table_schema_simple: Schema, example_table_metadata_v2: Dict[str, Any]
) -> None:
    metadata_location = "s3://some_bucket/metadata.json"
    rest_mock.post(
        url=f"{TEST_URI}v1/namespaces/namespace/tables/table_name",
        json={
            "metadata": example_table_metadata_v2,
            "metadata-location": metadata_location,
        },
        status_code=200,
        request_headers=TEST_HEADERS,
    )
    catalog = RestCatalog("catalog_name", uri=TEST_URI, token=TEST_TOKEN)
    table = Table(
        identifier=("namespace", "table_name"),
        metadata=None,  # type: ignore
        metadata_location=metadata_location,
        io=None,  # type: ignore
        catalog=catalog,
    )
    catalog.commit_table(table, (), ())
    assert (
        rest_mock.last_request.text
        == """{"identifier":{"namespace":["namespace"],"name":"table_name"},"requirements":[],"updates":[]}"""
    )


def test_drop_view_invalid_namespace(rest_mock: Mocker) -> None:
    view = "view"
    with pytest.raises(NoSuchIdentifierError) as e:
        # Missing namespace
        RestCatalog("rest", uri=TEST_URI, token=TEST_TOKEN).drop_view(view)

    assert f"Missing namespace or invalid identifier: {view}" in str(e.value)


def test_drop_view_404(rest_mock: Mocker) -> None:
    rest_mock.delete(
        f"{TEST_URI}v1/namespaces/some_namespace/views/does_not_exists",
        json={
            "error": {
                "message": "The given view does not exist",
                "type": "NoSuchViewException",
                "code": 404,
            }
        },
        status_code=404,
        request_headers=TEST_HEADERS,
    )

    with pytest.raises(NoSuchViewError) as e:
        RestCatalog("rest", uri=TEST_URI, token=TEST_TOKEN).drop_view(("some_namespace", "does_not_exists"))
    assert "The given view does not exist" in str(e.value)


def test_drop_view_204(rest_mock: Mocker) -> None:
    rest_mock.delete(
        f"{TEST_URI}v1/namespaces/some_namespace/views/some_view",
        json={},
        status_code=204,
        request_headers=TEST_HEADERS,
    )
    RestCatalog("rest", uri=TEST_URI, token=TEST_TOKEN).drop_view(("some_namespace", "some_view"))


@mock.patch("google.auth.transport.requests.Request")
@mock.patch("google.auth.load_credentials_from_file")
def test_rest_catalog_with_google_credentials_path(
    mock_load_creds: mock.MagicMock, mock_google_request: mock.MagicMock, rest_mock: Mocker
) -> None:
    mock_credentials = mock.MagicMock()
    mock_credentials.token = "file_token"
    mock_load_creds.return_value = (mock_credentials, "test_project_file")

    # Given
    rest_mock.get(
        f"{TEST_URI}v1/config",
        json={"defaults": {}, "overrides": {}},
        status_code=200,
    )
    # Given
    catalog_properties = {
        "uri": TEST_URI,
        "auth": {
            "type": "google",
            "google": {
                "credentials_path": "/fake/path.json",
            },
        },
    }
    catalog = RestCatalog("rest", **catalog_properties)  # type: ignore
    assert catalog.uri == TEST_URI

    expected_auth_header = "Bearer file_token"
    assert rest_mock.last_request.headers["Authorization"] == expected_auth_header

    mock_load_creds.assert_called_with("/fake/path.json", scopes=None)
    mock_credentials.refresh.assert_called_once_with(mock_google_request.return_value)
    history = rest_mock.request_history
    assert len(history) == 1
    actual_headers = history[0].headers
    assert actual_headers["Authorization"] == expected_auth_header<|MERGE_RESOLUTION|>--- conflicted
+++ resolved
@@ -1520,9 +1520,6 @@
     assert "Could not find the TLS certificate file, invalid path: path_to_client_cert" in str(e.value)
 
 
-<<<<<<< HEAD
-def test_rest_catalog_with_basic_auth_type() -> None:
-=======
 def test_rest_catalog_with_basic_auth_type(rest_mock: Mocker) -> None:
     # Given
     rest_mock.get(
@@ -1530,7 +1527,6 @@
         json={"defaults": {}, "overrides": {}},
         status_code=200,
     )
->>>>>>> 640c592b
     # Given
     catalog_properties = {
         "uri": TEST_URI,
@@ -1538,15 +1534,6 @@
             "type": "basic",
             "basic": {
                 "username": "one",
-<<<<<<< HEAD
-            },
-        },
-    }
-    with pytest.raises(TypeError) as e:
-        # Missing namespace
-        RestCatalog("rest", **catalog_properties)  # type: ignore
-    assert "__init__() missing 1 required positional argument: 'password'" in str(e.value)
-=======
                 "password": "two",
             },
         },
@@ -1557,7 +1544,6 @@
     encoded_user_pass = base64.b64encode(b"one:two").decode()
     expected_auth_header = f"Basic {encoded_user_pass}"
     assert rest_mock.last_request.headers["Authorization"] == expected_auth_header
->>>>>>> 640c592b
 
 
 def test_rest_catalog_with_custom_auth_type() -> None:
@@ -1579,8 +1565,6 @@
     assert "Could not load AuthManager class for 'dummy.nonexistent.package'" in str(e.value)
 
 
-<<<<<<< HEAD
-=======
 def test_rest_catalog_with_custom_basic_auth_type(rest_mock: Mocker) -> None:
     # Given
     catalog_properties = {
@@ -1607,7 +1591,6 @@
     assert rest_mock.last_request.headers["Authorization"] == expected_auth_header
 
 
->>>>>>> 640c592b
 def test_rest_catalog_with_custom_auth_type_no_impl() -> None:
     # Given
     catalog_properties = {
@@ -1631,19 +1614,11 @@
     catalog_properties = {
         "uri": TEST_URI,
         "auth": {
-<<<<<<< HEAD
-            "type": "oauth2",
-            "impl": "oauth2.package",
-            "oauth2": {
-                "property1": "one",
-                "property2": "two",
-=======
             "type": "basic",
             "impl": "basic.package",
             "basic": {
                 "username": "one",
                 "password": "two",
->>>>>>> 640c592b
             },
         },
     }
@@ -1671,7 +1646,6 @@
     assert "Could not load AuthManager class for 'unsupported'" in str(e.value)
 
 
-<<<<<<< HEAD
 def test_rest_catalog_with_oauth2_auth_type(requests_mock: Mocker) -> None:
     requests_mock.post(
         f"{TEST_URI}oauth2/token",
@@ -1706,8 +1680,6 @@
     assert catalog.uri == TEST_URI
 
 
-=======
->>>>>>> 640c592b
 EXAMPLE_ENV = {"PYICEBERG_CATALOG__PRODUCTION__URI": TEST_URI}
 
 
