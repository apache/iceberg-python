--- conflicted
+++ resolved
@@ -274,13 +274,9 @@
 
 
 @mock_glue
-<<<<<<< HEAD
 def test_rename_table_no_params(
-    _glue: boto3.client, _bucket_initialize: None, _patch_aiobotocore: None, database_name: str, table_name: str
-) -> None:
-=======
-def test_rename_table_no_params(_glue, _bucket_initialize: None, moto_endpoint_url: str, database_name: str, table_name: str) -> None:  # type: ignore
->>>>>>> 2272e207
+    _glue: boto3.client, _bucket_initialize: None, moto_endpoint_url: str, database_name: str, table_name: str
+) -> None:
     new_database_name = f"{database_name}_new"
     new_table_name = f"{table_name}_new"
     identifier = (database_name, table_name)
@@ -297,13 +293,9 @@
 
 
 @mock_glue
-<<<<<<< HEAD
 def test_rename_non_iceberg_table(
-    _glue: boto3.client, _bucket_initialize: None, _patch_aiobotocore: None, database_name: str, table_name: str
-) -> None:
-=======
-def test_rename_non_iceberg_table(_glue, _bucket_initialize: None, moto_endpoint_url: str, database_name: str, table_name: str) -> None:  # type: ignore
->>>>>>> 2272e207
+    _glue: boto3.client, _bucket_initialize: None, moto_endpoint_url: str, database_name: str, table_name: str
+) -> None:
     new_database_name = f"{database_name}_new"
     new_table_name = f"{table_name}_new"
     identifier = (database_name, table_name)
