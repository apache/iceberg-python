# Licensed to the Apache Software Foundation (ASF) under one
# or more contributor license agreements.  See the NOTICE file
# distributed with this work for additional information
# regarding copyright ownership.  The ASF licenses this file
# to you under the Apache License, Version 2.0 (the
# "License"); you may not use this file except in compliance
# with the License.  You may obtain a copy of the License at
#
#   http://www.apache.org/licenses/LICENSE-2.0
#
# Unless required by applicable law or agreed to in writing,
# software distributed under the License is distributed on an
# "AS IS" BASIS, WITHOUT WARRANTIES OR CONDITIONS OF ANY
# KIND, either express or implied.  See the License for the
# specific language governing permissions and limitations
# under the License.
# pylint:disable=redefined-outer-name
"""This contains global pytest configurations.

Fixtures contained in this file will be automatically used if provided as an argument
to any pytest function.

In the case where the fixture must be used in a pytest.mark.parametrize decorator, the string representation can be used
and the built-in pytest fixture request should be used as an additional argument in the function. The fixture can then be
retrieved using `request.getfixturevalue(fixture_name)`.
"""
import os
import re
import string
import uuid
from datetime import datetime
from random import choice
from tempfile import TemporaryDirectory
from typing import (
    TYPE_CHECKING,
    Any,
    Callable,
    Dict,
    Generator,
    List,
    Optional,
)
from unittest.mock import MagicMock
from urllib.parse import urlparse

import aiobotocore.awsrequest
import aiobotocore.endpoint
import aiohttp
import aiohttp.client_reqrep
import aiohttp.typedefs
import boto3
import botocore.awsrequest
import botocore.model
import pytest
from moto import mock_dynamodb, mock_glue, mock_s3

from pyiceberg import schema
from pyiceberg.catalog import Catalog
from pyiceberg.catalog.noop import NoopCatalog
from pyiceberg.expressions import BoundReference
from pyiceberg.io import (
    GCS_ENDPOINT,
    GCS_PROJECT_ID,
    GCS_TOKEN,
    GCS_TOKEN_EXPIRES_AT_MS,
    OutputFile,
    OutputStream,
    fsspec,
    load_file_io,
)
from pyiceberg.io.fsspec import FsspecFileIO
from pyiceberg.manifest import DataFile, FileFormat
from pyiceberg.schema import Accessor, Schema
from pyiceberg.serializers import ToOutputFile
from pyiceberg.table import FileScanTask, Table
from pyiceberg.table.metadata import TableMetadataV1, TableMetadataV2
from pyiceberg.typedef import UTF8
from pyiceberg.types import (
    BinaryType,
    BooleanType,
    DateType,
    DoubleType,
    FloatType,
    IntegerType,
    ListType,
    LongType,
    MapType,
    NestedField,
    StringType,
    StructType,
)
from pyiceberg.utils.datetime import datetime_to_millis

if TYPE_CHECKING:
    from pyiceberg.io.pyarrow import PyArrowFile, PyArrowFileIO


def pytest_collection_modifyitems(items: List[pytest.Item]) -> None:
    for item in items:
        if not any(item.iter_markers()):
            item.add_marker("unmarked")


def pytest_addoption(parser: pytest.Parser) -> None:
    # S3 options
    parser.addoption(
        "--s3.endpoint", action="store", default="http://localhost:9000", help="The S3 endpoint URL for tests marked as s3"
    )
    parser.addoption("--s3.access-key-id", action="store", default="admin", help="The AWS access key ID for tests marked as s3")
    parser.addoption(
        "--s3.secret-access-key", action="store", default="password", help="The AWS secret access key ID for tests marked as s3"
    )
    # ADLFS options
    # Azurite provides default account name and key.  Those can be customized using env variables.
    # For more information, see README file at https://github.com/azure/azurite#default-storage-account
    parser.addoption(
        "--adlfs.endpoint",
        action="store",
        default="http://127.0.0.1:10000",
        help="The ADLS endpoint URL for tests marked as adlfs",
    )
    parser.addoption(
        "--adlfs.account-name", action="store", default="devstoreaccount1", help="The ADLS account key for tests marked as adlfs"
    )
    parser.addoption(
        "--adlfs.account-key",
        action="store",
        default="Eby8vdM02xNOcqFlqUwJPLlmEtlCDXJ1OUzFT50uSRZ6IFsuFq2UVErCz4I6tq/K1SZFPTOtr/KBHBeksoGMGw==",
        help="The ADLS secret account key for tests marked as adlfs",
    )
    parser.addoption(
        "--gcs.endpoint", action="store", default="http://0.0.0.0:4443", help="The GCS endpoint URL for tests marked gcs"
    )
    parser.addoption(
        "--gcs.oauth2.token", action="store", default="anon", help="The GCS authentication method for tests marked gcs"
    )
    parser.addoption("--gcs.project-id", action="store", default="test", help="The GCP project for tests marked gcs")


@pytest.fixture(scope="session")
def table_schema_simple() -> Schema:
    return schema.Schema(
        NestedField(field_id=1, name="foo", field_type=StringType(), required=False),
        NestedField(field_id=2, name="bar", field_type=IntegerType(), required=True),
        NestedField(field_id=3, name="baz", field_type=BooleanType(), required=False),
        schema_id=1,
        identifier_field_ids=[2],
    )


@pytest.fixture(scope="session")
def table_schema_nested() -> Schema:
    return schema.Schema(
        NestedField(field_id=1, name="foo", field_type=StringType(), required=False),
        NestedField(field_id=2, name="bar", field_type=IntegerType(), required=True),
        NestedField(field_id=3, name="baz", field_type=BooleanType(), required=False),
        NestedField(
            field_id=4,
            name="qux",
            field_type=ListType(element_id=5, element_type=StringType(), element_required=True),
            required=True,
        ),
        NestedField(
            field_id=6,
            name="quux",
            field_type=MapType(
                key_id=7,
                key_type=StringType(),
                value_id=8,
                value_type=MapType(key_id=9, key_type=StringType(), value_id=10, value_type=IntegerType(), value_required=True),
                value_required=True,
            ),
            required=True,
        ),
        NestedField(
            field_id=11,
            name="location",
            field_type=ListType(
                element_id=12,
                element_type=StructType(
                    NestedField(field_id=13, name="latitude", field_type=FloatType(), required=False),
                    NestedField(field_id=14, name="longitude", field_type=FloatType(), required=False),
                ),
                element_required=True,
            ),
            required=True,
        ),
        NestedField(
            field_id=15,
            name="person",
            field_type=StructType(
                NestedField(field_id=16, name="name", field_type=StringType(), required=False),
                NestedField(field_id=17, name="age", field_type=IntegerType(), required=True),
            ),
            required=False,
        ),
        schema_id=1,
        identifier_field_ids=[2],
    )


@pytest.fixture(scope="session")
def table_schema_nested_with_struct_key_map() -> Schema:
    return schema.Schema(
        NestedField(field_id=1, name="foo", field_type=StringType(), required=True),
        NestedField(field_id=2, name="bar", field_type=IntegerType(), required=True),
        NestedField(field_id=3, name="baz", field_type=BooleanType(), required=False),
        NestedField(
            field_id=4,
            name="qux",
            field_type=ListType(element_id=5, element_type=StringType(), element_required=True),
            required=True,
        ),
        NestedField(
            field_id=6,
            name="quux",
            field_type=MapType(
                key_id=7,
                key_type=StringType(),
                value_id=8,
                value_type=MapType(key_id=9, key_type=StringType(), value_id=10, value_type=IntegerType(), value_required=True),
                value_required=True,
            ),
            required=True,
        ),
        NestedField(
            field_id=11,
            name="location",
            field_type=MapType(
                key_id=18,
                value_id=19,
                key_type=StructType(
                    NestedField(field_id=21, name="address", field_type=StringType(), required=True),
                    NestedField(field_id=22, name="city", field_type=StringType(), required=True),
                    NestedField(field_id=23, name="zip", field_type=IntegerType(), required=True),
                ),
                value_type=StructType(
                    NestedField(field_id=13, name="latitude", field_type=FloatType(), required=True),
                    NestedField(field_id=14, name="longitude", field_type=FloatType(), required=True),
                ),
                value_required=True,
            ),
            required=True,
        ),
        NestedField(
            field_id=15,
            name="person",
            field_type=StructType(
                NestedField(field_id=16, name="name", field_type=StringType(), required=False),
                NestedField(field_id=17, name="age", field_type=IntegerType(), required=True),
            ),
            required=False,
        ),
        NestedField(
            field_id=24,
            name="points",
            field_type=ListType(
                element_id=25,
                element_type=StructType(
                    NestedField(field_id=26, name="x", field_type=LongType(), required=True),
                    NestedField(field_id=27, name="y", field_type=LongType(), required=True),
                ),
                element_required=False,
            ),
            required=False,
        ),
        NestedField(field_id=28, name="float", field_type=FloatType(), required=True),
        NestedField(field_id=29, name="double", field_type=DoubleType(), required=True),
        schema_id=1,
        identifier_field_ids=[1],
    )


@pytest.fixture(scope="session")
def all_avro_types() -> Dict[str, Any]:
    return {
        "type": "record",
        "name": "all_avro_types",
        "fields": [
            {"name": "primitive_string", "type": "string", "field-id": 100},
            {"name": "primitive_int", "type": "int", "field-id": 200},
            {"name": "primitive_long", "type": "long", "field-id": 300},
            {"name": "primitive_float", "type": "float", "field-id": 400},
            {"name": "primitive_double", "type": "double", "field-id": 500},
            {"name": "primitive_bytes", "type": "bytes", "field-id": 600},
            {
                "type": "record",
                "name": "Person",
                "fields": [
                    {"name": "name", "type": "string", "field-id": 701},
                    {"name": "age", "type": "long", "field-id": 702},
                    {"name": "gender", "type": ["string", "null"], "field-id": 703},
                ],
                "field-id": 700,
            },
            {
                "name": "array_with_string",
                "type": {
                    "type": "array",
                    "items": "string",
                    "default": [],
                    "element-id": 801,
                },
                "field-id": 800,
            },
            {
                "name": "array_with_optional_string",
                "type": [
                    "null",
                    {
                        "type": "array",
                        "items": ["string", "null"],
                        "default": [],
                        "element-id": 901,
                    },
                ],
                "field-id": 900,
            },
            {
                "name": "array_with_optional_record",
                "type": [
                    "null",
                    {
                        "type": "array",
                        "items": [
                            "null",
                            {
                                "type": "record",
                                "name": "person",
                                "fields": [
                                    {"name": "name", "type": "string", "field-id": 1002},
                                    {"name": "age", "type": "long", "field-id": 1003},
                                    {"name": "gender", "type": ["string", "null"], "field-id": 1004},
                                ],
                            },
                        ],
                        "element-id": 1001,
                    },
                ],
                "field-id": 1000,
            },
            {
                "name": "map_with_longs",
                "type": {
                    "type": "map",
                    "values": "long",
                    "default": {},
                    "key-id": 1101,
                    "value-id": 1102,
                },
                "field-id": 1000,
            },
        ],
    }


EXAMPLE_TABLE_METADATA_V1 = {
    "format-version": 1,
    "table-uuid": "d20125c8-7284-442c-9aea-15fee620737c",
    "location": "s3://bucket/test/location",
    "last-updated-ms": 1602638573874,
    "last-column-id": 3,
    "schema": {
        "type": "struct",
        "fields": [
            {"id": 1, "name": "x", "required": True, "type": "long"},
            {"id": 2, "name": "y", "required": True, "type": "long", "doc": "comment"},
            {"id": 3, "name": "z", "required": True, "type": "long"},
        ],
    },
    "partition-spec": [{"name": "x", "transform": "identity", "source-id": 1, "field-id": 1000}],
    "properties": {},
    "current-snapshot-id": -1,
    "snapshots": [{"snapshot-id": 1925, "timestamp-ms": 1602638573822}],
}


@pytest.fixture(scope="session")
def example_table_metadata_v1() -> Dict[str, Any]:
    return EXAMPLE_TABLE_METADATA_V1


<<<<<<< HEAD
=======
EXAMPLE_TABLE_METADATA_WITH_SNAPSHOT_V1 = {
    "format-version": 1,
    "table-uuid": "b55d9dda-6561-423a-8bfc-787980ce421f",
    "location": "s3://warehouse/database/table",
    "last-updated-ms": 1646787054459,
    "last-column-id": 2,
    "schema": {
        "type": "struct",
        "schema-id": 0,
        "fields": [
            {"id": 1, "name": "id", "required": False, "type": "int"},
            {"id": 2, "name": "data", "required": False, "type": "string"},
        ],
    },
    "current-schema-id": 0,
    "schemas": [
        {
            "type": "struct",
            "schema-id": 0,
            "fields": [
                {"id": 1, "name": "id", "required": False, "type": "int"},
                {"id": 2, "name": "data", "required": False, "type": "string"},
            ],
        }
    ],
    "partition-spec": [],
    "default-spec-id": 0,
    "partition-specs": [{"spec-id": 0, "fields": []}],
    "last-partition-id": 999,
    "default-sort-order-id": 0,
    "sort-orders": [{"order-id": 0, "fields": []}],
    "properties": {
        "owner": "bryan",
        "write.metadata.compression-codec": "gzip",
    },
    "current-snapshot-id": 3497810964824022504,
    "refs": {"main": {"snapshot-id": 3497810964824022504, "type": "branch"}},
    "snapshots": [
        {
            "snapshot-id": 3497810964824022504,
            "timestamp-ms": 1646787054459,
            "summary": {
                "operation": "append",
                "spark.app.id": "local-1646787004168",
                "added-data-files": "1",
                "added-records": "1",
                "added-files-size": "697",
                "changed-partition-count": "1",
                "total-records": "1",
                "total-files-size": "697",
                "total-data-files": "1",
                "total-delete-files": "0",
                "total-position-deletes": "0",
                "total-equality-deletes": "0",
            },
            "manifest-list": "s3://warehouse/database/table/metadata/snap-3497810964824022504-1-c4f68204-666b-4e50-a9df-b10c34bf6b82.avro",
            "schema-id": 0,
        }
    ],
    "snapshot-log": [{"timestamp-ms": 1646787054459, "snapshot-id": 3497810964824022504}],
    "metadata-log": [
        {
            "timestamp-ms": 1646787031514,
            "metadata-file": "s3://warehouse/database/table/metadata/00000-88484a1c-00e5-4a07-a787-c0e7aeffa805.gz.metadata.json",
        }
    ],
}


@pytest.fixture
def example_table_metadata_with_snapshot_v1() -> Dict[str, Any]:
    return EXAMPLE_TABLE_METADATA_WITH_SNAPSHOT_V1


EXAMPLE_TABLE_METADATA_NO_SNAPSHOT_V1 = {
    "format-version": 1,
    "table-uuid": "bf289591-dcc0-4234-ad4f-5c3eed811a29",
    "location": "s3://warehouse/database/table",
    "last-updated-ms": 1657810967051,
    "last-column-id": 3,
    "schema": {
        "type": "struct",
        "schema-id": 0,
        "identifier-field-ids": [2],
        "fields": [
            {"id": 1, "name": "foo", "required": False, "type": "string"},
            {"id": 2, "name": "bar", "required": True, "type": "int"},
            {"id": 3, "name": "baz", "required": False, "type": "boolean"},
        ],
    },
    "current-schema-id": 0,
    "schemas": [
        {
            "type": "struct",
            "schema-id": 0,
            "identifier-field-ids": [2],
            "fields": [
                {"id": 1, "name": "foo", "required": False, "type": "string"},
                {"id": 2, "name": "bar", "required": True, "type": "int"},
                {"id": 3, "name": "baz", "required": False, "type": "boolean"},
            ],
        }
    ],
    "partition-spec": [],
    "default-spec-id": 0,
    "last-partition-id": 999,
    "default-sort-order-id": 0,
    "sort-orders": [{"order-id": 0, "fields": []}],
    "properties": {
        "write.delete.parquet.compression-codec": "zstd",
        "write.metadata.compression-codec": "gzip",
        "write.summary.partition-limit": "100",
        "write.parquet.compression-codec": "zstd",
    },
    "current-snapshot-id": -1,
    "refs": {},
    "snapshots": [],
    "snapshot-log": [],
    "metadata-log": [],
}


@pytest.fixture
def example_table_metadata_no_snapshot_v1() -> Dict[str, Any]:
    return EXAMPLE_TABLE_METADATA_NO_SNAPSHOT_V1


>>>>>>> 0cbb71cb
EXAMPLE_TABLE_METADATA_V2 = {
    "format-version": 2,
    "table-uuid": "9c12d441-03fe-4693-9a96-a0705ddf69c1",
    "location": "s3://bucket/test/location",
    "last-sequence-number": 34,
    "last-updated-ms": 1602638573590,
    "last-column-id": 3,
    "current-schema-id": 1,
    "schemas": [
        {"type": "struct", "schema-id": 0, "fields": [{"id": 1, "name": "x", "required": True, "type": "long"}]},
        {
            "type": "struct",
            "schema-id": 1,
            "identifier-field-ids": [1, 2],
            "fields": [
                {"id": 1, "name": "x", "required": True, "type": "long"},
                {"id": 2, "name": "y", "required": True, "type": "long", "doc": "comment"},
                {"id": 3, "name": "z", "required": True, "type": "long"},
            ],
        },
    ],
    "default-spec-id": 0,
    "partition-specs": [{"spec-id": 0, "fields": [{"name": "x", "transform": "identity", "source-id": 1, "field-id": 1000}]}],
    "last-partition-id": 1000,
    "default-sort-order-id": 3,
    "sort-orders": [
        {
            "order-id": 3,
            "fields": [
                {"transform": "identity", "source-id": 2, "direction": "asc", "null-order": "nulls-first"},
                {"transform": "bucket[4]", "source-id": 3, "direction": "desc", "null-order": "nulls-last"},
            ],
        }
    ],
    "properties": {"read.split.target.size": "134217728"},
    "current-snapshot-id": 3055729675574597004,
    "snapshots": [
        {
            "snapshot-id": 3051729675574597004,
            "timestamp-ms": 1515100955770,
            "sequence-number": 0,
            "summary": {"operation": "append"},
            "manifest-list": "s3://a/b/1.avro",
        },
        {
            "snapshot-id": 3055729675574597004,
            "parent-snapshot-id": 3051729675574597004,
            "timestamp-ms": 1555100955770,
            "sequence-number": 1,
            "summary": {"operation": "append"},
            "manifest-list": "s3://a/b/2.avro",
            "schema-id": 1,
        },
    ],
    "snapshot-log": [
        {"snapshot-id": 3051729675574597004, "timestamp-ms": 1515100955770},
        {"snapshot-id": 3055729675574597004, "timestamp-ms": 1555100955770},
    ],
    "metadata-log": [{"metadata-file": "s3://bucket/.../v1.json", "timestamp-ms": 1515100}],
    "refs": {"test": {"snapshot-id": 3051729675574597004, "type": "tag", "max-ref-age-ms": 10000000}},
}


@pytest.fixture
def example_table_metadata_v2() -> Dict[str, Any]:
    return EXAMPLE_TABLE_METADATA_V2


@pytest.fixture(scope="session")
def metadata_location(tmp_path_factory: pytest.TempPathFactory) -> str:
    from pyiceberg.io.pyarrow import PyArrowFileIO

    metadata_location = str(tmp_path_factory.mktemp("metadata") / f"{uuid.uuid4()}.metadata.json")
    metadata = TableMetadataV2(**EXAMPLE_TABLE_METADATA_V2)
    ToOutputFile.table_metadata(metadata, PyArrowFileIO().new_output(location=metadata_location), overwrite=True)
    return metadata_location


@pytest.fixture(scope="session")
def metadata_location_gz(tmp_path_factory: pytest.TempPathFactory) -> str:
    from pyiceberg.io.pyarrow import PyArrowFileIO

    metadata_location = str(tmp_path_factory.mktemp("metadata") / f"{uuid.uuid4()}.gz.metadata.json")
    metadata = TableMetadataV2(**EXAMPLE_TABLE_METADATA_V2)
    ToOutputFile.table_metadata(metadata, PyArrowFileIO().new_output(location=metadata_location), overwrite=True)
    return metadata_location


manifest_entry_records = [
    {
        "status": 1,
        "snapshot_id": 8744736658442914487,
        "data_file": {
            "file_path": "/home/iceberg/warehouse/nyc/taxis_partitioned/data/VendorID=null/00000-633-d8a4223e-dc97-45a1-86e1-adaba6e8abd7-00001.parquet",
            "file_format": "PARQUET",
            "partition": {"VendorID": 1, "tpep_pickup_datetime": 1925},
            "record_count": 19513,
            "file_size_in_bytes": 388872,
            "block_size_in_bytes": 67108864,
            "column_sizes": [
                {"key": 1, "value": 53},
                {"key": 2, "value": 98153},
                {"key": 3, "value": 98693},
                {"key": 4, "value": 53},
                {"key": 5, "value": 53},
                {"key": 6, "value": 53},
                {"key": 7, "value": 17425},
                {"key": 8, "value": 18528},
                {"key": 9, "value": 53},
                {"key": 10, "value": 44788},
                {"key": 11, "value": 35571},
                {"key": 12, "value": 53},
                {"key": 13, "value": 1243},
                {"key": 14, "value": 2355},
                {"key": 15, "value": 12750},
                {"key": 16, "value": 4029},
                {"key": 17, "value": 110},
                {"key": 18, "value": 47194},
                {"key": 19, "value": 2948},
            ],
            "value_counts": [
                {"key": 1, "value": 19513},
                {"key": 2, "value": 19513},
                {"key": 3, "value": 19513},
                {"key": 4, "value": 19513},
                {"key": 5, "value": 19513},
                {"key": 6, "value": 19513},
                {"key": 7, "value": 19513},
                {"key": 8, "value": 19513},
                {"key": 9, "value": 19513},
                {"key": 10, "value": 19513},
                {"key": 11, "value": 19513},
                {"key": 12, "value": 19513},
                {"key": 13, "value": 19513},
                {"key": 14, "value": 19513},
                {"key": 15, "value": 19513},
                {"key": 16, "value": 19513},
                {"key": 17, "value": 19513},
                {"key": 18, "value": 19513},
                {"key": 19, "value": 19513},
            ],
            "null_value_counts": [
                {"key": 1, "value": 19513},
                {"key": 2, "value": 0},
                {"key": 3, "value": 0},
                {"key": 4, "value": 19513},
                {"key": 5, "value": 19513},
                {"key": 6, "value": 19513},
                {"key": 7, "value": 0},
                {"key": 8, "value": 0},
                {"key": 9, "value": 19513},
                {"key": 10, "value": 0},
                {"key": 11, "value": 0},
                {"key": 12, "value": 19513},
                {"key": 13, "value": 0},
                {"key": 14, "value": 0},
                {"key": 15, "value": 0},
                {"key": 16, "value": 0},
                {"key": 17, "value": 0},
                {"key": 18, "value": 0},
                {"key": 19, "value": 0},
            ],
            "nan_value_counts": [
                {"key": 16, "value": 0},
                {"key": 17, "value": 0},
                {"key": 18, "value": 0},
                {"key": 19, "value": 0},
                {"key": 10, "value": 0},
                {"key": 11, "value": 0},
                {"key": 12, "value": 0},
                {"key": 13, "value": 0},
                {"key": 14, "value": 0},
                {"key": 15, "value": 0},
            ],
            "lower_bounds": [
                {"key": 2, "value": b"2020-04-01 00:00"},
                {"key": 3, "value": b"2020-04-01 00:12"},
                {"key": 7, "value": b"\x03\x00\x00\x00"},
                {"key": 8, "value": b"\x01\x00\x00\x00"},
                {"key": 10, "value": b"\xf6(\\\x8f\xc2\x05S\xc0"},
                {"key": 11, "value": b"\x00\x00\x00\x00\x00\x00\x00\x00"},
                {"key": 13, "value": b"\x00\x00\x00\x00\x00\x00\x00\x00"},
                {"key": 14, "value": b"\x00\x00\x00\x00\x00\x00\xe0\xbf"},
                {"key": 15, "value": b")\\\x8f\xc2\xf5(\x08\xc0"},
                {"key": 16, "value": b"\x00\x00\x00\x00\x00\x00\x00\x00"},
                {"key": 17, "value": b"\x00\x00\x00\x00\x00\x00\x00\x00"},
                {"key": 18, "value": b"\xf6(\\\x8f\xc2\xc5S\xc0"},
                {"key": 19, "value": b"\x00\x00\x00\x00\x00\x00\x04\xc0"},
            ],
            "upper_bounds": [
                {"key": 2, "value": b"2020-04-30 23:5:"},
                {"key": 3, "value": b"2020-05-01 00:41"},
                {"key": 7, "value": b"\t\x01\x00\x00"},
                {"key": 8, "value": b"\t\x01\x00\x00"},
                {"key": 10, "value": b"\xcd\xcc\xcc\xcc\xcc,_@"},
                {"key": 11, "value": b"\x1f\x85\xebQ\\\xe2\xfe@"},
                {"key": 13, "value": b"\x00\x00\x00\x00\x00\x00\x12@"},
                {"key": 14, "value": b"\x00\x00\x00\x00\x00\x00\xe0?"},
                {"key": 15, "value": b"q=\n\xd7\xa3\xf01@"},
                {"key": 16, "value": b"\x00\x00\x00\x00\x00`B@"},
                {"key": 17, "value": b"333333\xd3?"},
                {"key": 18, "value": b"\x00\x00\x00\x00\x00\x18b@"},
                {"key": 19, "value": b"\x00\x00\x00\x00\x00\x00\x04@"},
            ],
            "key_metadata": None,
            "split_offsets": [4],
            "sort_order_id": 0,
        },
    },
    {
        "status": 1,
        "snapshot_id": 8744736658442914487,
        "data_file": {
            "file_path": "/home/iceberg/warehouse/nyc/taxis_partitioned/data/VendorID=1/00000-633-d8a4223e-dc97-45a1-86e1-adaba6e8abd7-00002.parquet",
            "file_format": "PARQUET",
            "partition": {"VendorID": 1, "tpep_pickup_datetime": 1925},
            "record_count": 95050,
            "file_size_in_bytes": 1265950,
            "block_size_in_bytes": 67108864,
            "column_sizes": [
                {"key": 1, "value": 318},
                {"key": 2, "value": 329806},
                {"key": 3, "value": 331632},
                {"key": 4, "value": 15343},
                {"key": 5, "value": 2351},
                {"key": 6, "value": 3389},
                {"key": 7, "value": 71269},
                {"key": 8, "value": 76429},
                {"key": 9, "value": 16383},
                {"key": 10, "value": 86992},
                {"key": 11, "value": 89608},
                {"key": 12, "value": 265},
                {"key": 13, "value": 19377},
                {"key": 14, "value": 1692},
                {"key": 15, "value": 76162},
                {"key": 16, "value": 4354},
                {"key": 17, "value": 759},
                {"key": 18, "value": 120650},
                {"key": 19, "value": 11804},
            ],
            "value_counts": [
                {"key": 1, "value": 95050},
                {"key": 2, "value": 95050},
                {"key": 3, "value": 95050},
                {"key": 4, "value": 95050},
                {"key": 5, "value": 95050},
                {"key": 6, "value": 95050},
                {"key": 7, "value": 95050},
                {"key": 8, "value": 95050},
                {"key": 9, "value": 95050},
                {"key": 10, "value": 95050},
                {"key": 11, "value": 95050},
                {"key": 12, "value": 95050},
                {"key": 13, "value": 95050},
                {"key": 14, "value": 95050},
                {"key": 15, "value": 95050},
                {"key": 16, "value": 95050},
                {"key": 17, "value": 95050},
                {"key": 18, "value": 95050},
                {"key": 19, "value": 95050},
            ],
            "null_value_counts": [
                {"key": 1, "value": 0},
                {"key": 2, "value": 0},
                {"key": 3, "value": 0},
                {"key": 4, "value": 0},
                {"key": 5, "value": 0},
                {"key": 6, "value": 0},
                {"key": 7, "value": 0},
                {"key": 8, "value": 0},
                {"key": 9, "value": 0},
                {"key": 10, "value": 0},
                {"key": 11, "value": 0},
                {"key": 12, "value": 95050},
                {"key": 13, "value": 0},
                {"key": 14, "value": 0},
                {"key": 15, "value": 0},
                {"key": 16, "value": 0},
                {"key": 17, "value": 0},
                {"key": 18, "value": 0},
                {"key": 19, "value": 0},
            ],
            "nan_value_counts": [
                {"key": 16, "value": 0},
                {"key": 17, "value": 0},
                {"key": 18, "value": 0},
                {"key": 19, "value": 0},
                {"key": 10, "value": 0},
                {"key": 11, "value": 0},
                {"key": 12, "value": 0},
                {"key": 13, "value": 0},
                {"key": 14, "value": 0},
                {"key": 15, "value": 0},
            ],
            "lower_bounds": [
                {"key": 1, "value": b"\x01\x00\x00\x00"},
                {"key": 2, "value": b"2020-04-01 00:00"},
                {"key": 3, "value": b"2020-04-01 00:03"},
                {"key": 4, "value": b"\x00\x00\x00\x00"},
                {"key": 5, "value": b"\x01\x00\x00\x00"},
                {"key": 6, "value": b"N"},
                {"key": 7, "value": b"\x01\x00\x00\x00"},
                {"key": 8, "value": b"\x01\x00\x00\x00"},
                {"key": 9, "value": b"\x01\x00\x00\x00"},
                {"key": 10, "value": b"\x00\x00\x00\x00\x00\x00\x00\x00"},
                {"key": 11, "value": b"\x00\x00\x00\x00\x00\x00\x00\x00"},
                {"key": 13, "value": b"\x00\x00\x00\x00\x00\x00\x00\x00"},
                {"key": 14, "value": b"\x00\x00\x00\x00\x00\x00\x00\x00"},
                {"key": 15, "value": b"\x00\x00\x00\x00\x00\x00\x00\x00"},
                {"key": 16, "value": b"\x00\x00\x00\x00\x00\x00\x00\x00"},
                {"key": 17, "value": b"\x00\x00\x00\x00\x00\x00\x00\x00"},
                {"key": 18, "value": b"\x00\x00\x00\x00\x00\x00\x00\x00"},
                {"key": 19, "value": b"\x00\x00\x00\x00\x00\x00\x00\x00"},
            ],
            "upper_bounds": [
                {"key": 1, "value": b"\x01\x00\x00\x00"},
                {"key": 2, "value": b"2020-04-30 23:5:"},
                {"key": 3, "value": b"2020-05-01 00:1:"},
                {"key": 4, "value": b"\x06\x00\x00\x00"},
                {"key": 5, "value": b"c\x00\x00\x00"},
                {"key": 6, "value": b"Y"},
                {"key": 7, "value": b"\t\x01\x00\x00"},
                {"key": 8, "value": b"\t\x01\x00\x00"},
                {"key": 9, "value": b"\x04\x00\x00\x00"},
                {"key": 10, "value": b"\\\x8f\xc2\xf5(8\x8c@"},
                {"key": 11, "value": b"\xcd\xcc\xcc\xcc\xcc,f@"},
                {"key": 13, "value": b"\x00\x00\x00\x00\x00\x00\x1c@"},
                {"key": 14, "value": b"\x9a\x99\x99\x99\x99\x99\xf1?"},
                {"key": 15, "value": b"\x00\x00\x00\x00\x00\x00Y@"},
                {"key": 16, "value": b"\x00\x00\x00\x00\x00\xb0X@"},
                {"key": 17, "value": b"333333\xd3?"},
                {"key": 18, "value": b"\xc3\xf5(\\\x8f:\x8c@"},
                {"key": 19, "value": b"\x00\x00\x00\x00\x00\x00\x04@"},
            ],
            "key_metadata": None,
            "split_offsets": [4],
            "sort_order_id": 0,
        },
    },
]

manifest_file_records_v1 = [
    {
        "manifest_path": "/home/iceberg/warehouse/nyc/taxis_partitioned/metadata/0125c686-8aa6-4502-bdcc-b6d17ca41a3b-m0.avro",
        "manifest_length": 7989,
        "partition_spec_id": 0,
        "added_snapshot_id": 9182715666859759686,
        "added_data_files_count": 3,
        "existing_data_files_count": 0,
        "deleted_data_files_count": 0,
        "partitions": [
            {"contains_null": True, "contains_nan": False, "lower_bound": b"\x01\x00\x00\x00", "upper_bound": b"\x02\x00\x00\x00"}
        ],
        "added_rows_count": 237993,
        "existing_rows_count": 0,
        "deleted_rows_count": 0,
    }
]

manifest_file_records_v2 = [
    {
        "manifest_path": "/home/iceberg/warehouse/nyc/taxis_partitioned/metadata/0125c686-8aa6-4502-bdcc-b6d17ca41a3b-m0.avro",
        "manifest_length": 7989,
        "partition_spec_id": 0,
        "content": 1,
        "sequence_number": 3,
        "min_sequence_number": 3,
        "added_snapshot_id": 9182715666859759686,
        "added_files_count": 3,
        "existing_files_count": 0,
        "deleted_files_count": 0,
        "added_rows_count": 237993,
        "existing_rows_count": 0,
        "deleted_rows_count": 0,
        "partitions": [
            {"contains_null": True, "contains_nan": False, "lower_bound": b"\x01\x00\x00\x00", "upper_bound": b"\x02\x00\x00\x00"}
        ],
        "key_metadata": b"\x19\x25",
    }
]


@pytest.fixture(scope="session")
def avro_schema_manifest_file_v1() -> Dict[str, Any]:
    return {
        "type": "record",
        "name": "manifest_file",
        "fields": [
            {"name": "manifest_path", "type": "string", "doc": "Location URI with FS scheme", "field-id": 500},
            {"name": "manifest_length", "type": "long", "doc": "Total file size in bytes", "field-id": 501},
            {"name": "partition_spec_id", "type": "int", "doc": "Spec ID used to write", "field-id": 502},
            {
                "name": "added_snapshot_id",
                "type": ["null", "long"],
                "doc": "Snapshot ID that added the manifest",
                "default": None,
                "field-id": 503,
            },
            {
                "name": "added_data_files_count",
                "type": ["null", "int"],
                "doc": "Added entry count",
                "default": None,
                "field-id": 504,
            },
            {
                "name": "existing_data_files_count",
                "type": ["null", "int"],
                "doc": "Existing entry count",
                "default": None,
                "field-id": 505,
            },
            {
                "name": "deleted_data_files_count",
                "type": ["null", "int"],
                "doc": "Deleted entry count",
                "default": None,
                "field-id": 506,
            },
            {
                "name": "partitions",
                "type": [
                    "null",
                    {
                        "type": "array",
                        "items": {
                            "type": "record",
                            "name": "r508",
                            "fields": [
                                {
                                    "name": "contains_null",
                                    "type": "boolean",
                                    "doc": "True if any file has a null partition value",
                                    "field-id": 509,
                                },
                                {
                                    "name": "contains_nan",
                                    "type": ["null", "boolean"],
                                    "doc": "True if any file has a nan partition value",
                                    "default": None,
                                    "field-id": 518,
                                },
                                {
                                    "name": "lower_bound",
                                    "type": ["null", "bytes"],
                                    "doc": "Partition lower bound for all files",
                                    "default": None,
                                    "field-id": 510,
                                },
                                {
                                    "name": "upper_bound",
                                    "type": ["null", "bytes"],
                                    "doc": "Partition upper bound for all files",
                                    "default": None,
                                    "field-id": 511,
                                },
                            ],
                        },
                        "element-id": 508,
                    },
                ],
                "doc": "Summary for each partition",
                "default": None,
                "field-id": 507,
            },
            {"name": "added_rows_count", "type": ["null", "long"], "doc": "Added rows count", "default": None, "field-id": 512},
            {
                "name": "existing_rows_count",
                "type": ["null", "long"],
                "doc": "Existing rows count",
                "default": None,
                "field-id": 513,
            },
            {
                "name": "deleted_rows_count",
                "type": ["null", "long"],
                "doc": "Deleted rows count",
                "default": None,
                "field-id": 514,
            },
        ],
    }


@pytest.fixture(scope="session")
def avro_schema_manifest_file_v2() -> Dict[str, Any]:
    return {
        "type": "record",
        "name": "manifest_file",
        "fields": [
            {"name": "manifest_path", "type": "string", "doc": "Location URI with FS scheme", "field-id": 500},
            {"name": "manifest_length", "type": "long", "doc": "Total file size in bytes", "field-id": 501},
            {"name": "partition_spec_id", "type": "int", "doc": "Spec ID used to write", "field-id": 502},
            {"name": "content", "type": "int", "doc": "Contents of the manifest: 0=data, 1=deletes", "field-id": 517},
            {
                "name": "sequence_number",
                "type": ["null", "long"],
                "doc": "Sequence number when the manifest was added",
                "field-id": 515,
            },
            {
                "name": "min_sequence_number",
                "type": ["null", "long"],
                "doc": "Lowest sequence number in the manifest",
                "field-id": 516,
            },
            {"name": "added_snapshot_id", "type": "long", "doc": "Snapshot ID that added the manifest", "field-id": 503},
            {"name": "added_files_count", "type": "int", "doc": "Added entry count", "field-id": 504},
            {"name": "existing_files_count", "type": "int", "doc": "Existing entry count", "field-id": 505},
            {"name": "deleted_files_count", "type": "int", "doc": "Deleted entry count", "field-id": 506},
            {"name": "added_rows_count", "type": "long", "doc": "Added rows count", "field-id": 512},
            {"name": "existing_rows_count", "type": "long", "doc": "Existing rows count", "field-id": 513},
            {"name": "deleted_rows_count", "type": "long", "doc": "Deleted rows count", "field-id": 514},
            {
                "name": "partitions",
                "type": [
                    "null",
                    {
                        "type": "array",
                        "items": {
                            "type": "record",
                            "name": "r508",
                            "fields": [
                                {
                                    "name": "contains_null",
                                    "type": "boolean",
                                    "doc": "True if any file has a null partition value",
                                    "field-id": 509,
                                },
                                {
                                    "name": "contains_nan",
                                    "type": ["null", "boolean"],
                                    "doc": "True if any file has a nan partition value",
                                    "default": None,
                                    "field-id": 518,
                                },
                                {
                                    "name": "lower_bound",
                                    "type": ["null", "bytes"],
                                    "doc": "Partition lower bound for all files",
                                    "default": None,
                                    "field-id": 510,
                                },
                                {
                                    "name": "upper_bound",
                                    "type": ["null", "bytes"],
                                    "doc": "Partition upper bound for all files",
                                    "default": None,
                                    "field-id": 511,
                                },
                            ],
                        },
                        "element-id": 508,
                    },
                ],
                "doc": "Summary for each partition",
                "default": None,
                "field-id": 507,
            },
        ],
    }


@pytest.fixture(scope="session")
def avro_schema_manifest_entry() -> Dict[str, Any]:
    return {
        "type": "record",
        "name": "manifest_entry",
        "fields": [
            {"name": "status", "type": "int", "field-id": 0},
            {"name": "snapshot_id", "type": ["null", "long"], "default": None, "field-id": 1},
            {
                "name": "data_file",
                "type": {
                    "type": "record",
                    "name": "r2",
                    "fields": [
                        {"name": "file_path", "type": "string", "doc": "Location URI with FS scheme", "field-id": 100},
                        {
                            "name": "file_format",
                            "type": "string",
                            "doc": "File format name: avro, orc, or parquet",
                            "field-id": 101,
                        },
                        {
                            "name": "partition",
                            "type": {
                                "type": "record",
                                "name": "r102",
                                "fields": [
                                    {"field-id": 1000, "default": None, "name": "VendorID", "type": ["null", "int"]},
                                    {
                                        "field-id": 1001,
                                        "default": None,
                                        "name": "tpep_pickup_datetime",
                                        "type": ["null", {"type": "int", "logicalType": "date"}],
                                    },
                                ],
                            },
                            "field-id": 102,
                        },
                        {"name": "record_count", "type": "long", "doc": "Number of records in the file", "field-id": 103},
                        {"name": "file_size_in_bytes", "type": "long", "doc": "Total file size in bytes", "field-id": 104},
                        {"name": "block_size_in_bytes", "type": "long", "field-id": 105},
                        {
                            "name": "column_sizes",
                            "type": [
                                "null",
                                {
                                    "type": "array",
                                    "items": {
                                        "type": "record",
                                        "name": "k117_v118",
                                        "fields": [
                                            {"name": "key", "type": "int", "field-id": 117},
                                            {"name": "value", "type": "long", "field-id": 118},
                                        ],
                                    },
                                    "logicalType": "map",
                                },
                            ],
                            "doc": "Map of column id to total size on disk",
                            "default": None,
                            "field-id": 108,
                        },
                        {
                            "name": "value_counts",
                            "type": [
                                "null",
                                {
                                    "type": "array",
                                    "items": {
                                        "type": "record",
                                        "name": "k119_v120",
                                        "fields": [
                                            {"name": "key", "type": "int", "field-id": 119},
                                            {"name": "value", "type": "long", "field-id": 120},
                                        ],
                                    },
                                    "logicalType": "map",
                                },
                            ],
                            "doc": "Map of column id to total count, including null and NaN",
                            "default": None,
                            "field-id": 109,
                        },
                        {
                            "name": "null_value_counts",
                            "type": [
                                "null",
                                {
                                    "type": "array",
                                    "items": {
                                        "type": "record",
                                        "name": "k121_v122",
                                        "fields": [
                                            {"name": "key", "type": "int", "field-id": 121},
                                            {"name": "value", "type": "long", "field-id": 122},
                                        ],
                                    },
                                    "logicalType": "map",
                                },
                            ],
                            "doc": "Map of column id to null value count",
                            "default": None,
                            "field-id": 110,
                        },
                        {
                            "name": "nan_value_counts",
                            "type": [
                                "null",
                                {
                                    "type": "array",
                                    "items": {
                                        "type": "record",
                                        "name": "k138_v139",
                                        "fields": [
                                            {"name": "key", "type": "int", "field-id": 138},
                                            {"name": "value", "type": "long", "field-id": 139},
                                        ],
                                    },
                                    "logicalType": "map",
                                },
                            ],
                            "doc": "Map of column id to number of NaN values in the column",
                            "default": None,
                            "field-id": 137,
                        },
                        {
                            "name": "lower_bounds",
                            "type": [
                                "null",
                                {
                                    "type": "array",
                                    "items": {
                                        "type": "record",
                                        "name": "k126_v127",
                                        "fields": [
                                            {"name": "key", "type": "int", "field-id": 126},
                                            {"name": "value", "type": "bytes", "field-id": 127},
                                        ],
                                    },
                                    "logicalType": "map",
                                },
                            ],
                            "doc": "Map of column id to lower bound",
                            "default": None,
                            "field-id": 125,
                        },
                        {
                            "name": "upper_bounds",
                            "type": [
                                "null",
                                {
                                    "type": "array",
                                    "items": {
                                        "type": "record",
                                        "name": "k129_v130",
                                        "fields": [
                                            {"name": "key", "type": "int", "field-id": 129},
                                            {"name": "value", "type": "bytes", "field-id": 130},
                                        ],
                                    },
                                    "logicalType": "map",
                                },
                            ],
                            "doc": "Map of column id to upper bound",
                            "default": None,
                            "field-id": 128,
                        },
                        {
                            "name": "key_metadata",
                            "type": ["null", "bytes"],
                            "doc": "Encryption key metadata blob",
                            "default": None,
                            "field-id": 131,
                        },
                        {
                            "name": "split_offsets",
                            "type": ["null", {"type": "array", "items": "long", "element-id": 133}],
                            "doc": "Splittable offsets",
                            "default": None,
                            "field-id": 132,
                        },
                        {
                            "name": "sort_order_id",
                            "type": ["null", "int"],
                            "doc": "Sort order ID",
                            "default": None,
                            "field-id": 140,
                        },
                    ],
                },
                "field-id": 2,
            },
        ],
    }


@pytest.fixture(scope="session")
def simple_struct() -> StructType:
    return StructType(
        NestedField(id=1, name="required_field", field_type=StringType(), required=True, doc="this is a doc"),
        NestedField(id=2, name="optional_field", field_type=IntegerType()),
    )


@pytest.fixture(scope="session")
def simple_list() -> ListType:
    return ListType(element_id=22, element=StringType(), element_required=True)


@pytest.fixture(scope="session")
def simple_map() -> MapType:
    return MapType(key_id=19, key_type=StringType(), value_id=25, value_type=DoubleType(), value_required=False)


class LocalOutputFile(OutputFile):
    """An OutputFile implementation for local files (for test use only)."""

    def __init__(self, location: str) -> None:
        parsed_location = urlparse(location)  # Create a ParseResult from the uri
        if (
            parsed_location.scheme and parsed_location.scheme != "file"
        ):  # Validate that an uri is provided with a scheme of `file`
            raise ValueError("LocalOutputFile location must have a scheme of `file`")
        elif parsed_location.netloc:
            raise ValueError(f"Network location is not allowed for LocalOutputFile: {parsed_location.netloc}")

        super().__init__(location=location)
        self._path = parsed_location.path

    def __len__(self) -> int:
        """Return the length of an instance of the LocalOutputFile class."""
        return os.path.getsize(self._path)

    def exists(self) -> bool:
        return os.path.exists(self._path)

    def to_input_file(self) -> "PyArrowFile":
        from pyiceberg.io.pyarrow import PyArrowFileIO

        return PyArrowFileIO().new_input(location=self.location)

    def create(self, overwrite: bool = False) -> OutputStream:
        output_file = open(self._path, "wb" if overwrite else "xb")
        if not issubclass(type(output_file), OutputStream):
            raise TypeError("Object returned from LocalOutputFile.create(...) does not match the OutputStream protocol.")
        return output_file


@pytest.fixture(scope="session")
def generated_manifest_entry_file(avro_schema_manifest_entry: Dict[str, Any]) -> Generator[str, None, None]:
    from fastavro import parse_schema, writer

    parsed_schema = parse_schema(avro_schema_manifest_entry)

    with TemporaryDirectory() as tmpdir:
        tmp_avro_file = tmpdir + "/manifest.avro"
        with open(tmp_avro_file, "wb") as out:
            writer(out, parsed_schema, manifest_entry_records)
        yield tmp_avro_file


@pytest.fixture(scope="session")
def generated_manifest_file_file_v1(
    avro_schema_manifest_file_v1: Dict[str, Any], generated_manifest_entry_file: str
) -> Generator[str, None, None]:
    from fastavro import parse_schema, writer

    parsed_schema = parse_schema(avro_schema_manifest_file_v1)

    # Make sure that a valid manifest_path is set
    manifest_file_records_v1[0]["manifest_path"] = generated_manifest_entry_file

    with TemporaryDirectory() as tmpdir:
        tmp_avro_file = tmpdir + "/manifest.avro"
        with open(tmp_avro_file, "wb") as out:
            writer(out, parsed_schema, manifest_file_records_v1)
        yield tmp_avro_file


@pytest.fixture(scope="session")
def generated_manifest_file_file_v2(
    avro_schema_manifest_file_v2: Dict[str, Any], generated_manifest_entry_file: str
) -> Generator[str, None, None]:
    from fastavro import parse_schema, writer

    parsed_schema = parse_schema(avro_schema_manifest_file_v2)

    # Make sure that a valid manifest_path is set
    manifest_file_records_v2[0]["manifest_path"] = generated_manifest_entry_file

    with TemporaryDirectory() as tmpdir:
        tmp_avro_file = tmpdir + "/manifest.avro"
        with open(tmp_avro_file, "wb") as out:
            writer(out, parsed_schema, manifest_file_records_v2)
        yield tmp_avro_file


@pytest.fixture(scope="session")
def iceberg_manifest_entry_schema() -> Schema:
    return Schema(
        NestedField(field_id=0, name="status", field_type=IntegerType(), required=True),
        NestedField(field_id=1, name="snapshot_id", field_type=LongType(), required=False),
        NestedField(
            field_id=2,
            name="data_file",
            field_type=StructType(
                NestedField(
                    field_id=100,
                    name="file_path",
                    field_type=StringType(),
                    doc="Location URI with FS scheme",
                    required=True,
                ),
                NestedField(
                    field_id=101,
                    name="file_format",
                    field_type=StringType(),
                    doc="File format name: avro, orc, or parquet",
                    required=True,
                ),
                NestedField(
                    field_id=102,
                    name="partition",
                    field_type=StructType(
                        NestedField(
                            field_id=1000,
                            name="VendorID",
                            field_type=IntegerType(),
                            required=False,
                        ),
                        NestedField(
                            field_id=1001,
                            name="tpep_pickup_datetime",
                            field_type=DateType(),
                            required=False,
                        ),
                    ),
                    required=True,
                ),
                NestedField(
                    field_id=103,
                    name="record_count",
                    field_type=LongType(),
                    doc="Number of records in the file",
                    required=True,
                ),
                NestedField(
                    field_id=104,
                    name="file_size_in_bytes",
                    field_type=LongType(),
                    doc="Total file size in bytes",
                    required=True,
                ),
                NestedField(
                    field_id=105,
                    name="block_size_in_bytes",
                    field_type=LongType(),
                    required=True,
                ),
                NestedField(
                    field_id=108,
                    name="column_sizes",
                    field_type=MapType(
                        key_id=117,
                        key_type=IntegerType(),
                        value_id=118,
                        value_type=LongType(),
                        value_required=True,
                    ),
                    doc="Map of column id to total size on disk",
                    required=False,
                ),
                NestedField(
                    field_id=109,
                    name="value_counts",
                    field_type=MapType(
                        key_id=119,
                        key_type=IntegerType(),
                        value_id=120,
                        value_type=LongType(),
                        value_required=True,
                    ),
                    doc="Map of column id to total count, including null and NaN",
                    required=False,
                ),
                NestedField(
                    field_id=110,
                    name="null_value_counts",
                    field_type=MapType(
                        key_id=121,
                        key_type=IntegerType(),
                        value_id=122,
                        value_type=LongType(),
                        value_required=True,
                    ),
                    doc="Map of column id to null value count",
                    required=False,
                ),
                NestedField(
                    field_id=137,
                    name="nan_value_counts",
                    field_type=MapType(
                        key_id=138,
                        key_type=IntegerType(),
                        value_id=139,
                        value_type=LongType(),
                        value_required=True,
                    ),
                    doc="Map of column id to number of NaN values in the column",
                    required=False,
                ),
                NestedField(
                    field_id=125,
                    name="lower_bounds",
                    field_type=MapType(
                        key_id=126,
                        key_type=IntegerType(),
                        value_id=127,
                        value_type=BinaryType(),
                        value_required=True,
                    ),
                    doc="Map of column id to lower bound",
                    required=False,
                ),
                NestedField(
                    field_id=128,
                    name="upper_bounds",
                    field_type=MapType(
                        key_id=129,
                        key_type=IntegerType(),
                        value_id=130,
                        value_type=BinaryType(),
                        value_required=True,
                    ),
                    doc="Map of column id to upper bound",
                    required=False,
                ),
                NestedField(
                    field_id=131,
                    name="key_metadata",
                    field_type=BinaryType(),
                    doc="Encryption key metadata blob",
                    required=False,
                ),
                NestedField(
                    field_id=132,
                    name="split_offsets",
                    field_type=ListType(
                        element_id=133,
                        element_type=LongType(),
                        element_required=True,
                    ),
                    doc="Splittable offsets",
                    required=False,
                ),
                NestedField(
                    field_id=140,
                    name="sort_order_id",
                    field_type=IntegerType(),
                    doc="Sort order ID",
                    required=False,
                ),
            ),
            required=True,
        ),
        schema_id=1,
        identifier_field_ids=[],
    )


@pytest.fixture
def fsspec_fileio(request: pytest.FixtureRequest) -> FsspecFileIO:
    properties = {
        "s3.endpoint": request.config.getoption("--s3.endpoint"),
        "s3.access-key-id": request.config.getoption("--s3.access-key-id"),
        "s3.secret-access-key": request.config.getoption("--s3.secret-access-key"),
    }
    return fsspec.FsspecFileIO(properties=properties)


@pytest.fixture
def fsspec_fileio_gcs(request: pytest.FixtureRequest) -> FsspecFileIO:
    properties = {
        GCS_ENDPOINT: request.config.getoption("--gcs.endpoint"),
        GCS_TOKEN: request.config.getoption("--gcs.oauth2.token"),
        GCS_PROJECT_ID: request.config.getoption("--gcs.project-id"),
    }
    return fsspec.FsspecFileIO(properties=properties)


@pytest.fixture
def pyarrow_fileio_gcs(request: pytest.FixtureRequest) -> "PyArrowFileIO":
    from pyiceberg.io.pyarrow import PyArrowFileIO

    properties = {
        GCS_ENDPOINT: request.config.getoption("--gcs.endpoint"),
        GCS_TOKEN: request.config.getoption("--gcs.oauth2.token"),
        GCS_PROJECT_ID: request.config.getoption("--gcs.project-id"),
        GCS_TOKEN_EXPIRES_AT_MS: datetime_to_millis(datetime.now()) + 60 * 1000,
    }
    return PyArrowFileIO(properties=properties)


class MockAWSResponse(aiobotocore.awsrequest.AioAWSResponse):
    """A mocked aws response implementation (for test use only).

    See https://github.com/aio-libs/aiobotocore/issues/755.
    """

    def __init__(self, response: botocore.awsrequest.AWSResponse) -> None:
        self._moto_response = response
        self.status_code = response.status_code
        self.raw = MockHttpClientResponse(response)

    # adapt async methods to use moto's response
    async def _content_prop(self) -> bytes:
        return self._moto_response.content

    async def _text_prop(self) -> str:
        return self._moto_response.text


class MockHttpClientResponse(aiohttp.client_reqrep.ClientResponse):
    """A mocked http client response implementation (for test use only).

    See https://github.com/aio-libs/aiobotocore/issues/755.
    """

    def __init__(self, response: botocore.awsrequest.AWSResponse) -> None:
        async def read(*_: Any) -> bytes:
            # streaming/range requests. used by s3fs
            return response.content

        self.content = MagicMock(aiohttp.StreamReader)
        self.content.read = read
        self.response = response

    @property
    def raw_headers(self) -> aiohttp.typedefs.RawHeaders:
        # Return the headers encoded the way that aiobotocore expects them
        return {k.encode(UTF8): str(v).encode(UTF8) for k, v in self.response.headers.items()}.items()


def patch_aiobotocore() -> None:
    """Patch aiobotocore to work with moto.

    See https://github.com/aio-libs/aiobotocore/issues/755.
    """

    def factory(original: Callable) -> Callable:  # type: ignore
        def patched_convert_to_response_dict(  # type: ignore
            http_response: botocore.awsrequest.AWSResponse, operation_model: botocore.model.OperationModel
        ):
            return original(MockAWSResponse(http_response), operation_model)

        return patched_convert_to_response_dict

    aiobotocore.endpoint.convert_to_response_dict = factory(aiobotocore.endpoint.convert_to_response_dict)


@pytest.fixture(name="_patch_aiobotocore")
def fixture_aiobotocore():  # type: ignore
    """Patch aiobotocore to work with moto.

    pending close of this issue: https://github.com/aio-libs/aiobotocore/issues/755.
    """
    stored_method = aiobotocore.endpoint.convert_to_response_dict
    yield patch_aiobotocore()
    # restore the changed method after the fixture is destroyed
    aiobotocore.endpoint.convert_to_response_dict = stored_method


def aws_credentials() -> None:
    os.environ["AWS_ACCESS_KEY_ID"] = "testing"
    os.environ["AWS_SECRET_ACCESS_KEY"] = "testing"
    os.environ["AWS_SECURITY_TOKEN"] = "testing"
    os.environ["AWS_SESSION_TOKEN"] = "testing"
    os.environ["AWS_DEFAULT_REGION"] = "us-east-1"


@pytest.fixture(name="_aws_credentials")
def fixture_aws_credentials() -> Generator[None, None, None]:
    """Yield a mocked AWS Credentials for moto."""
    yield aws_credentials()  # type: ignore
    os.environ.pop("AWS_ACCESS_KEY_ID")
    os.environ.pop("AWS_SECRET_ACCESS_KEY")
    os.environ.pop("AWS_SECURITY_TOKEN")
    os.environ.pop("AWS_SESSION_TOKEN")
    os.environ.pop("AWS_DEFAULT_REGION")


@pytest.fixture(name="_s3")
def fixture_s3(_aws_credentials: None) -> Generator[boto3.client, None, None]:
    """Yield a mocked S3 client."""
    with mock_s3():
        yield boto3.client("s3", region_name="us-east-1")


@pytest.fixture(name="_glue")
def fixture_glue(_aws_credentials: None) -> Generator[boto3.client, None, None]:
    """Yield a mocked glue client."""
    with mock_glue():
        yield boto3.client("glue", region_name="us-east-1")


@pytest.fixture(name="_dynamodb")
def fixture_dynamodb(_aws_credentials: None) -> Generator[boto3.client, None, None]:
    """Yield a mocked DynamoDB client."""
    with mock_dynamodb():
        yield boto3.client("dynamodb", region_name="us-east-1")


@pytest.fixture
def adlfs_fsspec_fileio(request: pytest.FixtureRequest) -> Generator[FsspecFileIO, None, None]:
    from azure.storage.blob import BlobServiceClient

    azurite_url = request.config.getoption("--adlfs.endpoint")
    azurite_account_name = request.config.getoption("--adlfs.account-name")
    azurite_account_key = request.config.getoption("--adlfs.account-key")
    azurite_connection_string = f"DefaultEndpointsProtocol=http;AccountName={azurite_account_name};AccountKey={azurite_account_key};BlobEndpoint={azurite_url}/{azurite_account_name};"
    properties = {
        "adlfs.connection-string": azurite_connection_string,
        "adlfs.account-name": azurite_account_name,
    }

    bbs = BlobServiceClient.from_connection_string(conn_str=azurite_connection_string)
    bbs.create_container("tests")
    yield fsspec.FsspecFileIO(properties=properties)
    bbs.delete_container("tests")
    bbs.close()


@pytest.fixture(scope="session")
def empty_home_dir_path(tmp_path_factory: pytest.TempPathFactory) -> str:
    home_path = str(tmp_path_factory.mktemp("home"))
    return home_path


RANDOM_LENGTH = 20
NUM_TABLES = 2


@pytest.fixture()
def table_name() -> str:
    prefix = "my_iceberg_table-"
    random_tag = "".join(choice(string.ascii_letters) for _ in range(RANDOM_LENGTH))
    return (prefix + random_tag).lower()


@pytest.fixture()
def table_list(table_name: str) -> List[str]:
    return [f"{table_name}_{idx}" for idx in range(NUM_TABLES)]


@pytest.fixture()
def database_name() -> str:
    prefix = "my_iceberg_database-"
    random_tag = "".join(choice(string.ascii_letters) for _ in range(RANDOM_LENGTH))
    return (prefix + random_tag).lower()


@pytest.fixture()
def database_list(database_name: str) -> List[str]:
    return [f"{database_name}_{idx}" for idx in range(NUM_TABLES)]


BUCKET_NAME = "test_bucket"
TABLE_METADATA_LOCATION_REGEX = re.compile(
    r"""s3://test_bucket/my_iceberg_database-[a-z]{20}.db/
    my_iceberg_table-[a-z]{20}/metadata/
    [0-9]{5}-[a-f0-9]{8}-?[a-f0-9]{4}-?4[a-f0-9]{3}-?[89ab][a-f0-9]{3}-?[a-f0-9]{12}.metadata.json""",
    re.X,
)


@pytest.fixture(name="_bucket_initialize")
def fixture_s3_bucket(_s3) -> None:  # type: ignore
    _s3.create_bucket(Bucket=BUCKET_NAME)


def get_bucket_name() -> str:
    """Set the environment variable AWS_TEST_BUCKET for a default bucket to test."""
    bucket_name = os.getenv("AWS_TEST_BUCKET")
    if bucket_name is None:
        raise ValueError("Please specify a bucket to run the test by setting environment variable AWS_TEST_BUCKET")
    return bucket_name


def get_s3_path(bucket_name: str, database_name: Optional[str] = None, table_name: Optional[str] = None) -> str:
    result_path = f"s3://{bucket_name}"
    if database_name is not None:
        result_path += f"/{database_name}.db"

    if table_name is not None:
        result_path += f"/{table_name}"
    return result_path


@pytest.fixture(name="s3", scope="module")
def fixture_s3_client() -> boto3.client:
    yield boto3.client("s3")


def clean_up(test_catalog: Catalog) -> None:
    """Clean all databases and tables created during the integration test."""
    for database_tuple in test_catalog.list_namespaces():
        database_name = database_tuple[0]
        if "my_iceberg_database-" in database_name:
            for identifier in test_catalog.list_tables(database_name):
                test_catalog.purge_table(identifier)
            test_catalog.drop_namespace(database_name)


@pytest.fixture
def data_file(table_schema_simple: Schema, tmp_path: str) -> str:
    import pyarrow as pa
    from pyarrow import parquet as pq

    table = pa.table(
        {"foo": ["a", "b", "c"], "bar": [1, 2, 3], "baz": [True, False, None]},
        metadata={"iceberg.schema": table_schema_simple.model_dump_json()},
    )

    file_path = f"{tmp_path}/0000-data.parquet"
    pq.write_table(table=table, where=file_path)
    return file_path


@pytest.fixture
def example_task(data_file: str) -> FileScanTask:
    return FileScanTask(
        data_file=DataFile(file_path=data_file, file_format=FileFormat.PARQUET, file_size_in_bytes=1925),
    )


@pytest.fixture
def table_v1(example_table_metadata_v1: Dict[str, Any]) -> Table:
    table_metadata = TableMetadataV1(**example_table_metadata_v1)
    return Table(
        identifier=("database", "table"),
        metadata=table_metadata,
        metadata_location=f"{table_metadata.location}/uuid.metadata.json",
        io=load_file_io(),
        catalog=NoopCatalog("NoopCatalog"),
    )


@pytest.fixture
def table_v2(example_table_metadata_v2: Dict[str, Any]) -> Table:
    table_metadata = TableMetadataV2(**example_table_metadata_v2)
    return Table(
        identifier=("database", "table"),
        metadata=table_metadata,
        metadata_location=f"{table_metadata.location}/uuid.metadata.json",
        io=load_file_io(),
        catalog=NoopCatalog("NoopCatalog"),
    )


@pytest.fixture
def bound_reference_str() -> BoundReference[str]:
    return BoundReference(field=NestedField(1, "field", StringType(), required=False), accessor=Accessor(position=0, inner=None))<|MERGE_RESOLUTION|>--- conflicted
+++ resolved
@@ -380,8 +380,6 @@
     return EXAMPLE_TABLE_METADATA_V1
 
 
-<<<<<<< HEAD
-=======
 EXAMPLE_TABLE_METADATA_WITH_SNAPSHOT_V1 = {
     "format-version": 1,
     "table-uuid": "b55d9dda-6561-423a-8bfc-787980ce421f",
@@ -509,7 +507,6 @@
     return EXAMPLE_TABLE_METADATA_NO_SNAPSHOT_V1
 
 
->>>>>>> 0cbb71cb
 EXAMPLE_TABLE_METADATA_V2 = {
     "format-version": 2,
     "table-uuid": "9c12d441-03fe-4693-9a96-a0705ddf69c1",
@@ -1743,7 +1740,7 @@
 TABLE_METADATA_LOCATION_REGEX = re.compile(
     r"""s3://test_bucket/my_iceberg_database-[a-z]{20}.db/
     my_iceberg_table-[a-z]{20}/metadata/
-    [0-9]{5}-[a-f0-9]{8}-?[a-f0-9]{4}-?4[a-f0-9]{3}-?[89ab][a-f0-9]{3}-?[a-f0-9]{12}.metadata.json""",
+    00000-[a-f0-9]{8}-?[a-f0-9]{4}-?4[a-f0-9]{3}-?[89ab][a-f0-9]{3}-?[a-f0-9]{12}.metadata.json""",
     re.X,
 )
 
