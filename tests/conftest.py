# Licensed to the Apache Software Foundation (ASF) under one
# or more contributor license agreements.  See the NOTICE file
# distributed with this work for additional information
# regarding copyright ownership.  The ASF licenses this file
# to you under the Apache License, Version 2.0 (the
# "License"); you may not use this file except in compliance
# with the License.  You may obtain a copy of the License at
#
#   http://www.apache.org/licenses/LICENSE-2.0
#
# Unless required by applicable law or agreed to in writing,
# software distributed under the License is distributed on an
# "AS IS" BASIS, WITHOUT WARRANTIES OR CONDITIONS OF ANY
# KIND, either express or implied.  See the License for the
# specific language governing permissions and limitations
# under the License.
# pylint:disable=redefined-outer-name
"""This contains global pytest configurations.

Fixtures contained in this file will be automatically used if provided as an argument
to any pytest function.

In the case where the fixture must be used in a pytest.mark.parametrize decorator, the string representation can be used
and the built-in pytest fixture request should be used as an additional argument in the function. The fixture can then be
retrieved using `request.getfixturevalue(fixture_name)`.
"""
import os
import re
import string
import uuid
from datetime import datetime
from random import choice
from tempfile import TemporaryDirectory
from typing import (
    TYPE_CHECKING,
    Any,
    Callable,
    Dict,
    Generator,
    List,
    Optional,
)
from unittest.mock import MagicMock
from urllib.parse import urlparse

import aiobotocore.awsrequest
import aiobotocore.endpoint
import aiohttp
import aiohttp.client_reqrep
import aiohttp.typedefs
import boto3
import botocore.awsrequest
import botocore.model
import pytest
from moto import mock_dynamodb, mock_glue, mock_s3

from pyiceberg import schema
from pyiceberg.catalog import Catalog
from pyiceberg.catalog.noop import NoopCatalog
from pyiceberg.expressions import BoundReference
from pyiceberg.io import (
    GCS_ENDPOINT,
    GCS_PROJECT_ID,
    GCS_TOKEN,
    GCS_TOKEN_EXPIRES_AT_MS,
    OutputFile,
    OutputStream,
    fsspec,
    load_file_io,
)
from pyiceberg.io.fsspec import FsspecFileIO
from pyiceberg.manifest import DataFile, FileFormat
from pyiceberg.schema import Accessor, Schema
from pyiceberg.serializers import ToOutputFile
from pyiceberg.table import FileScanTask, Table
<<<<<<< HEAD
from pyiceberg.table.metadata import TableMetadataV1, TableMetadataV2
=======
from pyiceberg.table.metadata import TableMetadataV2
from pyiceberg.typedef import UTF8
>>>>>>> 04ca8ae8
from pyiceberg.types import (
    BinaryType,
    BooleanType,
    DateType,
    DoubleType,
    FloatType,
    IntegerType,
    ListType,
    LongType,
    MapType,
    NestedField,
    StringType,
    StructType,
)
from pyiceberg.utils.datetime import datetime_to_millis

if TYPE_CHECKING:
    from pyiceberg.io.pyarrow import PyArrowFile, PyArrowFileIO


def pytest_collection_modifyitems(items: List[pytest.Item]) -> None:
    for item in items:
        if not any(item.iter_markers()):
            item.add_marker("unmarked")


def pytest_addoption(parser: pytest.Parser) -> None:
    # S3 options
    parser.addoption(
        "--s3.endpoint", action="store", default="http://localhost:9000", help="The S3 endpoint URL for tests marked as s3"
    )
    parser.addoption("--s3.access-key-id", action="store", default="admin", help="The AWS access key ID for tests marked as s3")
    parser.addoption(
        "--s3.secret-access-key", action="store", default="password", help="The AWS secret access key ID for tests marked as s3"
    )
    # ADLFS options
    # Azurite provides default account name and key.  Those can be customized using env variables.
    # For more information, see README file at https://github.com/azure/azurite#default-storage-account
    parser.addoption(
        "--adlfs.endpoint",
        action="store",
        default="http://127.0.0.1:10000",
        help="The ADLS endpoint URL for tests marked as adlfs",
    )
    parser.addoption(
        "--adlfs.account-name", action="store", default="devstoreaccount1", help="The ADLS account key for tests marked as adlfs"
    )
    parser.addoption(
        "--adlfs.account-key",
        action="store",
        default="Eby8vdM02xNOcqFlqUwJPLlmEtlCDXJ1OUzFT50uSRZ6IFsuFq2UVErCz4I6tq/K1SZFPTOtr/KBHBeksoGMGw==",
        help="The ADLS secret account key for tests marked as adlfs",
    )
    parser.addoption(
        "--gcs.endpoint", action="store", default="http://0.0.0.0:4443", help="The GCS endpoint URL for tests marked gcs"
    )
    parser.addoption(
        "--gcs.oauth2.token", action="store", default="anon", help="The GCS authentication method for tests marked gcs"
    )
    parser.addoption("--gcs.project-id", action="store", default="test", help="The GCP project for tests marked gcs")


@pytest.fixture(scope="session")
def table_schema_simple() -> Schema:
    return schema.Schema(
        NestedField(field_id=1, name="foo", field_type=StringType(), required=False),
        NestedField(field_id=2, name="bar", field_type=IntegerType(), required=True),
        NestedField(field_id=3, name="baz", field_type=BooleanType(), required=False),
        schema_id=1,
        identifier_field_ids=[2],
    )


@pytest.fixture(scope="session")
def table_schema_nested() -> Schema:
    return schema.Schema(
        NestedField(field_id=1, name="foo", field_type=StringType(), required=False),
        NestedField(field_id=2, name="bar", field_type=IntegerType(), required=True),
        NestedField(field_id=3, name="baz", field_type=BooleanType(), required=False),
        NestedField(
            field_id=4,
            name="qux",
            field_type=ListType(element_id=5, element_type=StringType(), element_required=True),
            required=True,
        ),
        NestedField(
            field_id=6,
            name="quux",
            field_type=MapType(
                key_id=7,
                key_type=StringType(),
                value_id=8,
                value_type=MapType(key_id=9, key_type=StringType(), value_id=10, value_type=IntegerType(), value_required=True),
                value_required=True,
            ),
            required=True,
        ),
        NestedField(
            field_id=11,
            name="location",
            field_type=ListType(
                element_id=12,
                element_type=StructType(
                    NestedField(field_id=13, name="latitude", field_type=FloatType(), required=False),
                    NestedField(field_id=14, name="longitude", field_type=FloatType(), required=False),
                ),
                element_required=True,
            ),
            required=True,
        ),
        NestedField(
            field_id=15,
            name="person",
            field_type=StructType(
                NestedField(field_id=16, name="name", field_type=StringType(), required=False),
                NestedField(field_id=17, name="age", field_type=IntegerType(), required=True),
            ),
            required=False,
        ),
        schema_id=1,
        identifier_field_ids=[2],
    )


@pytest.fixture(scope="session")
def table_schema_nested_with_struct_key_map() -> Schema:
    return schema.Schema(
        NestedField(field_id=1, name="foo", field_type=StringType(), required=True),
        NestedField(field_id=2, name="bar", field_type=IntegerType(), required=True),
        NestedField(field_id=3, name="baz", field_type=BooleanType(), required=False),
        NestedField(
            field_id=4,
            name="qux",
            field_type=ListType(element_id=5, element_type=StringType(), element_required=True),
            required=True,
        ),
        NestedField(
            field_id=6,
            name="quux",
            field_type=MapType(
                key_id=7,
                key_type=StringType(),
                value_id=8,
                value_type=MapType(key_id=9, key_type=StringType(), value_id=10, value_type=IntegerType(), value_required=True),
                value_required=True,
            ),
            required=True,
        ),
        NestedField(
            field_id=11,
            name="location",
            field_type=MapType(
                key_id=18,
                value_id=19,
                key_type=StructType(
                    NestedField(field_id=21, name="address", field_type=StringType(), required=True),
                    NestedField(field_id=22, name="city", field_type=StringType(), required=True),
                    NestedField(field_id=23, name="zip", field_type=IntegerType(), required=True),
                ),
                value_type=StructType(
                    NestedField(field_id=13, name="latitude", field_type=FloatType(), required=True),
                    NestedField(field_id=14, name="longitude", field_type=FloatType(), required=True),
                ),
                value_required=True,
            ),
            required=True,
        ),
        NestedField(
            field_id=15,
            name="person",
            field_type=StructType(
                NestedField(field_id=16, name="name", field_type=StringType(), required=False),
                NestedField(field_id=17, name="age", field_type=IntegerType(), required=True),
            ),
            required=False,
        ),
        NestedField(
            field_id=24,
            name="points",
            field_type=ListType(
                element_id=25,
                element_type=StructType(
                    NestedField(field_id=26, name="x", field_type=LongType(), required=True),
                    NestedField(field_id=27, name="y", field_type=LongType(), required=True),
                ),
                element_required=False,
            ),
            required=False,
        ),
        NestedField(field_id=28, name="float", field_type=FloatType(), required=True),
        NestedField(field_id=29, name="double", field_type=DoubleType(), required=True),
        schema_id=1,
        identifier_field_ids=[1],
    )


@pytest.fixture(scope="session")
def all_avro_types() -> Dict[str, Any]:
    return {
        "type": "record",
        "name": "all_avro_types",
        "fields": [
            {"name": "primitive_string", "type": "string", "field-id": 100},
            {"name": "primitive_int", "type": "int", "field-id": 200},
            {"name": "primitive_long", "type": "long", "field-id": 300},
            {"name": "primitive_float", "type": "float", "field-id": 400},
            {"name": "primitive_double", "type": "double", "field-id": 500},
            {"name": "primitive_bytes", "type": "bytes", "field-id": 600},
            {
                "type": "record",
                "name": "Person",
                "fields": [
                    {"name": "name", "type": "string", "field-id": 701},
                    {"name": "age", "type": "long", "field-id": 702},
                    {"name": "gender", "type": ["string", "null"], "field-id": 703},
                ],
                "field-id": 700,
            },
            {
                "name": "array_with_string",
                "type": {
                    "type": "array",
                    "items": "string",
                    "default": [],
                    "element-id": 801,
                },
                "field-id": 800,
            },
            {
                "name": "array_with_optional_string",
                "type": [
                    "null",
                    {
                        "type": "array",
                        "items": ["string", "null"],
                        "default": [],
                        "element-id": 901,
                    },
                ],
                "field-id": 900,
            },
            {
                "name": "array_with_optional_record",
                "type": [
                    "null",
                    {
                        "type": "array",
                        "items": [
                            "null",
                            {
                                "type": "record",
                                "name": "person",
                                "fields": [
                                    {"name": "name", "type": "string", "field-id": 1002},
                                    {"name": "age", "type": "long", "field-id": 1003},
                                    {"name": "gender", "type": ["string", "null"], "field-id": 1004},
                                ],
                            },
                        ],
                        "element-id": 1001,
                    },
                ],
                "field-id": 1000,
            },
            {
                "name": "map_with_longs",
                "type": {
                    "type": "map",
                    "values": "long",
                    "default": {},
                    "key-id": 1101,
                    "value-id": 1102,
                },
                "field-id": 1000,
            },
        ],
    }


EXAMPLE_TABLE_METADATA_V1 = {
    "format-version": 1,
    "table-uuid": "d20125c8-7284-442c-9aea-15fee620737c",
    "location": "s3://bucket/test/location",
    "last-updated-ms": 1602638573874,
    "last-column-id": 3,
    "schema": {
        "type": "struct",
        "fields": [
            {"id": 1, "name": "x", "required": True, "type": "long"},
            {"id": 2, "name": "y", "required": True, "type": "long", "doc": "comment"},
            {"id": 3, "name": "z", "required": True, "type": "long"},
        ],
    },
    "partition-spec": [{"name": "x", "transform": "identity", "source-id": 1, "field-id": 1000}],
    "properties": {},
    "current-snapshot-id": -1,
    "snapshots": [{"snapshot-id": 1925, "timestamp-ms": 1602638573822}],
}


@pytest.fixture(scope="session")
def example_table_metadata_v1() -> Dict[str, Any]:
    return EXAMPLE_TABLE_METADATA_V1


EXAMPLE_TABLE_METADATA_V2 = {
    "format-version": 2,
    "table-uuid": "9c12d441-03fe-4693-9a96-a0705ddf69c1",
    "location": "s3://bucket/test/location",
    "last-sequence-number": 34,
    "last-updated-ms": 1602638573590,
    "last-column-id": 3,
    "current-schema-id": 1,
    "schemas": [
        {"type": "struct", "schema-id": 0, "fields": [{"id": 1, "name": "x", "required": True, "type": "long"}]},
        {
            "type": "struct",
            "schema-id": 1,
            "identifier-field-ids": [1, 2],
            "fields": [
                {"id": 1, "name": "x", "required": True, "type": "long"},
                {"id": 2, "name": "y", "required": True, "type": "long", "doc": "comment"},
                {"id": 3, "name": "z", "required": True, "type": "long"},
            ],
        },
    ],
    "default-spec-id": 0,
    "partition-specs": [{"spec-id": 0, "fields": [{"name": "x", "transform": "identity", "source-id": 1, "field-id": 1000}]}],
    "last-partition-id": 1000,
    "default-sort-order-id": 3,
    "sort-orders": [
        {
            "order-id": 3,
            "fields": [
                {"transform": "identity", "source-id": 2, "direction": "asc", "null-order": "nulls-first"},
                {"transform": "bucket[4]", "source-id": 3, "direction": "desc", "null-order": "nulls-last"},
            ],
        }
    ],
    "properties": {"read.split.target.size": "134217728"},
    "current-snapshot-id": 3055729675574597004,
    "snapshots": [
        {
            "snapshot-id": 3051729675574597004,
            "timestamp-ms": 1515100955770,
            "sequence-number": 0,
            "summary": {"operation": "append"},
            "manifest-list": "s3://a/b/1.avro",
        },
        {
            "snapshot-id": 3055729675574597004,
            "parent-snapshot-id": 3051729675574597004,
            "timestamp-ms": 1555100955770,
            "sequence-number": 1,
            "summary": {"operation": "append"},
            "manifest-list": "s3://a/b/2.avro",
            "schema-id": 1,
        },
    ],
    "snapshot-log": [
        {"snapshot-id": 3051729675574597004, "timestamp-ms": 1515100955770},
        {"snapshot-id": 3055729675574597004, "timestamp-ms": 1555100955770},
    ],
    "metadata-log": [{"metadata-file": "s3://bucket/.../v1.json", "timestamp-ms": 1515100}],
    "refs": {"test": {"snapshot-id": 3051729675574597004, "type": "tag", "max-ref-age-ms": 10000000}},
}


@pytest.fixture
def example_table_metadata_v2() -> Dict[str, Any]:
    return EXAMPLE_TABLE_METADATA_V2


@pytest.fixture(scope="session")
def metadata_location(tmp_path_factory: pytest.TempPathFactory) -> str:
    from pyiceberg.io.pyarrow import PyArrowFileIO

    metadata_location = str(tmp_path_factory.mktemp("metadata") / f"{uuid.uuid4()}.metadata.json")
    metadata = TableMetadataV2(**EXAMPLE_TABLE_METADATA_V2)
    ToOutputFile.table_metadata(metadata, PyArrowFileIO().new_output(location=metadata_location), overwrite=True)
    return metadata_location


@pytest.fixture(scope="session")
def metadata_location_gz(tmp_path_factory: pytest.TempPathFactory) -> str:
    from pyiceberg.io.pyarrow import PyArrowFileIO

    metadata_location = str(tmp_path_factory.mktemp("metadata") / f"{uuid.uuid4()}.gz.metadata.json")
    metadata = TableMetadataV2(**EXAMPLE_TABLE_METADATA_V2)
    ToOutputFile.table_metadata(metadata, PyArrowFileIO().new_output(location=metadata_location), overwrite=True)
    return metadata_location


manifest_entry_records = [
    {
        "status": 1,
        "snapshot_id": 8744736658442914487,
        "data_file": {
            "file_path": "/home/iceberg/warehouse/nyc/taxis_partitioned/data/VendorID=null/00000-633-d8a4223e-dc97-45a1-86e1-adaba6e8abd7-00001.parquet",
            "file_format": "PARQUET",
            "partition": {"VendorID": 1, "tpep_pickup_datetime": 1925},
            "record_count": 19513,
            "file_size_in_bytes": 388872,
            "block_size_in_bytes": 67108864,
            "column_sizes": [
                {"key": 1, "value": 53},
                {"key": 2, "value": 98153},
                {"key": 3, "value": 98693},
                {"key": 4, "value": 53},
                {"key": 5, "value": 53},
                {"key": 6, "value": 53},
                {"key": 7, "value": 17425},
                {"key": 8, "value": 18528},
                {"key": 9, "value": 53},
                {"key": 10, "value": 44788},
                {"key": 11, "value": 35571},
                {"key": 12, "value": 53},
                {"key": 13, "value": 1243},
                {"key": 14, "value": 2355},
                {"key": 15, "value": 12750},
                {"key": 16, "value": 4029},
                {"key": 17, "value": 110},
                {"key": 18, "value": 47194},
                {"key": 19, "value": 2948},
            ],
            "value_counts": [
                {"key": 1, "value": 19513},
                {"key": 2, "value": 19513},
                {"key": 3, "value": 19513},
                {"key": 4, "value": 19513},
                {"key": 5, "value": 19513},
                {"key": 6, "value": 19513},
                {"key": 7, "value": 19513},
                {"key": 8, "value": 19513},
                {"key": 9, "value": 19513},
                {"key": 10, "value": 19513},
                {"key": 11, "value": 19513},
                {"key": 12, "value": 19513},
                {"key": 13, "value": 19513},
                {"key": 14, "value": 19513},
                {"key": 15, "value": 19513},
                {"key": 16, "value": 19513},
                {"key": 17, "value": 19513},
                {"key": 18, "value": 19513},
                {"key": 19, "value": 19513},
            ],
            "null_value_counts": [
                {"key": 1, "value": 19513},
                {"key": 2, "value": 0},
                {"key": 3, "value": 0},
                {"key": 4, "value": 19513},
                {"key": 5, "value": 19513},
                {"key": 6, "value": 19513},
                {"key": 7, "value": 0},
                {"key": 8, "value": 0},
                {"key": 9, "value": 19513},
                {"key": 10, "value": 0},
                {"key": 11, "value": 0},
                {"key": 12, "value": 19513},
                {"key": 13, "value": 0},
                {"key": 14, "value": 0},
                {"key": 15, "value": 0},
                {"key": 16, "value": 0},
                {"key": 17, "value": 0},
                {"key": 18, "value": 0},
                {"key": 19, "value": 0},
            ],
            "nan_value_counts": [
                {"key": 16, "value": 0},
                {"key": 17, "value": 0},
                {"key": 18, "value": 0},
                {"key": 19, "value": 0},
                {"key": 10, "value": 0},
                {"key": 11, "value": 0},
                {"key": 12, "value": 0},
                {"key": 13, "value": 0},
                {"key": 14, "value": 0},
                {"key": 15, "value": 0},
            ],
            "lower_bounds": [
                {"key": 2, "value": b"2020-04-01 00:00"},
                {"key": 3, "value": b"2020-04-01 00:12"},
                {"key": 7, "value": b"\x03\x00\x00\x00"},
                {"key": 8, "value": b"\x01\x00\x00\x00"},
                {"key": 10, "value": b"\xf6(\\\x8f\xc2\x05S\xc0"},
                {"key": 11, "value": b"\x00\x00\x00\x00\x00\x00\x00\x00"},
                {"key": 13, "value": b"\x00\x00\x00\x00\x00\x00\x00\x00"},
                {"key": 14, "value": b"\x00\x00\x00\x00\x00\x00\xe0\xbf"},
                {"key": 15, "value": b")\\\x8f\xc2\xf5(\x08\xc0"},
                {"key": 16, "value": b"\x00\x00\x00\x00\x00\x00\x00\x00"},
                {"key": 17, "value": b"\x00\x00\x00\x00\x00\x00\x00\x00"},
                {"key": 18, "value": b"\xf6(\\\x8f\xc2\xc5S\xc0"},
                {"key": 19, "value": b"\x00\x00\x00\x00\x00\x00\x04\xc0"},
            ],
            "upper_bounds": [
                {"key": 2, "value": b"2020-04-30 23:5:"},
                {"key": 3, "value": b"2020-05-01 00:41"},
                {"key": 7, "value": b"\t\x01\x00\x00"},
                {"key": 8, "value": b"\t\x01\x00\x00"},
                {"key": 10, "value": b"\xcd\xcc\xcc\xcc\xcc,_@"},
                {"key": 11, "value": b"\x1f\x85\xebQ\\\xe2\xfe@"},
                {"key": 13, "value": b"\x00\x00\x00\x00\x00\x00\x12@"},
                {"key": 14, "value": b"\x00\x00\x00\x00\x00\x00\xe0?"},
                {"key": 15, "value": b"q=\n\xd7\xa3\xf01@"},
                {"key": 16, "value": b"\x00\x00\x00\x00\x00`B@"},
                {"key": 17, "value": b"333333\xd3?"},
                {"key": 18, "value": b"\x00\x00\x00\x00\x00\x18b@"},
                {"key": 19, "value": b"\x00\x00\x00\x00\x00\x00\x04@"},
            ],
            "key_metadata": None,
            "split_offsets": [4],
            "sort_order_id": 0,
        },
    },
    {
        "status": 1,
        "snapshot_id": 8744736658442914487,
        "data_file": {
            "file_path": "/home/iceberg/warehouse/nyc/taxis_partitioned/data/VendorID=1/00000-633-d8a4223e-dc97-45a1-86e1-adaba6e8abd7-00002.parquet",
            "file_format": "PARQUET",
            "partition": {"VendorID": 1, "tpep_pickup_datetime": 1925},
            "record_count": 95050,
            "file_size_in_bytes": 1265950,
            "block_size_in_bytes": 67108864,
            "column_sizes": [
                {"key": 1, "value": 318},
                {"key": 2, "value": 329806},
                {"key": 3, "value": 331632},
                {"key": 4, "value": 15343},
                {"key": 5, "value": 2351},
                {"key": 6, "value": 3389},
                {"key": 7, "value": 71269},
                {"key": 8, "value": 76429},
                {"key": 9, "value": 16383},
                {"key": 10, "value": 86992},
                {"key": 11, "value": 89608},
                {"key": 12, "value": 265},
                {"key": 13, "value": 19377},
                {"key": 14, "value": 1692},
                {"key": 15, "value": 76162},
                {"key": 16, "value": 4354},
                {"key": 17, "value": 759},
                {"key": 18, "value": 120650},
                {"key": 19, "value": 11804},
            ],
            "value_counts": [
                {"key": 1, "value": 95050},
                {"key": 2, "value": 95050},
                {"key": 3, "value": 95050},
                {"key": 4, "value": 95050},
                {"key": 5, "value": 95050},
                {"key": 6, "value": 95050},
                {"key": 7, "value": 95050},
                {"key": 8, "value": 95050},
                {"key": 9, "value": 95050},
                {"key": 10, "value": 95050},
                {"key": 11, "value": 95050},
                {"key": 12, "value": 95050},
                {"key": 13, "value": 95050},
                {"key": 14, "value": 95050},
                {"key": 15, "value": 95050},
                {"key": 16, "value": 95050},
                {"key": 17, "value": 95050},
                {"key": 18, "value": 95050},
                {"key": 19, "value": 95050},
            ],
            "null_value_counts": [
                {"key": 1, "value": 0},
                {"key": 2, "value": 0},
                {"key": 3, "value": 0},
                {"key": 4, "value": 0},
                {"key": 5, "value": 0},
                {"key": 6, "value": 0},
                {"key": 7, "value": 0},
                {"key": 8, "value": 0},
                {"key": 9, "value": 0},
                {"key": 10, "value": 0},
                {"key": 11, "value": 0},
                {"key": 12, "value": 95050},
                {"key": 13, "value": 0},
                {"key": 14, "value": 0},
                {"key": 15, "value": 0},
                {"key": 16, "value": 0},
                {"key": 17, "value": 0},
                {"key": 18, "value": 0},
                {"key": 19, "value": 0},
            ],
            "nan_value_counts": [
                {"key": 16, "value": 0},
                {"key": 17, "value": 0},
                {"key": 18, "value": 0},
                {"key": 19, "value": 0},
                {"key": 10, "value": 0},
                {"key": 11, "value": 0},
                {"key": 12, "value": 0},
                {"key": 13, "value": 0},
                {"key": 14, "value": 0},
                {"key": 15, "value": 0},
            ],
            "lower_bounds": [
                {"key": 1, "value": b"\x01\x00\x00\x00"},
                {"key": 2, "value": b"2020-04-01 00:00"},
                {"key": 3, "value": b"2020-04-01 00:03"},
                {"key": 4, "value": b"\x00\x00\x00\x00"},
                {"key": 5, "value": b"\x01\x00\x00\x00"},
                {"key": 6, "value": b"N"},
                {"key": 7, "value": b"\x01\x00\x00\x00"},
                {"key": 8, "value": b"\x01\x00\x00\x00"},
                {"key": 9, "value": b"\x01\x00\x00\x00"},
                {"key": 10, "value": b"\x00\x00\x00\x00\x00\x00\x00\x00"},
                {"key": 11, "value": b"\x00\x00\x00\x00\x00\x00\x00\x00"},
                {"key": 13, "value": b"\x00\x00\x00\x00\x00\x00\x00\x00"},
                {"key": 14, "value": b"\x00\x00\x00\x00\x00\x00\x00\x00"},
                {"key": 15, "value": b"\x00\x00\x00\x00\x00\x00\x00\x00"},
                {"key": 16, "value": b"\x00\x00\x00\x00\x00\x00\x00\x00"},
                {"key": 17, "value": b"\x00\x00\x00\x00\x00\x00\x00\x00"},
                {"key": 18, "value": b"\x00\x00\x00\x00\x00\x00\x00\x00"},
                {"key": 19, "value": b"\x00\x00\x00\x00\x00\x00\x00\x00"},
            ],
            "upper_bounds": [
                {"key": 1, "value": b"\x01\x00\x00\x00"},
                {"key": 2, "value": b"2020-04-30 23:5:"},
                {"key": 3, "value": b"2020-05-01 00:1:"},
                {"key": 4, "value": b"\x06\x00\x00\x00"},
                {"key": 5, "value": b"c\x00\x00\x00"},
                {"key": 6, "value": b"Y"},
                {"key": 7, "value": b"\t\x01\x00\x00"},
                {"key": 8, "value": b"\t\x01\x00\x00"},
                {"key": 9, "value": b"\x04\x00\x00\x00"},
                {"key": 10, "value": b"\\\x8f\xc2\xf5(8\x8c@"},
                {"key": 11, "value": b"\xcd\xcc\xcc\xcc\xcc,f@"},
                {"key": 13, "value": b"\x00\x00\x00\x00\x00\x00\x1c@"},
                {"key": 14, "value": b"\x9a\x99\x99\x99\x99\x99\xf1?"},
                {"key": 15, "value": b"\x00\x00\x00\x00\x00\x00Y@"},
                {"key": 16, "value": b"\x00\x00\x00\x00\x00\xb0X@"},
                {"key": 17, "value": b"333333\xd3?"},
                {"key": 18, "value": b"\xc3\xf5(\\\x8f:\x8c@"},
                {"key": 19, "value": b"\x00\x00\x00\x00\x00\x00\x04@"},
            ],
            "key_metadata": None,
            "split_offsets": [4],
            "sort_order_id": 0,
        },
    },
]

manifest_file_records_v1 = [
    {
        "manifest_path": "/home/iceberg/warehouse/nyc/taxis_partitioned/metadata/0125c686-8aa6-4502-bdcc-b6d17ca41a3b-m0.avro",
        "manifest_length": 7989,
        "partition_spec_id": 0,
        "added_snapshot_id": 9182715666859759686,
        "added_data_files_count": 3,
        "existing_data_files_count": 0,
        "deleted_data_files_count": 0,
        "partitions": [
            {"contains_null": True, "contains_nan": False, "lower_bound": b"\x01\x00\x00\x00", "upper_bound": b"\x02\x00\x00\x00"}
        ],
        "added_rows_count": 237993,
        "existing_rows_count": 0,
        "deleted_rows_count": 0,
    }
]

manifest_file_records_v2 = [
    {
        "manifest_path": "/home/iceberg/warehouse/nyc/taxis_partitioned/metadata/0125c686-8aa6-4502-bdcc-b6d17ca41a3b-m0.avro",
        "manifest_length": 7989,
        "partition_spec_id": 0,
        "content": 1,
        "sequence_number": 3,
        "min_sequence_number": 3,
        "added_snapshot_id": 9182715666859759686,
        "added_files_count": 3,
        "existing_files_count": 0,
        "deleted_files_count": 0,
        "added_rows_count": 237993,
        "existing_rows_count": 0,
        "deleted_rows_count": 0,
        "partitions": [
            {"contains_null": True, "contains_nan": False, "lower_bound": b"\x01\x00\x00\x00", "upper_bound": b"\x02\x00\x00\x00"}
        ],
        "key_metadata": b"\x19\x25",
    }
]


@pytest.fixture(scope="session")
def avro_schema_manifest_file_v1() -> Dict[str, Any]:
    return {
        "type": "record",
        "name": "manifest_file",
        "fields": [
            {"name": "manifest_path", "type": "string", "doc": "Location URI with FS scheme", "field-id": 500},
            {"name": "manifest_length", "type": "long", "doc": "Total file size in bytes", "field-id": 501},
            {"name": "partition_spec_id", "type": "int", "doc": "Spec ID used to write", "field-id": 502},
            {
                "name": "added_snapshot_id",
                "type": ["null", "long"],
                "doc": "Snapshot ID that added the manifest",
                "default": None,
                "field-id": 503,
            },
            {
                "name": "added_data_files_count",
                "type": ["null", "int"],
                "doc": "Added entry count",
                "default": None,
                "field-id": 504,
            },
            {
                "name": "existing_data_files_count",
                "type": ["null", "int"],
                "doc": "Existing entry count",
                "default": None,
                "field-id": 505,
            },
            {
                "name": "deleted_data_files_count",
                "type": ["null", "int"],
                "doc": "Deleted entry count",
                "default": None,
                "field-id": 506,
            },
            {
                "name": "partitions",
                "type": [
                    "null",
                    {
                        "type": "array",
                        "items": {
                            "type": "record",
                            "name": "r508",
                            "fields": [
                                {
                                    "name": "contains_null",
                                    "type": "boolean",
                                    "doc": "True if any file has a null partition value",
                                    "field-id": 509,
                                },
                                {
                                    "name": "contains_nan",
                                    "type": ["null", "boolean"],
                                    "doc": "True if any file has a nan partition value",
                                    "default": None,
                                    "field-id": 518,
                                },
                                {
                                    "name": "lower_bound",
                                    "type": ["null", "bytes"],
                                    "doc": "Partition lower bound for all files",
                                    "default": None,
                                    "field-id": 510,
                                },
                                {
                                    "name": "upper_bound",
                                    "type": ["null", "bytes"],
                                    "doc": "Partition upper bound for all files",
                                    "default": None,
                                    "field-id": 511,
                                },
                            ],
                        },
                        "element-id": 508,
                    },
                ],
                "doc": "Summary for each partition",
                "default": None,
                "field-id": 507,
            },
            {"name": "added_rows_count", "type": ["null", "long"], "doc": "Added rows count", "default": None, "field-id": 512},
            {
                "name": "existing_rows_count",
                "type": ["null", "long"],
                "doc": "Existing rows count",
                "default": None,
                "field-id": 513,
            },
            {
                "name": "deleted_rows_count",
                "type": ["null", "long"],
                "doc": "Deleted rows count",
                "default": None,
                "field-id": 514,
            },
        ],
    }


@pytest.fixture(scope="session")
def avro_schema_manifest_file_v2() -> Dict[str, Any]:
    return {
        "type": "record",
        "name": "manifest_file",
        "fields": [
            {"name": "manifest_path", "type": "string", "doc": "Location URI with FS scheme", "field-id": 500},
            {"name": "manifest_length", "type": "long", "doc": "Total file size in bytes", "field-id": 501},
            {"name": "partition_spec_id", "type": "int", "doc": "Spec ID used to write", "field-id": 502},
            {"name": "content", "type": "int", "doc": "Contents of the manifest: 0=data, 1=deletes", "field-id": 517},
            {
                "name": "sequence_number",
                "type": ["null", "long"],
                "doc": "Sequence number when the manifest was added",
                "field-id": 515,
            },
            {
                "name": "min_sequence_number",
                "type": ["null", "long"],
                "doc": "Lowest sequence number in the manifest",
                "field-id": 516,
            },
            {"name": "added_snapshot_id", "type": "long", "doc": "Snapshot ID that added the manifest", "field-id": 503},
            {"name": "added_files_count", "type": "int", "doc": "Added entry count", "field-id": 504},
            {"name": "existing_files_count", "type": "int", "doc": "Existing entry count", "field-id": 505},
            {"name": "deleted_files_count", "type": "int", "doc": "Deleted entry count", "field-id": 506},
            {"name": "added_rows_count", "type": "long", "doc": "Added rows count", "field-id": 512},
            {"name": "existing_rows_count", "type": "long", "doc": "Existing rows count", "field-id": 513},
            {"name": "deleted_rows_count", "type": "long", "doc": "Deleted rows count", "field-id": 514},
            {
                "name": "partitions",
                "type": [
                    "null",
                    {
                        "type": "array",
                        "items": {
                            "type": "record",
                            "name": "r508",
                            "fields": [
                                {
                                    "name": "contains_null",
                                    "type": "boolean",
                                    "doc": "True if any file has a null partition value",
                                    "field-id": 509,
                                },
                                {
                                    "name": "contains_nan",
                                    "type": ["null", "boolean"],
                                    "doc": "True if any file has a nan partition value",
                                    "default": None,
                                    "field-id": 518,
                                },
                                {
                                    "name": "lower_bound",
                                    "type": ["null", "bytes"],
                                    "doc": "Partition lower bound for all files",
                                    "default": None,
                                    "field-id": 510,
                                },
                                {
                                    "name": "upper_bound",
                                    "type": ["null", "bytes"],
                                    "doc": "Partition upper bound for all files",
                                    "default": None,
                                    "field-id": 511,
                                },
                            ],
                        },
                        "element-id": 508,
                    },
                ],
                "doc": "Summary for each partition",
                "default": None,
                "field-id": 507,
            },
        ],
    }


@pytest.fixture(scope="session")
def avro_schema_manifest_entry() -> Dict[str, Any]:
    return {
        "type": "record",
        "name": "manifest_entry",
        "fields": [
            {"name": "status", "type": "int", "field-id": 0},
            {"name": "snapshot_id", "type": ["null", "long"], "default": None, "field-id": 1},
            {
                "name": "data_file",
                "type": {
                    "type": "record",
                    "name": "r2",
                    "fields": [
                        {"name": "file_path", "type": "string", "doc": "Location URI with FS scheme", "field-id": 100},
                        {
                            "name": "file_format",
                            "type": "string",
                            "doc": "File format name: avro, orc, or parquet",
                            "field-id": 101,
                        },
                        {
                            "name": "partition",
                            "type": {
                                "type": "record",
                                "name": "r102",
                                "fields": [
                                    {"field-id": 1000, "default": None, "name": "VendorID", "type": ["null", "int"]},
                                    {
                                        "field-id": 1001,
                                        "default": None,
                                        "name": "tpep_pickup_datetime",
                                        "type": ["null", {"type": "int", "logicalType": "date"}],
                                    },
                                ],
                            },
                            "field-id": 102,
                        },
                        {"name": "record_count", "type": "long", "doc": "Number of records in the file", "field-id": 103},
                        {"name": "file_size_in_bytes", "type": "long", "doc": "Total file size in bytes", "field-id": 104},
                        {"name": "block_size_in_bytes", "type": "long", "field-id": 105},
                        {
                            "name": "column_sizes",
                            "type": [
                                "null",
                                {
                                    "type": "array",
                                    "items": {
                                        "type": "record",
                                        "name": "k117_v118",
                                        "fields": [
                                            {"name": "key", "type": "int", "field-id": 117},
                                            {"name": "value", "type": "long", "field-id": 118},
                                        ],
                                    },
                                    "logicalType": "map",
                                },
                            ],
                            "doc": "Map of column id to total size on disk",
                            "default": None,
                            "field-id": 108,
                        },
                        {
                            "name": "value_counts",
                            "type": [
                                "null",
                                {
                                    "type": "array",
                                    "items": {
                                        "type": "record",
                                        "name": "k119_v120",
                                        "fields": [
                                            {"name": "key", "type": "int", "field-id": 119},
                                            {"name": "value", "type": "long", "field-id": 120},
                                        ],
                                    },
                                    "logicalType": "map",
                                },
                            ],
                            "doc": "Map of column id to total count, including null and NaN",
                            "default": None,
                            "field-id": 109,
                        },
                        {
                            "name": "null_value_counts",
                            "type": [
                                "null",
                                {
                                    "type": "array",
                                    "items": {
                                        "type": "record",
                                        "name": "k121_v122",
                                        "fields": [
                                            {"name": "key", "type": "int", "field-id": 121},
                                            {"name": "value", "type": "long", "field-id": 122},
                                        ],
                                    },
                                    "logicalType": "map",
                                },
                            ],
                            "doc": "Map of column id to null value count",
                            "default": None,
                            "field-id": 110,
                        },
                        {
                            "name": "nan_value_counts",
                            "type": [
                                "null",
                                {
                                    "type": "array",
                                    "items": {
                                        "type": "record",
                                        "name": "k138_v139",
                                        "fields": [
                                            {"name": "key", "type": "int", "field-id": 138},
                                            {"name": "value", "type": "long", "field-id": 139},
                                        ],
                                    },
                                    "logicalType": "map",
                                },
                            ],
                            "doc": "Map of column id to number of NaN values in the column",
                            "default": None,
                            "field-id": 137,
                        },
                        {
                            "name": "lower_bounds",
                            "type": [
                                "null",
                                {
                                    "type": "array",
                                    "items": {
                                        "type": "record",
                                        "name": "k126_v127",
                                        "fields": [
                                            {"name": "key", "type": "int", "field-id": 126},
                                            {"name": "value", "type": "bytes", "field-id": 127},
                                        ],
                                    },
                                    "logicalType": "map",
                                },
                            ],
                            "doc": "Map of column id to lower bound",
                            "default": None,
                            "field-id": 125,
                        },
                        {
                            "name": "upper_bounds",
                            "type": [
                                "null",
                                {
                                    "type": "array",
                                    "items": {
                                        "type": "record",
                                        "name": "k129_v130",
                                        "fields": [
                                            {"name": "key", "type": "int", "field-id": 129},
                                            {"name": "value", "type": "bytes", "field-id": 130},
                                        ],
                                    },
                                    "logicalType": "map",
                                },
                            ],
                            "doc": "Map of column id to upper bound",
                            "default": None,
                            "field-id": 128,
                        },
                        {
                            "name": "key_metadata",
                            "type": ["null", "bytes"],
                            "doc": "Encryption key metadata blob",
                            "default": None,
                            "field-id": 131,
                        },
                        {
                            "name": "split_offsets",
                            "type": ["null", {"type": "array", "items": "long", "element-id": 133}],
                            "doc": "Splittable offsets",
                            "default": None,
                            "field-id": 132,
                        },
                        {
                            "name": "sort_order_id",
                            "type": ["null", "int"],
                            "doc": "Sort order ID",
                            "default": None,
                            "field-id": 140,
                        },
                    ],
                },
                "field-id": 2,
            },
        ],
    }


@pytest.fixture(scope="session")
def simple_struct() -> StructType:
    return StructType(
        NestedField(id=1, name="required_field", field_type=StringType(), required=True, doc="this is a doc"),
        NestedField(id=2, name="optional_field", field_type=IntegerType()),
    )


@pytest.fixture(scope="session")
def simple_list() -> ListType:
    return ListType(element_id=22, element=StringType(), element_required=True)


@pytest.fixture(scope="session")
def simple_map() -> MapType:
    return MapType(key_id=19, key_type=StringType(), value_id=25, value_type=DoubleType(), value_required=False)


class LocalOutputFile(OutputFile):
    """An OutputFile implementation for local files (for test use only)."""

    def __init__(self, location: str) -> None:
        parsed_location = urlparse(location)  # Create a ParseResult from the uri
        if (
            parsed_location.scheme and parsed_location.scheme != "file"
        ):  # Validate that an uri is provided with a scheme of `file`
            raise ValueError("LocalOutputFile location must have a scheme of `file`")
        elif parsed_location.netloc:
            raise ValueError(f"Network location is not allowed for LocalOutputFile: {parsed_location.netloc}")

        super().__init__(location=location)
        self._path = parsed_location.path

    def __len__(self) -> int:
        """Return the length of an instance of the LocalOutputFile class."""
        return os.path.getsize(self._path)

    def exists(self) -> bool:
        return os.path.exists(self._path)

    def to_input_file(self) -> "PyArrowFile":
        from pyiceberg.io.pyarrow import PyArrowFileIO

        return PyArrowFileIO().new_input(location=self.location)

    def create(self, overwrite: bool = False) -> OutputStream:
        output_file = open(self._path, "wb" if overwrite else "xb")
        if not issubclass(type(output_file), OutputStream):
            raise TypeError("Object returned from LocalOutputFile.create(...) does not match the OutputStream protocol.")
        return output_file


@pytest.fixture(scope="session")
def generated_manifest_entry_file(avro_schema_manifest_entry: Dict[str, Any]) -> Generator[str, None, None]:
    from fastavro import parse_schema, writer

    parsed_schema = parse_schema(avro_schema_manifest_entry)

    with TemporaryDirectory() as tmpdir:
        tmp_avro_file = tmpdir + "/manifest.avro"
        with open(tmp_avro_file, "wb") as out:
            writer(out, parsed_schema, manifest_entry_records)
        yield tmp_avro_file


@pytest.fixture(scope="session")
def generated_manifest_file_file_v1(
    avro_schema_manifest_file_v1: Dict[str, Any], generated_manifest_entry_file: str
) -> Generator[str, None, None]:
    from fastavro import parse_schema, writer

    parsed_schema = parse_schema(avro_schema_manifest_file_v1)

    # Make sure that a valid manifest_path is set
    manifest_file_records_v1[0]["manifest_path"] = generated_manifest_entry_file

    with TemporaryDirectory() as tmpdir:
        tmp_avro_file = tmpdir + "/manifest.avro"
        with open(tmp_avro_file, "wb") as out:
            writer(out, parsed_schema, manifest_file_records_v1)
        yield tmp_avro_file


@pytest.fixture(scope="session")
def generated_manifest_file_file_v2(
    avro_schema_manifest_file_v2: Dict[str, Any], generated_manifest_entry_file: str
) -> Generator[str, None, None]:
    from fastavro import parse_schema, writer

    parsed_schema = parse_schema(avro_schema_manifest_file_v2)

    # Make sure that a valid manifest_path is set
    manifest_file_records_v2[0]["manifest_path"] = generated_manifest_entry_file

    with TemporaryDirectory() as tmpdir:
        tmp_avro_file = tmpdir + "/manifest.avro"
        with open(tmp_avro_file, "wb") as out:
            writer(out, parsed_schema, manifest_file_records_v2)
        yield tmp_avro_file


@pytest.fixture(scope="session")
def iceberg_manifest_entry_schema() -> Schema:
    return Schema(
        NestedField(field_id=0, name="status", field_type=IntegerType(), required=True),
        NestedField(field_id=1, name="snapshot_id", field_type=LongType(), required=False),
        NestedField(
            field_id=2,
            name="data_file",
            field_type=StructType(
                NestedField(
                    field_id=100,
                    name="file_path",
                    field_type=StringType(),
                    doc="Location URI with FS scheme",
                    required=True,
                ),
                NestedField(
                    field_id=101,
                    name="file_format",
                    field_type=StringType(),
                    doc="File format name: avro, orc, or parquet",
                    required=True,
                ),
                NestedField(
                    field_id=102,
                    name="partition",
                    field_type=StructType(
                        NestedField(
                            field_id=1000,
                            name="VendorID",
                            field_type=IntegerType(),
                            required=False,
                        ),
                        NestedField(
                            field_id=1001,
                            name="tpep_pickup_datetime",
                            field_type=DateType(),
                            required=False,
                        ),
                    ),
                    required=True,
                ),
                NestedField(
                    field_id=103,
                    name="record_count",
                    field_type=LongType(),
                    doc="Number of records in the file",
                    required=True,
                ),
                NestedField(
                    field_id=104,
                    name="file_size_in_bytes",
                    field_type=LongType(),
                    doc="Total file size in bytes",
                    required=True,
                ),
                NestedField(
                    field_id=105,
                    name="block_size_in_bytes",
                    field_type=LongType(),
                    required=True,
                ),
                NestedField(
                    field_id=108,
                    name="column_sizes",
                    field_type=MapType(
                        key_id=117,
                        key_type=IntegerType(),
                        value_id=118,
                        value_type=LongType(),
                        value_required=True,
                    ),
                    doc="Map of column id to total size on disk",
                    required=False,
                ),
                NestedField(
                    field_id=109,
                    name="value_counts",
                    field_type=MapType(
                        key_id=119,
                        key_type=IntegerType(),
                        value_id=120,
                        value_type=LongType(),
                        value_required=True,
                    ),
                    doc="Map of column id to total count, including null and NaN",
                    required=False,
                ),
                NestedField(
                    field_id=110,
                    name="null_value_counts",
                    field_type=MapType(
                        key_id=121,
                        key_type=IntegerType(),
                        value_id=122,
                        value_type=LongType(),
                        value_required=True,
                    ),
                    doc="Map of column id to null value count",
                    required=False,
                ),
                NestedField(
                    field_id=137,
                    name="nan_value_counts",
                    field_type=MapType(
                        key_id=138,
                        key_type=IntegerType(),
                        value_id=139,
                        value_type=LongType(),
                        value_required=True,
                    ),
                    doc="Map of column id to number of NaN values in the column",
                    required=False,
                ),
                NestedField(
                    field_id=125,
                    name="lower_bounds",
                    field_type=MapType(
                        key_id=126,
                        key_type=IntegerType(),
                        value_id=127,
                        value_type=BinaryType(),
                        value_required=True,
                    ),
                    doc="Map of column id to lower bound",
                    required=False,
                ),
                NestedField(
                    field_id=128,
                    name="upper_bounds",
                    field_type=MapType(
                        key_id=129,
                        key_type=IntegerType(),
                        value_id=130,
                        value_type=BinaryType(),
                        value_required=True,
                    ),
                    doc="Map of column id to upper bound",
                    required=False,
                ),
                NestedField(
                    field_id=131,
                    name="key_metadata",
                    field_type=BinaryType(),
                    doc="Encryption key metadata blob",
                    required=False,
                ),
                NestedField(
                    field_id=132,
                    name="split_offsets",
                    field_type=ListType(
                        element_id=133,
                        element_type=LongType(),
                        element_required=True,
                    ),
                    doc="Splittable offsets",
                    required=False,
                ),
                NestedField(
                    field_id=140,
                    name="sort_order_id",
                    field_type=IntegerType(),
                    doc="Sort order ID",
                    required=False,
                ),
            ),
            required=True,
        ),
        schema_id=1,
        identifier_field_ids=[],
    )


@pytest.fixture
def fsspec_fileio(request: pytest.FixtureRequest) -> FsspecFileIO:
    properties = {
        "s3.endpoint": request.config.getoption("--s3.endpoint"),
        "s3.access-key-id": request.config.getoption("--s3.access-key-id"),
        "s3.secret-access-key": request.config.getoption("--s3.secret-access-key"),
    }
    return fsspec.FsspecFileIO(properties=properties)


@pytest.fixture
def fsspec_fileio_gcs(request: pytest.FixtureRequest) -> FsspecFileIO:
    properties = {
        GCS_ENDPOINT: request.config.getoption("--gcs.endpoint"),
        GCS_TOKEN: request.config.getoption("--gcs.oauth2.token"),
        GCS_PROJECT_ID: request.config.getoption("--gcs.project-id"),
    }
    return fsspec.FsspecFileIO(properties=properties)


@pytest.fixture
def pyarrow_fileio_gcs(request: pytest.FixtureRequest) -> "PyArrowFileIO":
    from pyiceberg.io.pyarrow import PyArrowFileIO

    properties = {
        GCS_ENDPOINT: request.config.getoption("--gcs.endpoint"),
        GCS_TOKEN: request.config.getoption("--gcs.oauth2.token"),
        GCS_PROJECT_ID: request.config.getoption("--gcs.project-id"),
        GCS_TOKEN_EXPIRES_AT_MS: datetime_to_millis(datetime.now()) + 60 * 1000,
    }
    return PyArrowFileIO(properties=properties)


class MockAWSResponse(aiobotocore.awsrequest.AioAWSResponse):
    """A mocked aws response implementation (for test use only).

    See https://github.com/aio-libs/aiobotocore/issues/755.
    """

    def __init__(self, response: botocore.awsrequest.AWSResponse) -> None:
        self._moto_response = response
        self.status_code = response.status_code
        self.raw = MockHttpClientResponse(response)

    # adapt async methods to use moto's response
    async def _content_prop(self) -> bytes:
        return self._moto_response.content

    async def _text_prop(self) -> str:
        return self._moto_response.text


class MockHttpClientResponse(aiohttp.client_reqrep.ClientResponse):
    """A mocked http client response implementation (for test use only).

    See https://github.com/aio-libs/aiobotocore/issues/755.
    """

    def __init__(self, response: botocore.awsrequest.AWSResponse) -> None:
        async def read(*_: Any) -> bytes:
            # streaming/range requests. used by s3fs
            return response.content

        self.content = MagicMock(aiohttp.StreamReader)
        self.content.read = read
        self.response = response

    @property
    def raw_headers(self) -> aiohttp.typedefs.RawHeaders:
        # Return the headers encoded the way that aiobotocore expects them
        return {k.encode(UTF8): str(v).encode(UTF8) for k, v in self.response.headers.items()}.items()


def patch_aiobotocore() -> None:
    """Patch aiobotocore to work with moto.

    See https://github.com/aio-libs/aiobotocore/issues/755.
    """

    def factory(original: Callable) -> Callable:  # type: ignore
        def patched_convert_to_response_dict(  # type: ignore
            http_response: botocore.awsrequest.AWSResponse, operation_model: botocore.model.OperationModel
        ):
            return original(MockAWSResponse(http_response), operation_model)

        return patched_convert_to_response_dict

    aiobotocore.endpoint.convert_to_response_dict = factory(aiobotocore.endpoint.convert_to_response_dict)


@pytest.fixture(name="_patch_aiobotocore")
def fixture_aiobotocore():  # type: ignore
    """Patch aiobotocore to work with moto.

    pending close of this issue: https://github.com/aio-libs/aiobotocore/issues/755.
    """
    stored_method = aiobotocore.endpoint.convert_to_response_dict
    yield patch_aiobotocore()
    # restore the changed method after the fixture is destroyed
    aiobotocore.endpoint.convert_to_response_dict = stored_method


def aws_credentials() -> None:
    os.environ["AWS_ACCESS_KEY_ID"] = "testing"
    os.environ["AWS_SECRET_ACCESS_KEY"] = "testing"
    os.environ["AWS_SECURITY_TOKEN"] = "testing"
    os.environ["AWS_SESSION_TOKEN"] = "testing"
    os.environ["AWS_DEFAULT_REGION"] = "us-east-1"


@pytest.fixture(name="_aws_credentials")
def fixture_aws_credentials() -> Generator[None, None, None]:
    """Yield a mocked AWS Credentials for moto."""
    yield aws_credentials()  # type: ignore
    os.environ.pop("AWS_ACCESS_KEY_ID")
    os.environ.pop("AWS_SECRET_ACCESS_KEY")
    os.environ.pop("AWS_SECURITY_TOKEN")
    os.environ.pop("AWS_SESSION_TOKEN")
    os.environ.pop("AWS_DEFAULT_REGION")


@pytest.fixture(name="_s3")
def fixture_s3(_aws_credentials: None) -> Generator[boto3.client, None, None]:
    """Yield a mocked S3 client."""
    with mock_s3():
        yield boto3.client("s3", region_name="us-east-1")


@pytest.fixture(name="_glue")
def fixture_glue(_aws_credentials: None) -> Generator[boto3.client, None, None]:
    """Yield a mocked glue client."""
    with mock_glue():
        yield boto3.client("glue", region_name="us-east-1")


@pytest.fixture(name="_dynamodb")
def fixture_dynamodb(_aws_credentials: None) -> Generator[boto3.client, None, None]:
    """Yield a mocked DynamoDB client."""
    with mock_dynamodb():
        yield boto3.client("dynamodb", region_name="us-east-1")


@pytest.fixture
def adlfs_fsspec_fileio(request: pytest.FixtureRequest) -> Generator[FsspecFileIO, None, None]:
    from azure.storage.blob import BlobServiceClient

    azurite_url = request.config.getoption("--adlfs.endpoint")
    azurite_account_name = request.config.getoption("--adlfs.account-name")
    azurite_account_key = request.config.getoption("--adlfs.account-key")
    azurite_connection_string = f"DefaultEndpointsProtocol=http;AccountName={azurite_account_name};AccountKey={azurite_account_key};BlobEndpoint={azurite_url}/{azurite_account_name};"
    properties = {
        "adlfs.connection-string": azurite_connection_string,
        "adlfs.account-name": azurite_account_name,
    }

    bbs = BlobServiceClient.from_connection_string(conn_str=azurite_connection_string)
    bbs.create_container("tests")
    yield fsspec.FsspecFileIO(properties=properties)
    bbs.delete_container("tests")
    bbs.close()


@pytest.fixture(scope="session")
def empty_home_dir_path(tmp_path_factory: pytest.TempPathFactory) -> str:
    home_path = str(tmp_path_factory.mktemp("home"))
    return home_path


RANDOM_LENGTH = 20
NUM_TABLES = 2


@pytest.fixture()
def table_name() -> str:
    prefix = "my_iceberg_table-"
    random_tag = "".join(choice(string.ascii_letters) for _ in range(RANDOM_LENGTH))
    return (prefix + random_tag).lower()


@pytest.fixture()
def table_list(table_name: str) -> List[str]:
    return [f"{table_name}_{idx}" for idx in range(NUM_TABLES)]


@pytest.fixture()
def database_name() -> str:
    prefix = "my_iceberg_database-"
    random_tag = "".join(choice(string.ascii_letters) for _ in range(RANDOM_LENGTH))
    return (prefix + random_tag).lower()


@pytest.fixture()
def database_list(database_name: str) -> List[str]:
    return [f"{database_name}_{idx}" for idx in range(NUM_TABLES)]


BUCKET_NAME = "test_bucket"
TABLE_METADATA_LOCATION_REGEX = re.compile(
    r"""s3://test_bucket/my_iceberg_database-[a-z]{20}.db/
    my_iceberg_table-[a-z]{20}/metadata/
    00000-[a-f0-9]{8}-?[a-f0-9]{4}-?4[a-f0-9]{3}-?[89ab][a-f0-9]{3}-?[a-f0-9]{12}.metadata.json""",
    re.X,
)


@pytest.fixture(name="_bucket_initialize")
def fixture_s3_bucket(_s3) -> None:  # type: ignore
    _s3.create_bucket(Bucket=BUCKET_NAME)


def get_bucket_name() -> str:
    """Set the environment variable AWS_TEST_BUCKET for a default bucket to test."""
    bucket_name = os.getenv("AWS_TEST_BUCKET")
    if bucket_name is None:
        raise ValueError("Please specify a bucket to run the test by setting environment variable AWS_TEST_BUCKET")
    return bucket_name


def get_s3_path(bucket_name: str, database_name: Optional[str] = None, table_name: Optional[str] = None) -> str:
    result_path = f"s3://{bucket_name}"
    if database_name is not None:
        result_path += f"/{database_name}.db"

    if table_name is not None:
        result_path += f"/{table_name}"
    return result_path


@pytest.fixture(name="s3", scope="module")
def fixture_s3_client() -> boto3.client:
    yield boto3.client("s3")


def clean_up(test_catalog: Catalog) -> None:
    """Clean all databases and tables created during the integration test."""
    for database_tuple in test_catalog.list_namespaces():
        database_name = database_tuple[0]
        if "my_iceberg_database-" in database_name:
            for identifier in test_catalog.list_tables(database_name):
                test_catalog.purge_table(identifier)
            test_catalog.drop_namespace(database_name)


@pytest.fixture
def data_file(table_schema_simple: Schema, tmp_path: str) -> str:
    import pyarrow as pa
    from pyarrow import parquet as pq

    table = pa.table(
        {"foo": ["a", "b", "c"], "bar": [1, 2, 3], "baz": [True, False, None]},
        metadata={"iceberg.schema": table_schema_simple.model_dump_json()},
    )

    file_path = f"{tmp_path}/0000-data.parquet"
    pq.write_table(table=table, where=file_path)
    return file_path


@pytest.fixture
def example_task(data_file: str) -> FileScanTask:
    return FileScanTask(
        data_file=DataFile(file_path=data_file, file_format=FileFormat.PARQUET, file_size_in_bytes=1925),
    )


@pytest.fixture
def table_v1(example_table_metadata_v1: Dict[str, Any]) -> Table:
    table_metadata = TableMetadataV1(**example_table_metadata_v1)
    return Table(
        identifier=("database", "table"),
        metadata=table_metadata,
        metadata_location=f"{table_metadata.location}/uuid.metadata.json",
        io=load_file_io(),
        catalog=NoopCatalog("NoopCatalog"),
    )


@pytest.fixture
def table_v2(example_table_metadata_v2: Dict[str, Any]) -> Table:
    table_metadata = TableMetadataV2(**example_table_metadata_v2)
    return Table(
        identifier=("database", "table"),
        metadata=table_metadata,
        metadata_location=f"{table_metadata.location}/uuid.metadata.json",
        io=load_file_io(),
        catalog=NoopCatalog("NoopCatalog"),
    )


@pytest.fixture
def bound_reference_str() -> BoundReference[str]:
    return BoundReference(field=NestedField(1, "field", StringType(), required=False), accessor=Accessor(position=0, inner=None))<|MERGE_RESOLUTION|>--- conflicted
+++ resolved
@@ -73,12 +73,9 @@
 from pyiceberg.schema import Accessor, Schema
 from pyiceberg.serializers import ToOutputFile
 from pyiceberg.table import FileScanTask, Table
-<<<<<<< HEAD
 from pyiceberg.table.metadata import TableMetadataV1, TableMetadataV2
-=======
 from pyiceberg.table.metadata import TableMetadataV2
 from pyiceberg.typedef import UTF8
->>>>>>> 04ca8ae8
 from pyiceberg.types import (
     BinaryType,
     BooleanType,
