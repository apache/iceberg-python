# Licensed to the Apache Software Foundation (ASF) under one
# or more contributor license agreements.  See the NOTICE file
# distributed with this work for additional information
# regarding copyright ownership.  The ASF licenses this file
# to you under the Apache License, Version 2.0 (the
# "License"); you may not use this file except in compliance
# with the License.  You may obtain a copy of the License at
#
#   http://www.apache.org/licenses/LICENSE-2.0
#
# Unless required by applicable law or agreed to in writing,
# software distributed under the License is distributed on an
# "AS IS" BASIS, WITHOUT WARRANTIES OR CONDITIONS OF ANY
# KIND, either express or implied.  See the License for the
# specific language governing permissions and limitations
# under the License.
# pylint:disable=redefined-outer-name
"""This contains global pytest configurations.

Fixtures contained in this file will be automatically used if provided as an argument
to any pytest function.

In the case where the fixture must be used in a pytest.mark.parametrize decorator, the string representation can be used
and the built-in pytest fixture request should be used as an additional argument in the function. The fixture can then be
retrieved using `request.getfixturevalue(fixture_name)`.
"""
import os
import re
import string
import uuid
from datetime import datetime
from random import choice
from tempfile import TemporaryDirectory
from typing import (
    TYPE_CHECKING,
    Any,
    Callable,
    Dict,
    Generator,
    List,
    Optional,
)
from unittest.mock import MagicMock
from urllib.parse import urlparse

import aiobotocore.awsrequest
import aiobotocore.endpoint
import aiohttp
import aiohttp.client_reqrep
import aiohttp.typedefs
import boto3
import botocore.awsrequest
import botocore.model
import pytest
from moto import mock_dynamodb, mock_glue, mock_s3

from pyiceberg import schema
from pyiceberg.catalog import Catalog
from pyiceberg.catalog.noop import NoopCatalog
from pyiceberg.expressions import BoundReference
from pyiceberg.io import (
    GCS_ENDPOINT,
    GCS_PROJECT_ID,
    GCS_TOKEN,
    GCS_TOKEN_EXPIRES_AT_MS,
    OutputFile,
    OutputStream,
    fsspec,
    load_file_io,
)
from pyiceberg.io.fsspec import FsspecFileIO
from pyiceberg.manifest import DataFile, FileFormat
from pyiceberg.schema import Accessor, Schema
from pyiceberg.serializers import ToOutputFile
from pyiceberg.table import FileScanTask, Table
from pyiceberg.table.metadata import TableMetadataV1, TableMetadataV2
from pyiceberg.typedef import UTF8
from pyiceberg.types import (
    BinaryType,
    BooleanType,
    DateType,
    DoubleType,
    FloatType,
    IntegerType,
    ListType,
    LongType,
    MapType,
    NestedField,
    StringType,
    StructType,
)
from pyiceberg.utils.datetime import datetime_to_millis

if TYPE_CHECKING:
    from pyiceberg.io.pyarrow import PyArrowFile, PyArrowFileIO


def pytest_collection_modifyitems(items: List[pytest.Item]) -> None:
    for item in items:
        if not any(item.iter_markers()):
            item.add_marker("unmarked")


def pytest_addoption(parser: pytest.Parser) -> None:
    # S3 options
    parser.addoption(
        "--s3.endpoint", action="store", default="http://localhost:9000", help="The S3 endpoint URL for tests marked as s3"
    )
    parser.addoption("--s3.access-key-id", action="store", default="admin", help="The AWS access key ID for tests marked as s3")
    parser.addoption(
        "--s3.secret-access-key", action="store", default="password", help="The AWS secret access key ID for tests marked as s3"
    )
    # ADLFS options
    # Azurite provides default account name and key.  Those can be customized using env variables.
    # For more information, see README file at https://github.com/azure/azurite#default-storage-account
    parser.addoption(
        "--adlfs.endpoint",
        action="store",
        default="http://127.0.0.1:10000",
        help="The ADLS endpoint URL for tests marked as adlfs",
    )
    parser.addoption(
        "--adlfs.account-name", action="store", default="devstoreaccount1", help="The ADLS account key for tests marked as adlfs"
    )
    parser.addoption(
        "--adlfs.account-key",
        action="store",
        default="Eby8vdM02xNOcqFlqUwJPLlmEtlCDXJ1OUzFT50uSRZ6IFsuFq2UVErCz4I6tq/K1SZFPTOtr/KBHBeksoGMGw==",
        help="The ADLS secret account key for tests marked as adlfs",
    )
    parser.addoption(
        "--gcs.endpoint", action="store", default="http://0.0.0.0:4443", help="The GCS endpoint URL for tests marked gcs"
    )
    parser.addoption(
        "--gcs.oauth2.token", action="store", default="anon", help="The GCS authentication method for tests marked gcs"
    )
    parser.addoption("--gcs.project-id", action="store", default="test", help="The GCP project for tests marked gcs")


@pytest.fixture(scope="session")
def table_schema_simple() -> Schema:
    return schema.Schema(
        NestedField(field_id=1, name="foo", field_type=StringType(), required=False),
        NestedField(field_id=2, name="bar", field_type=IntegerType(), required=True),
        NestedField(field_id=3, name="baz", field_type=BooleanType(), required=False),
        schema_id=1,
        identifier_field_ids=[2],
    )


@pytest.fixture(scope="session")
def table_schema_nested() -> Schema:
    return schema.Schema(
        NestedField(field_id=1, name="foo", field_type=StringType(), required=False),
        NestedField(field_id=2, name="bar", field_type=IntegerType(), required=True),
        NestedField(field_id=3, name="baz", field_type=BooleanType(), required=False),
        NestedField(
            field_id=4,
            name="qux",
            field_type=ListType(element_id=5, element_type=StringType(), element_required=True),
            required=True,
        ),
        NestedField(
            field_id=6,
            name="quux",
            field_type=MapType(
                key_id=7,
                key_type=StringType(),
                value_id=8,
                value_type=MapType(key_id=9, key_type=StringType(), value_id=10, value_type=IntegerType(), value_required=True),
                value_required=True,
            ),
            required=True,
        ),
        NestedField(
            field_id=11,
            name="location",
            field_type=ListType(
                element_id=12,
                element_type=StructType(
                    NestedField(field_id=13, name="latitude", field_type=FloatType(), required=False),
                    NestedField(field_id=14, name="longitude", field_type=FloatType(), required=False),
                ),
                element_required=True,
            ),
            required=True,
        ),
        NestedField(
            field_id=15,
            name="person",
            field_type=StructType(
                NestedField(field_id=16, name="name", field_type=StringType(), required=False),
                NestedField(field_id=17, name="age", field_type=IntegerType(), required=True),
            ),
            required=False,
        ),
        schema_id=1,
        identifier_field_ids=[2],
    )


@pytest.fixture(scope="session")
def table_schema_nested_with_struct_key_map() -> Schema:
    return schema.Schema(
        NestedField(field_id=1, name="foo", field_type=StringType(), required=True),
        NestedField(field_id=2, name="bar", field_type=IntegerType(), required=True),
        NestedField(field_id=3, name="baz", field_type=BooleanType(), required=False),
        NestedField(
            field_id=4,
            name="qux",
            field_type=ListType(element_id=5, element_type=StringType(), element_required=True),
            required=True,
        ),
        NestedField(
            field_id=6,
            name="quux",
            field_type=MapType(
                key_id=7,
                key_type=StringType(),
                value_id=8,
                value_type=MapType(key_id=9, key_type=StringType(), value_id=10, value_type=IntegerType(), value_required=True),
                value_required=True,
            ),
            required=True,
        ),
        NestedField(
            field_id=11,
            name="location",
            field_type=MapType(
                key_id=18,
                value_id=19,
                key_type=StructType(
                    NestedField(field_id=21, name="address", field_type=StringType(), required=True),
                    NestedField(field_id=22, name="city", field_type=StringType(), required=True),
                    NestedField(field_id=23, name="zip", field_type=IntegerType(), required=True),
                ),
                value_type=StructType(
                    NestedField(field_id=13, name="latitude", field_type=FloatType(), required=True),
                    NestedField(field_id=14, name="longitude", field_type=FloatType(), required=True),
                ),
                value_required=True,
            ),
            required=True,
        ),
        NestedField(
            field_id=15,
            name="person",
            field_type=StructType(
                NestedField(field_id=16, name="name", field_type=StringType(), required=False),
                NestedField(field_id=17, name="age", field_type=IntegerType(), required=True),
            ),
            required=False,
        ),
        NestedField(
            field_id=24,
            name="points",
            field_type=ListType(
                element_id=25,
                element_type=StructType(
                    NestedField(field_id=26, name="x", field_type=LongType(), required=True),
                    NestedField(field_id=27, name="y", field_type=LongType(), required=True),
                ),
                element_required=False,
            ),
            required=False,
        ),
        NestedField(field_id=28, name="float", field_type=FloatType(), required=True),
        NestedField(field_id=29, name="double", field_type=DoubleType(), required=True),
        schema_id=1,
        identifier_field_ids=[1],
    )


@pytest.fixture(scope="session")
def all_avro_types() -> Dict[str, Any]:
    return {
        "type": "record",
        "name": "all_avro_types",
        "fields": [
            {"name": "primitive_string", "type": "string", "field-id": 100},
            {"name": "primitive_int", "type": "int", "field-id": 200},
            {"name": "primitive_long", "type": "long", "field-id": 300},
            {"name": "primitive_float", "type": "float", "field-id": 400},
            {"name": "primitive_double", "type": "double", "field-id": 500},
            {"name": "primitive_bytes", "type": "bytes", "field-id": 600},
            {
                "type": "record",
                "name": "Person",
                "fields": [
                    {"name": "name", "type": "string", "field-id": 701},
                    {"name": "age", "type": "long", "field-id": 702},
                    {"name": "gender", "type": ["string", "null"], "field-id": 703},
                ],
                "field-id": 700,
            },
            {
                "name": "array_with_string",
                "type": {
                    "type": "array",
                    "items": "string",
                    "default": [],
                    "element-id": 801,
                },
                "field-id": 800,
            },
            {
                "name": "array_with_optional_string",
                "type": [
                    "null",
                    {
                        "type": "array",
                        "items": ["string", "null"],
                        "default": [],
                        "element-id": 901,
                    },
                ],
                "field-id": 900,
            },
            {
                "name": "array_with_optional_record",
                "type": [
                    "null",
                    {
                        "type": "array",
                        "items": [
                            "null",
                            {
                                "type": "record",
                                "name": "person",
                                "fields": [
                                    {"name": "name", "type": "string", "field-id": 1002},
                                    {"name": "age", "type": "long", "field-id": 1003},
                                    {"name": "gender", "type": ["string", "null"], "field-id": 1004},
                                ],
                            },
                        ],
                        "element-id": 1001,
                    },
                ],
                "field-id": 1000,
            },
            {
                "name": "map_with_longs",
                "type": {
                    "type": "map",
                    "values": "long",
                    "default": {},
                    "key-id": 1101,
                    "value-id": 1102,
                },
                "field-id": 1000,
            },
        ],
    }


<<<<<<< HEAD
EXAMPLE_TABLE_METADATA_V1 = {
    "format-version": 1,
    "table-uuid": "d20125c8-7284-442c-9aea-15fee620737c",
    "location": "s3://bucket/test/location",
    "last-updated-ms": 1602638573874,
    "last-column-id": 3,
    "schema": {
        "type": "struct",
        "fields": [
            {"id": 1, "name": "x", "required": True, "type": "long"},
            {"id": 2, "name": "y", "required": True, "type": "long", "doc": "comment"},
            {"id": 3, "name": "z", "required": True, "type": "long"},
        ],
    },
    "partition-spec": [{"name": "x", "transform": "identity", "source-id": 1, "field-id": 1000}],
    "properties": {},
    "current-snapshot-id": -1,
    "snapshots": [{"snapshot-id": 1925, "timestamp-ms": 1602638573822}],
}


@pytest.fixture(scope="session")
def example_table_metadata_v1() -> Dict[str, Any]:
    return EXAMPLE_TABLE_METADATA_V1
=======
EXAMPLE_TABLE_METADATA_WITH_SNAPSHOT_V1 = {
    "format-version": 1,
    "table-uuid": "b55d9dda-6561-423a-8bfc-787980ce421f",
    "location": "s3://warehouse/database/table",
    "last-updated-ms": 1646787054459,
    "last-column-id": 2,
    "schema": {
        "type": "struct",
        "schema-id": 0,
        "fields": [
            {"id": 1, "name": "id", "required": False, "type": "int"},
            {"id": 2, "name": "data", "required": False, "type": "string"},
        ],
    },
    "current-schema-id": 0,
    "schemas": [
        {
            "type": "struct",
            "schema-id": 0,
            "fields": [
                {"id": 1, "name": "id", "required": False, "type": "int"},
                {"id": 2, "name": "data", "required": False, "type": "string"},
            ],
        }
    ],
    "partition-spec": [],
    "default-spec-id": 0,
    "partition-specs": [{"spec-id": 0, "fields": []}],
    "last-partition-id": 999,
    "default-sort-order-id": 0,
    "sort-orders": [{"order-id": 0, "fields": []}],
    "properties": {
        "owner": "bryan",
        "write.metadata.compression-codec": "gzip",
    },
    "current-snapshot-id": 3497810964824022504,
    "refs": {"main": {"snapshot-id": 3497810964824022504, "type": "branch"}},
    "snapshots": [
        {
            "snapshot-id": 3497810964824022504,
            "timestamp-ms": 1646787054459,
            "summary": {
                "operation": "append",
                "spark.app.id": "local-1646787004168",
                "added-data-files": "1",
                "added-records": "1",
                "added-files-size": "697",
                "changed-partition-count": "1",
                "total-records": "1",
                "total-files-size": "697",
                "total-data-files": "1",
                "total-delete-files": "0",
                "total-position-deletes": "0",
                "total-equality-deletes": "0",
            },
            "manifest-list": "s3://warehouse/database/table/metadata/snap-3497810964824022504-1-c4f68204-666b-4e50-a9df-b10c34bf6b82.avro",
            "schema-id": 0,
        }
    ],
    "snapshot-log": [{"timestamp-ms": 1646787054459, "snapshot-id": 3497810964824022504}],
    "metadata-log": [
        {
            "timestamp-ms": 1646787031514,
            "metadata-file": "s3://warehouse/database/table/metadata/00000-88484a1c-00e5-4a07-a787-c0e7aeffa805.gz.metadata.json",
        }
    ],
}


@pytest.fixture
def example_table_metadata_with_snapshot_v1() -> Dict[str, Any]:
    return EXAMPLE_TABLE_METADATA_WITH_SNAPSHOT_V1


EXAMPLE_TABLE_METADATA_NO_SNAPSHOT_V1 = {
    "format-version": 1,
    "table-uuid": "bf289591-dcc0-4234-ad4f-5c3eed811a29",
    "location": "s3://warehouse/database/table",
    "last-updated-ms": 1657810967051,
    "last-column-id": 3,
    "schema": {
        "type": "struct",
        "schema-id": 0,
        "identifier-field-ids": [2],
        "fields": [
            {"id": 1, "name": "foo", "required": False, "type": "string"},
            {"id": 2, "name": "bar", "required": True, "type": "int"},
            {"id": 3, "name": "baz", "required": False, "type": "boolean"},
        ],
    },
    "current-schema-id": 0,
    "schemas": [
        {
            "type": "struct",
            "schema-id": 0,
            "identifier-field-ids": [2],
            "fields": [
                {"id": 1, "name": "foo", "required": False, "type": "string"},
                {"id": 2, "name": "bar", "required": True, "type": "int"},
                {"id": 3, "name": "baz", "required": False, "type": "boolean"},
            ],
        }
    ],
    "partition-spec": [],
    "default-spec-id": 0,
    "last-partition-id": 999,
    "default-sort-order-id": 0,
    "sort-orders": [{"order-id": 0, "fields": []}],
    "properties": {
        "write.delete.parquet.compression-codec": "zstd",
        "write.metadata.compression-codec": "gzip",
        "write.summary.partition-limit": "100",
        "write.parquet.compression-codec": "zstd",
    },
    "current-snapshot-id": -1,
    "refs": {},
    "snapshots": [],
    "snapshot-log": [],
    "metadata-log": [],
}


@pytest.fixture
def example_table_metadata_no_snapshot_v1() -> Dict[str, Any]:
    return EXAMPLE_TABLE_METADATA_NO_SNAPSHOT_V1
>>>>>>> 2ca2bb04


EXAMPLE_TABLE_METADATA_V2 = {
    "format-version": 2,
    "table-uuid": "9c12d441-03fe-4693-9a96-a0705ddf69c1",
    "location": "s3://bucket/test/location",
    "last-sequence-number": 34,
    "last-updated-ms": 1602638573590,
    "last-column-id": 3,
    "current-schema-id": 1,
    "schemas": [
        {"type": "struct", "schema-id": 0, "fields": [{"id": 1, "name": "x", "required": True, "type": "long"}]},
        {
            "type": "struct",
            "schema-id": 1,
            "identifier-field-ids": [1, 2],
            "fields": [
                {"id": 1, "name": "x", "required": True, "type": "long"},
                {"id": 2, "name": "y", "required": True, "type": "long", "doc": "comment"},
                {"id": 3, "name": "z", "required": True, "type": "long"},
            ],
        },
    ],
    "default-spec-id": 0,
    "partition-specs": [{"spec-id": 0, "fields": [{"name": "x", "transform": "identity", "source-id": 1, "field-id": 1000}]}],
    "last-partition-id": 1000,
    "default-sort-order-id": 3,
    "sort-orders": [
        {
            "order-id": 3,
            "fields": [
                {"transform": "identity", "source-id": 2, "direction": "asc", "null-order": "nulls-first"},
                {"transform": "bucket[4]", "source-id": 3, "direction": "desc", "null-order": "nulls-last"},
            ],
        }
    ],
    "properties": {"read.split.target.size": "134217728"},
    "current-snapshot-id": 3055729675574597004,
    "snapshots": [
        {
            "snapshot-id": 3051729675574597004,
            "timestamp-ms": 1515100955770,
            "sequence-number": 0,
            "summary": {"operation": "append"},
            "manifest-list": "s3://a/b/1.avro",
        },
        {
            "snapshot-id": 3055729675574597004,
            "parent-snapshot-id": 3051729675574597004,
            "timestamp-ms": 1555100955770,
            "sequence-number": 1,
            "summary": {"operation": "append"},
            "manifest-list": "s3://a/b/2.avro",
            "schema-id": 1,
        },
    ],
    "snapshot-log": [
        {"snapshot-id": 3051729675574597004, "timestamp-ms": 1515100955770},
        {"snapshot-id": 3055729675574597004, "timestamp-ms": 1555100955770},
    ],
    "metadata-log": [{"metadata-file": "s3://bucket/.../v1.json", "timestamp-ms": 1515100}],
    "refs": {"test": {"snapshot-id": 3051729675574597004, "type": "tag", "max-ref-age-ms": 10000000}},
}


@pytest.fixture
def example_table_metadata_v2() -> Dict[str, Any]:
    return EXAMPLE_TABLE_METADATA_V2


@pytest.fixture(scope="session")
def metadata_location(tmp_path_factory: pytest.TempPathFactory) -> str:
    from pyiceberg.io.pyarrow import PyArrowFileIO

    metadata_location = str(tmp_path_factory.mktemp("metadata") / f"{uuid.uuid4()}.metadata.json")
    metadata = TableMetadataV2(**EXAMPLE_TABLE_METADATA_V2)
    ToOutputFile.table_metadata(metadata, PyArrowFileIO().new_output(location=metadata_location), overwrite=True)
    return metadata_location


@pytest.fixture(scope="session")
def metadata_location_gz(tmp_path_factory: pytest.TempPathFactory) -> str:
    from pyiceberg.io.pyarrow import PyArrowFileIO

    metadata_location = str(tmp_path_factory.mktemp("metadata") / f"{uuid.uuid4()}.gz.metadata.json")
    metadata = TableMetadataV2(**EXAMPLE_TABLE_METADATA_V2)
    ToOutputFile.table_metadata(metadata, PyArrowFileIO().new_output(location=metadata_location), overwrite=True)
    return metadata_location


manifest_entry_records = [
    {
        "status": 1,
        "snapshot_id": 8744736658442914487,
        "data_file": {
            "file_path": "/home/iceberg/warehouse/nyc/taxis_partitioned/data/VendorID=null/00000-633-d8a4223e-dc97-45a1-86e1-adaba6e8abd7-00001.parquet",
            "file_format": "PARQUET",
            "partition": {"VendorID": 1, "tpep_pickup_datetime": 1925},
            "record_count": 19513,
            "file_size_in_bytes": 388872,
            "block_size_in_bytes": 67108864,
            "column_sizes": [
                {"key": 1, "value": 53},
                {"key": 2, "value": 98153},
                {"key": 3, "value": 98693},
                {"key": 4, "value": 53},
                {"key": 5, "value": 53},
                {"key": 6, "value": 53},
                {"key": 7, "value": 17425},
                {"key": 8, "value": 18528},
                {"key": 9, "value": 53},
                {"key": 10, "value": 44788},
                {"key": 11, "value": 35571},
                {"key": 12, "value": 53},
                {"key": 13, "value": 1243},
                {"key": 14, "value": 2355},
                {"key": 15, "value": 12750},
                {"key": 16, "value": 4029},
                {"key": 17, "value": 110},
                {"key": 18, "value": 47194},
                {"key": 19, "value": 2948},
            ],
            "value_counts": [
                {"key": 1, "value": 19513},
                {"key": 2, "value": 19513},
                {"key": 3, "value": 19513},
                {"key": 4, "value": 19513},
                {"key": 5, "value": 19513},
                {"key": 6, "value": 19513},
                {"key": 7, "value": 19513},
                {"key": 8, "value": 19513},
                {"key": 9, "value": 19513},
                {"key": 10, "value": 19513},
                {"key": 11, "value": 19513},
                {"key": 12, "value": 19513},
                {"key": 13, "value": 19513},
                {"key": 14, "value": 19513},
                {"key": 15, "value": 19513},
                {"key": 16, "value": 19513},
                {"key": 17, "value": 19513},
                {"key": 18, "value": 19513},
                {"key": 19, "value": 19513},
            ],
            "null_value_counts": [
                {"key": 1, "value": 19513},
                {"key": 2, "value": 0},
                {"key": 3, "value": 0},
                {"key": 4, "value": 19513},
                {"key": 5, "value": 19513},
                {"key": 6, "value": 19513},
                {"key": 7, "value": 0},
                {"key": 8, "value": 0},
                {"key": 9, "value": 19513},
                {"key": 10, "value": 0},
                {"key": 11, "value": 0},
                {"key": 12, "value": 19513},
                {"key": 13, "value": 0},
                {"key": 14, "value": 0},
                {"key": 15, "value": 0},
                {"key": 16, "value": 0},
                {"key": 17, "value": 0},
                {"key": 18, "value": 0},
                {"key": 19, "value": 0},
            ],
            "nan_value_counts": [
                {"key": 16, "value": 0},
                {"key": 17, "value": 0},
                {"key": 18, "value": 0},
                {"key": 19, "value": 0},
                {"key": 10, "value": 0},
                {"key": 11, "value": 0},
                {"key": 12, "value": 0},
                {"key": 13, "value": 0},
                {"key": 14, "value": 0},
                {"key": 15, "value": 0},
            ],
            "lower_bounds": [
                {"key": 2, "value": b"2020-04-01 00:00"},
                {"key": 3, "value": b"2020-04-01 00:12"},
                {"key": 7, "value": b"\x03\x00\x00\x00"},
                {"key": 8, "value": b"\x01\x00\x00\x00"},
                {"key": 10, "value": b"\xf6(\\\x8f\xc2\x05S\xc0"},
                {"key": 11, "value": b"\x00\x00\x00\x00\x00\x00\x00\x00"},
                {"key": 13, "value": b"\x00\x00\x00\x00\x00\x00\x00\x00"},
                {"key": 14, "value": b"\x00\x00\x00\x00\x00\x00\xe0\xbf"},
                {"key": 15, "value": b")\\\x8f\xc2\xf5(\x08\xc0"},
                {"key": 16, "value": b"\x00\x00\x00\x00\x00\x00\x00\x00"},
                {"key": 17, "value": b"\x00\x00\x00\x00\x00\x00\x00\x00"},
                {"key": 18, "value": b"\xf6(\\\x8f\xc2\xc5S\xc0"},
                {"key": 19, "value": b"\x00\x00\x00\x00\x00\x00\x04\xc0"},
            ],
            "upper_bounds": [
                {"key": 2, "value": b"2020-04-30 23:5:"},
                {"key": 3, "value": b"2020-05-01 00:41"},
                {"key": 7, "value": b"\t\x01\x00\x00"},
                {"key": 8, "value": b"\t\x01\x00\x00"},
                {"key": 10, "value": b"\xcd\xcc\xcc\xcc\xcc,_@"},
                {"key": 11, "value": b"\x1f\x85\xebQ\\\xe2\xfe@"},
                {"key": 13, "value": b"\x00\x00\x00\x00\x00\x00\x12@"},
                {"key": 14, "value": b"\x00\x00\x00\x00\x00\x00\xe0?"},
                {"key": 15, "value": b"q=\n\xd7\xa3\xf01@"},
                {"key": 16, "value": b"\x00\x00\x00\x00\x00`B@"},
                {"key": 17, "value": b"333333\xd3?"},
                {"key": 18, "value": b"\x00\x00\x00\x00\x00\x18b@"},
                {"key": 19, "value": b"\x00\x00\x00\x00\x00\x00\x04@"},
            ],
            "key_metadata": None,
            "split_offsets": [4],
            "sort_order_id": 0,
        },
    },
    {
        "status": 1,
        "snapshot_id": 8744736658442914487,
        "data_file": {
            "file_path": "/home/iceberg/warehouse/nyc/taxis_partitioned/data/VendorID=1/00000-633-d8a4223e-dc97-45a1-86e1-adaba6e8abd7-00002.parquet",
            "file_format": "PARQUET",
            "partition": {"VendorID": 1, "tpep_pickup_datetime": 1925},
            "record_count": 95050,
            "file_size_in_bytes": 1265950,
            "block_size_in_bytes": 67108864,
            "column_sizes": [
                {"key": 1, "value": 318},
                {"key": 2, "value": 329806},
                {"key": 3, "value": 331632},
                {"key": 4, "value": 15343},
                {"key": 5, "value": 2351},
                {"key": 6, "value": 3389},
                {"key": 7, "value": 71269},
                {"key": 8, "value": 76429},
                {"key": 9, "value": 16383},
                {"key": 10, "value": 86992},
                {"key": 11, "value": 89608},
                {"key": 12, "value": 265},
                {"key": 13, "value": 19377},
                {"key": 14, "value": 1692},
                {"key": 15, "value": 76162},
                {"key": 16, "value": 4354},
                {"key": 17, "value": 759},
                {"key": 18, "value": 120650},
                {"key": 19, "value": 11804},
            ],
            "value_counts": [
                {"key": 1, "value": 95050},
                {"key": 2, "value": 95050},
                {"key": 3, "value": 95050},
                {"key": 4, "value": 95050},
                {"key": 5, "value": 95050},
                {"key": 6, "value": 95050},
                {"key": 7, "value": 95050},
                {"key": 8, "value": 95050},
                {"key": 9, "value": 95050},
                {"key": 10, "value": 95050},
                {"key": 11, "value": 95050},
                {"key": 12, "value": 95050},
                {"key": 13, "value": 95050},
                {"key": 14, "value": 95050},
                {"key": 15, "value": 95050},
                {"key": 16, "value": 95050},
                {"key": 17, "value": 95050},
                {"key": 18, "value": 95050},
                {"key": 19, "value": 95050},
            ],
            "null_value_counts": [
                {"key": 1, "value": 0},
                {"key": 2, "value": 0},
                {"key": 3, "value": 0},
                {"key": 4, "value": 0},
                {"key": 5, "value": 0},
                {"key": 6, "value": 0},
                {"key": 7, "value": 0},
                {"key": 8, "value": 0},
                {"key": 9, "value": 0},
                {"key": 10, "value": 0},
                {"key": 11, "value": 0},
                {"key": 12, "value": 95050},
                {"key": 13, "value": 0},
                {"key": 14, "value": 0},
                {"key": 15, "value": 0},
                {"key": 16, "value": 0},
                {"key": 17, "value": 0},
                {"key": 18, "value": 0},
                {"key": 19, "value": 0},
            ],
            "nan_value_counts": [
                {"key": 16, "value": 0},
                {"key": 17, "value": 0},
                {"key": 18, "value": 0},
                {"key": 19, "value": 0},
                {"key": 10, "value": 0},
                {"key": 11, "value": 0},
                {"key": 12, "value": 0},
                {"key": 13, "value": 0},
                {"key": 14, "value": 0},
                {"key": 15, "value": 0},
            ],
            "lower_bounds": [
                {"key": 1, "value": b"\x01\x00\x00\x00"},
                {"key": 2, "value": b"2020-04-01 00:00"},
                {"key": 3, "value": b"2020-04-01 00:03"},
                {"key": 4, "value": b"\x00\x00\x00\x00"},
                {"key": 5, "value": b"\x01\x00\x00\x00"},
                {"key": 6, "value": b"N"},
                {"key": 7, "value": b"\x01\x00\x00\x00"},
                {"key": 8, "value": b"\x01\x00\x00\x00"},
                {"key": 9, "value": b"\x01\x00\x00\x00"},
                {"key": 10, "value": b"\x00\x00\x00\x00\x00\x00\x00\x00"},
                {"key": 11, "value": b"\x00\x00\x00\x00\x00\x00\x00\x00"},
                {"key": 13, "value": b"\x00\x00\x00\x00\x00\x00\x00\x00"},
                {"key": 14, "value": b"\x00\x00\x00\x00\x00\x00\x00\x00"},
                {"key": 15, "value": b"\x00\x00\x00\x00\x00\x00\x00\x00"},
                {"key": 16, "value": b"\x00\x00\x00\x00\x00\x00\x00\x00"},
                {"key": 17, "value": b"\x00\x00\x00\x00\x00\x00\x00\x00"},
                {"key": 18, "value": b"\x00\x00\x00\x00\x00\x00\x00\x00"},
                {"key": 19, "value": b"\x00\x00\x00\x00\x00\x00\x00\x00"},
            ],
            "upper_bounds": [
                {"key": 1, "value": b"\x01\x00\x00\x00"},
                {"key": 2, "value": b"2020-04-30 23:5:"},
                {"key": 3, "value": b"2020-05-01 00:1:"},
                {"key": 4, "value": b"\x06\x00\x00\x00"},
                {"key": 5, "value": b"c\x00\x00\x00"},
                {"key": 6, "value": b"Y"},
                {"key": 7, "value": b"\t\x01\x00\x00"},
                {"key": 8, "value": b"\t\x01\x00\x00"},
                {"key": 9, "value": b"\x04\x00\x00\x00"},
                {"key": 10, "value": b"\\\x8f\xc2\xf5(8\x8c@"},
                {"key": 11, "value": b"\xcd\xcc\xcc\xcc\xcc,f@"},
                {"key": 13, "value": b"\x00\x00\x00\x00\x00\x00\x1c@"},
                {"key": 14, "value": b"\x9a\x99\x99\x99\x99\x99\xf1?"},
                {"key": 15, "value": b"\x00\x00\x00\x00\x00\x00Y@"},
                {"key": 16, "value": b"\x00\x00\x00\x00\x00\xb0X@"},
                {"key": 17, "value": b"333333\xd3?"},
                {"key": 18, "value": b"\xc3\xf5(\\\x8f:\x8c@"},
                {"key": 19, "value": b"\x00\x00\x00\x00\x00\x00\x04@"},
            ],
            "key_metadata": None,
            "split_offsets": [4],
            "sort_order_id": 0,
        },
    },
]

manifest_file_records_v1 = [
    {
        "manifest_path": "/home/iceberg/warehouse/nyc/taxis_partitioned/metadata/0125c686-8aa6-4502-bdcc-b6d17ca41a3b-m0.avro",
        "manifest_length": 7989,
        "partition_spec_id": 0,
        "added_snapshot_id": 9182715666859759686,
        "added_data_files_count": 3,
        "existing_data_files_count": 0,
        "deleted_data_files_count": 0,
        "partitions": [
            {"contains_null": True, "contains_nan": False, "lower_bound": b"\x01\x00\x00\x00", "upper_bound": b"\x02\x00\x00\x00"}
        ],
        "added_rows_count": 237993,
        "existing_rows_count": 0,
        "deleted_rows_count": 0,
    }
]

manifest_file_records_v2 = [
    {
        "manifest_path": "/home/iceberg/warehouse/nyc/taxis_partitioned/metadata/0125c686-8aa6-4502-bdcc-b6d17ca41a3b-m0.avro",
        "manifest_length": 7989,
        "partition_spec_id": 0,
        "content": 1,
        "sequence_number": 3,
        "min_sequence_number": 3,
        "added_snapshot_id": 9182715666859759686,
        "added_files_count": 3,
        "existing_files_count": 0,
        "deleted_files_count": 0,
        "added_rows_count": 237993,
        "existing_rows_count": 0,
        "deleted_rows_count": 0,
        "partitions": [
            {"contains_null": True, "contains_nan": False, "lower_bound": b"\x01\x00\x00\x00", "upper_bound": b"\x02\x00\x00\x00"}
        ],
        "key_metadata": b"\x19\x25",
    }
]


@pytest.fixture(scope="session")
def avro_schema_manifest_file_v1() -> Dict[str, Any]:
    return {
        "type": "record",
        "name": "manifest_file",
        "fields": [
            {"name": "manifest_path", "type": "string", "doc": "Location URI with FS scheme", "field-id": 500},
            {"name": "manifest_length", "type": "long", "doc": "Total file size in bytes", "field-id": 501},
            {"name": "partition_spec_id", "type": "int", "doc": "Spec ID used to write", "field-id": 502},
            {
                "name": "added_snapshot_id",
                "type": ["null", "long"],
                "doc": "Snapshot ID that added the manifest",
                "default": None,
                "field-id": 503,
            },
            {
                "name": "added_data_files_count",
                "type": ["null", "int"],
                "doc": "Added entry count",
                "default": None,
                "field-id": 504,
            },
            {
                "name": "existing_data_files_count",
                "type": ["null", "int"],
                "doc": "Existing entry count",
                "default": None,
                "field-id": 505,
            },
            {
                "name": "deleted_data_files_count",
                "type": ["null", "int"],
                "doc": "Deleted entry count",
                "default": None,
                "field-id": 506,
            },
            {
                "name": "partitions",
                "type": [
                    "null",
                    {
                        "type": "array",
                        "items": {
                            "type": "record",
                            "name": "r508",
                            "fields": [
                                {
                                    "name": "contains_null",
                                    "type": "boolean",
                                    "doc": "True if any file has a null partition value",
                                    "field-id": 509,
                                },
                                {
                                    "name": "contains_nan",
                                    "type": ["null", "boolean"],
                                    "doc": "True if any file has a nan partition value",
                                    "default": None,
                                    "field-id": 518,
                                },
                                {
                                    "name": "lower_bound",
                                    "type": ["null", "bytes"],
                                    "doc": "Partition lower bound for all files",
                                    "default": None,
                                    "field-id": 510,
                                },
                                {
                                    "name": "upper_bound",
                                    "type": ["null", "bytes"],
                                    "doc": "Partition upper bound for all files",
                                    "default": None,
                                    "field-id": 511,
                                },
                            ],
                        },
                        "element-id": 508,
                    },
                ],
                "doc": "Summary for each partition",
                "default": None,
                "field-id": 507,
            },
            {"name": "added_rows_count", "type": ["null", "long"], "doc": "Added rows count", "default": None, "field-id": 512},
            {
                "name": "existing_rows_count",
                "type": ["null", "long"],
                "doc": "Existing rows count",
                "default": None,
                "field-id": 513,
            },
            {
                "name": "deleted_rows_count",
                "type": ["null", "long"],
                "doc": "Deleted rows count",
                "default": None,
                "field-id": 514,
            },
        ],
    }


@pytest.fixture(scope="session")
def avro_schema_manifest_file_v2() -> Dict[str, Any]:
    return {
        "type": "record",
        "name": "manifest_file",
        "fields": [
            {"name": "manifest_path", "type": "string", "doc": "Location URI with FS scheme", "field-id": 500},
            {"name": "manifest_length", "type": "long", "doc": "Total file size in bytes", "field-id": 501},
            {"name": "partition_spec_id", "type": "int", "doc": "Spec ID used to write", "field-id": 502},
            {"name": "content", "type": "int", "doc": "Contents of the manifest: 0=data, 1=deletes", "field-id": 517},
            {
                "name": "sequence_number",
                "type": ["null", "long"],
                "doc": "Sequence number when the manifest was added",
                "field-id": 515,
            },
            {
                "name": "min_sequence_number",
                "type": ["null", "long"],
                "doc": "Lowest sequence number in the manifest",
                "field-id": 516,
            },
            {"name": "added_snapshot_id", "type": "long", "doc": "Snapshot ID that added the manifest", "field-id": 503},
            {"name": "added_files_count", "type": "int", "doc": "Added entry count", "field-id": 504},
            {"name": "existing_files_count", "type": "int", "doc": "Existing entry count", "field-id": 505},
            {"name": "deleted_files_count", "type": "int", "doc": "Deleted entry count", "field-id": 506},
            {"name": "added_rows_count", "type": "long", "doc": "Added rows count", "field-id": 512},
            {"name": "existing_rows_count", "type": "long", "doc": "Existing rows count", "field-id": 513},
            {"name": "deleted_rows_count", "type": "long", "doc": "Deleted rows count", "field-id": 514},
            {
                "name": "partitions",
                "type": [
                    "null",
                    {
                        "type": "array",
                        "items": {
                            "type": "record",
                            "name": "r508",
                            "fields": [
                                {
                                    "name": "contains_null",
                                    "type": "boolean",
                                    "doc": "True if any file has a null partition value",
                                    "field-id": 509,
                                },
                                {
                                    "name": "contains_nan",
                                    "type": ["null", "boolean"],
                                    "doc": "True if any file has a nan partition value",
                                    "default": None,
                                    "field-id": 518,
                                },
                                {
                                    "name": "lower_bound",
                                    "type": ["null", "bytes"],
                                    "doc": "Partition lower bound for all files",
                                    "default": None,
                                    "field-id": 510,
                                },
                                {
                                    "name": "upper_bound",
                                    "type": ["null", "bytes"],
                                    "doc": "Partition upper bound for all files",
                                    "default": None,
                                    "field-id": 511,
                                },
                            ],
                        },
                        "element-id": 508,
                    },
                ],
                "doc": "Summary for each partition",
                "default": None,
                "field-id": 507,
            },
        ],
    }


@pytest.fixture(scope="session")
def avro_schema_manifest_entry() -> Dict[str, Any]:
    return {
        "type": "record",
        "name": "manifest_entry",
        "fields": [
            {"name": "status", "type": "int", "field-id": 0},
            {"name": "snapshot_id", "type": ["null", "long"], "default": None, "field-id": 1},
            {
                "name": "data_file",
                "type": {
                    "type": "record",
                    "name": "r2",
                    "fields": [
                        {"name": "file_path", "type": "string", "doc": "Location URI with FS scheme", "field-id": 100},
                        {
                            "name": "file_format",
                            "type": "string",
                            "doc": "File format name: avro, orc, or parquet",
                            "field-id": 101,
                        },
                        {
                            "name": "partition",
                            "type": {
                                "type": "record",
                                "name": "r102",
                                "fields": [
                                    {"field-id": 1000, "default": None, "name": "VendorID", "type": ["null", "int"]},
                                    {
                                        "field-id": 1001,
                                        "default": None,
                                        "name": "tpep_pickup_datetime",
                                        "type": ["null", {"type": "int", "logicalType": "date"}],
                                    },
                                ],
                            },
                            "field-id": 102,
                        },
                        {"name": "record_count", "type": "long", "doc": "Number of records in the file", "field-id": 103},
                        {"name": "file_size_in_bytes", "type": "long", "doc": "Total file size in bytes", "field-id": 104},
                        {"name": "block_size_in_bytes", "type": "long", "field-id": 105},
                        {
                            "name": "column_sizes",
                            "type": [
                                "null",
                                {
                                    "type": "array",
                                    "items": {
                                        "type": "record",
                                        "name": "k117_v118",
                                        "fields": [
                                            {"name": "key", "type": "int", "field-id": 117},
                                            {"name": "value", "type": "long", "field-id": 118},
                                        ],
                                    },
                                    "logicalType": "map",
                                },
                            ],
                            "doc": "Map of column id to total size on disk",
                            "default": None,
                            "field-id": 108,
                        },
                        {
                            "name": "value_counts",
                            "type": [
                                "null",
                                {
                                    "type": "array",
                                    "items": {
                                        "type": "record",
                                        "name": "k119_v120",
                                        "fields": [
                                            {"name": "key", "type": "int", "field-id": 119},
                                            {"name": "value", "type": "long", "field-id": 120},
                                        ],
                                    },
                                    "logicalType": "map",
                                },
                            ],
                            "doc": "Map of column id to total count, including null and NaN",
                            "default": None,
                            "field-id": 109,
                        },
                        {
                            "name": "null_value_counts",
                            "type": [
                                "null",
                                {
                                    "type": "array",
                                    "items": {
                                        "type": "record",
                                        "name": "k121_v122",
                                        "fields": [
                                            {"name": "key", "type": "int", "field-id": 121},
                                            {"name": "value", "type": "long", "field-id": 122},
                                        ],
                                    },
                                    "logicalType": "map",
                                },
                            ],
                            "doc": "Map of column id to null value count",
                            "default": None,
                            "field-id": 110,
                        },
                        {
                            "name": "nan_value_counts",
                            "type": [
                                "null",
                                {
                                    "type": "array",
                                    "items": {
                                        "type": "record",
                                        "name": "k138_v139",
                                        "fields": [
                                            {"name": "key", "type": "int", "field-id": 138},
                                            {"name": "value", "type": "long", "field-id": 139},
                                        ],
                                    },
                                    "logicalType": "map",
                                },
                            ],
                            "doc": "Map of column id to number of NaN values in the column",
                            "default": None,
                            "field-id": 137,
                        },
                        {
                            "name": "lower_bounds",
                            "type": [
                                "null",
                                {
                                    "type": "array",
                                    "items": {
                                        "type": "record",
                                        "name": "k126_v127",
                                        "fields": [
                                            {"name": "key", "type": "int", "field-id": 126},
                                            {"name": "value", "type": "bytes", "field-id": 127},
                                        ],
                                    },
                                    "logicalType": "map",
                                },
                            ],
                            "doc": "Map of column id to lower bound",
                            "default": None,
                            "field-id": 125,
                        },
                        {
                            "name": "upper_bounds",
                            "type": [
                                "null",
                                {
                                    "type": "array",
                                    "items": {
                                        "type": "record",
                                        "name": "k129_v130",
                                        "fields": [
                                            {"name": "key", "type": "int", "field-id": 129},
                                            {"name": "value", "type": "bytes", "field-id": 130},
                                        ],
                                    },
                                    "logicalType": "map",
                                },
                            ],
                            "doc": "Map of column id to upper bound",
                            "default": None,
                            "field-id": 128,
                        },
                        {
                            "name": "key_metadata",
                            "type": ["null", "bytes"],
                            "doc": "Encryption key metadata blob",
                            "default": None,
                            "field-id": 131,
                        },
                        {
                            "name": "split_offsets",
                            "type": ["null", {"type": "array", "items": "long", "element-id": 133}],
                            "doc": "Splittable offsets",
                            "default": None,
                            "field-id": 132,
                        },
                        {
                            "name": "sort_order_id",
                            "type": ["null", "int"],
                            "doc": "Sort order ID",
                            "default": None,
                            "field-id": 140,
                        },
                    ],
                },
                "field-id": 2,
            },
        ],
    }


@pytest.fixture(scope="session")
def simple_struct() -> StructType:
    return StructType(
        NestedField(id=1, name="required_field", field_type=StringType(), required=True, doc="this is a doc"),
        NestedField(id=2, name="optional_field", field_type=IntegerType()),
    )


@pytest.fixture(scope="session")
def simple_list() -> ListType:
    return ListType(element_id=22, element=StringType(), element_required=True)


@pytest.fixture(scope="session")
def simple_map() -> MapType:
    return MapType(key_id=19, key_type=StringType(), value_id=25, value_type=DoubleType(), value_required=False)


class LocalOutputFile(OutputFile):
    """An OutputFile implementation for local files (for test use only)."""

    def __init__(self, location: str) -> None:
        parsed_location = urlparse(location)  # Create a ParseResult from the uri
        if (
            parsed_location.scheme and parsed_location.scheme != "file"
        ):  # Validate that an uri is provided with a scheme of `file`
            raise ValueError("LocalOutputFile location must have a scheme of `file`")
        elif parsed_location.netloc:
            raise ValueError(f"Network location is not allowed for LocalOutputFile: {parsed_location.netloc}")

        super().__init__(location=location)
        self._path = parsed_location.path

    def __len__(self) -> int:
        """Return the length of an instance of the LocalOutputFile class."""
        return os.path.getsize(self._path)

    def exists(self) -> bool:
        return os.path.exists(self._path)

    def to_input_file(self) -> "PyArrowFile":
        from pyiceberg.io.pyarrow import PyArrowFileIO

        return PyArrowFileIO().new_input(location=self.location)

    def create(self, overwrite: bool = False) -> OutputStream:
        output_file = open(self._path, "wb" if overwrite else "xb")
        if not issubclass(type(output_file), OutputStream):
            raise TypeError("Object returned from LocalOutputFile.create(...) does not match the OutputStream protocol.")
        return output_file


@pytest.fixture(scope="session")
def generated_manifest_entry_file(avro_schema_manifest_entry: Dict[str, Any]) -> Generator[str, None, None]:
    from fastavro import parse_schema, writer

    parsed_schema = parse_schema(avro_schema_manifest_entry)

    with TemporaryDirectory() as tmpdir:
        tmp_avro_file = tmpdir + "/manifest.avro"
        with open(tmp_avro_file, "wb") as out:
            writer(out, parsed_schema, manifest_entry_records)
        yield tmp_avro_file


@pytest.fixture(scope="session")
def generated_manifest_file_file_v1(
    avro_schema_manifest_file_v1: Dict[str, Any], generated_manifest_entry_file: str
) -> Generator[str, None, None]:
    from fastavro import parse_schema, writer

    parsed_schema = parse_schema(avro_schema_manifest_file_v1)

    # Make sure that a valid manifest_path is set
    manifest_file_records_v1[0]["manifest_path"] = generated_manifest_entry_file

    with TemporaryDirectory() as tmpdir:
        tmp_avro_file = tmpdir + "/manifest.avro"
        with open(tmp_avro_file, "wb") as out:
            writer(out, parsed_schema, manifest_file_records_v1)
        yield tmp_avro_file


@pytest.fixture(scope="session")
def generated_manifest_file_file_v2(
    avro_schema_manifest_file_v2: Dict[str, Any], generated_manifest_entry_file: str
) -> Generator[str, None, None]:
    from fastavro import parse_schema, writer

    parsed_schema = parse_schema(avro_schema_manifest_file_v2)

    # Make sure that a valid manifest_path is set
    manifest_file_records_v2[0]["manifest_path"] = generated_manifest_entry_file

    with TemporaryDirectory() as tmpdir:
        tmp_avro_file = tmpdir + "/manifest.avro"
        with open(tmp_avro_file, "wb") as out:
            writer(out, parsed_schema, manifest_file_records_v2)
        yield tmp_avro_file


@pytest.fixture(scope="session")
def iceberg_manifest_entry_schema() -> Schema:
    return Schema(
        NestedField(field_id=0, name="status", field_type=IntegerType(), required=True),
        NestedField(field_id=1, name="snapshot_id", field_type=LongType(), required=False),
        NestedField(
            field_id=2,
            name="data_file",
            field_type=StructType(
                NestedField(
                    field_id=100,
                    name="file_path",
                    field_type=StringType(),
                    doc="Location URI with FS scheme",
                    required=True,
                ),
                NestedField(
                    field_id=101,
                    name="file_format",
                    field_type=StringType(),
                    doc="File format name: avro, orc, or parquet",
                    required=True,
                ),
                NestedField(
                    field_id=102,
                    name="partition",
                    field_type=StructType(
                        NestedField(
                            field_id=1000,
                            name="VendorID",
                            field_type=IntegerType(),
                            required=False,
                        ),
                        NestedField(
                            field_id=1001,
                            name="tpep_pickup_datetime",
                            field_type=DateType(),
                            required=False,
                        ),
                    ),
                    required=True,
                ),
                NestedField(
                    field_id=103,
                    name="record_count",
                    field_type=LongType(),
                    doc="Number of records in the file",
                    required=True,
                ),
                NestedField(
                    field_id=104,
                    name="file_size_in_bytes",
                    field_type=LongType(),
                    doc="Total file size in bytes",
                    required=True,
                ),
                NestedField(
                    field_id=105,
                    name="block_size_in_bytes",
                    field_type=LongType(),
                    required=True,
                ),
                NestedField(
                    field_id=108,
                    name="column_sizes",
                    field_type=MapType(
                        key_id=117,
                        key_type=IntegerType(),
                        value_id=118,
                        value_type=LongType(),
                        value_required=True,
                    ),
                    doc="Map of column id to total size on disk",
                    required=False,
                ),
                NestedField(
                    field_id=109,
                    name="value_counts",
                    field_type=MapType(
                        key_id=119,
                        key_type=IntegerType(),
                        value_id=120,
                        value_type=LongType(),
                        value_required=True,
                    ),
                    doc="Map of column id to total count, including null and NaN",
                    required=False,
                ),
                NestedField(
                    field_id=110,
                    name="null_value_counts",
                    field_type=MapType(
                        key_id=121,
                        key_type=IntegerType(),
                        value_id=122,
                        value_type=LongType(),
                        value_required=True,
                    ),
                    doc="Map of column id to null value count",
                    required=False,
                ),
                NestedField(
                    field_id=137,
                    name="nan_value_counts",
                    field_type=MapType(
                        key_id=138,
                        key_type=IntegerType(),
                        value_id=139,
                        value_type=LongType(),
                        value_required=True,
                    ),
                    doc="Map of column id to number of NaN values in the column",
                    required=False,
                ),
                NestedField(
                    field_id=125,
                    name="lower_bounds",
                    field_type=MapType(
                        key_id=126,
                        key_type=IntegerType(),
                        value_id=127,
                        value_type=BinaryType(),
                        value_required=True,
                    ),
                    doc="Map of column id to lower bound",
                    required=False,
                ),
                NestedField(
                    field_id=128,
                    name="upper_bounds",
                    field_type=MapType(
                        key_id=129,
                        key_type=IntegerType(),
                        value_id=130,
                        value_type=BinaryType(),
                        value_required=True,
                    ),
                    doc="Map of column id to upper bound",
                    required=False,
                ),
                NestedField(
                    field_id=131,
                    name="key_metadata",
                    field_type=BinaryType(),
                    doc="Encryption key metadata blob",
                    required=False,
                ),
                NestedField(
                    field_id=132,
                    name="split_offsets",
                    field_type=ListType(
                        element_id=133,
                        element_type=LongType(),
                        element_required=True,
                    ),
                    doc="Splittable offsets",
                    required=False,
                ),
                NestedField(
                    field_id=140,
                    name="sort_order_id",
                    field_type=IntegerType(),
                    doc="Sort order ID",
                    required=False,
                ),
            ),
            required=True,
        ),
        schema_id=1,
        identifier_field_ids=[],
    )


@pytest.fixture
def fsspec_fileio(request: pytest.FixtureRequest) -> FsspecFileIO:
    properties = {
        "s3.endpoint": request.config.getoption("--s3.endpoint"),
        "s3.access-key-id": request.config.getoption("--s3.access-key-id"),
        "s3.secret-access-key": request.config.getoption("--s3.secret-access-key"),
    }
    return fsspec.FsspecFileIO(properties=properties)


@pytest.fixture
def fsspec_fileio_gcs(request: pytest.FixtureRequest) -> FsspecFileIO:
    properties = {
        GCS_ENDPOINT: request.config.getoption("--gcs.endpoint"),
        GCS_TOKEN: request.config.getoption("--gcs.oauth2.token"),
        GCS_PROJECT_ID: request.config.getoption("--gcs.project-id"),
    }
    return fsspec.FsspecFileIO(properties=properties)


@pytest.fixture
def pyarrow_fileio_gcs(request: pytest.FixtureRequest) -> "PyArrowFileIO":
    from pyiceberg.io.pyarrow import PyArrowFileIO

    properties = {
        GCS_ENDPOINT: request.config.getoption("--gcs.endpoint"),
        GCS_TOKEN: request.config.getoption("--gcs.oauth2.token"),
        GCS_PROJECT_ID: request.config.getoption("--gcs.project-id"),
        GCS_TOKEN_EXPIRES_AT_MS: datetime_to_millis(datetime.now()) + 60 * 1000,
    }
    return PyArrowFileIO(properties=properties)


class MockAWSResponse(aiobotocore.awsrequest.AioAWSResponse):
    """A mocked aws response implementation (for test use only).

    See https://github.com/aio-libs/aiobotocore/issues/755.
    """

    def __init__(self, response: botocore.awsrequest.AWSResponse) -> None:
        self._moto_response = response
        self.status_code = response.status_code
        self.raw = MockHttpClientResponse(response)

    # adapt async methods to use moto's response
    async def _content_prop(self) -> bytes:
        return self._moto_response.content

    async def _text_prop(self) -> str:
        return self._moto_response.text


class MockHttpClientResponse(aiohttp.client_reqrep.ClientResponse):
    """A mocked http client response implementation (for test use only).

    See https://github.com/aio-libs/aiobotocore/issues/755.
    """

    def __init__(self, response: botocore.awsrequest.AWSResponse) -> None:
        async def read(*_: Any) -> bytes:
            # streaming/range requests. used by s3fs
            return response.content

        self.content = MagicMock(aiohttp.StreamReader)
        self.content.read = read
        self.response = response

    @property
    def raw_headers(self) -> aiohttp.typedefs.RawHeaders:
        # Return the headers encoded the way that aiobotocore expects them
        return {k.encode(UTF8): str(v).encode(UTF8) for k, v in self.response.headers.items()}.items()


def patch_aiobotocore() -> None:
    """Patch aiobotocore to work with moto.

    See https://github.com/aio-libs/aiobotocore/issues/755.
    """

    def factory(original: Callable) -> Callable:  # type: ignore
        def patched_convert_to_response_dict(  # type: ignore
            http_response: botocore.awsrequest.AWSResponse, operation_model: botocore.model.OperationModel
        ):
            return original(MockAWSResponse(http_response), operation_model)

        return patched_convert_to_response_dict

    aiobotocore.endpoint.convert_to_response_dict = factory(aiobotocore.endpoint.convert_to_response_dict)


@pytest.fixture(name="_patch_aiobotocore")
def fixture_aiobotocore():  # type: ignore
    """Patch aiobotocore to work with moto.

    pending close of this issue: https://github.com/aio-libs/aiobotocore/issues/755.
    """
    stored_method = aiobotocore.endpoint.convert_to_response_dict
    yield patch_aiobotocore()
    # restore the changed method after the fixture is destroyed
    aiobotocore.endpoint.convert_to_response_dict = stored_method


def aws_credentials() -> None:
    os.environ["AWS_ACCESS_KEY_ID"] = "testing"
    os.environ["AWS_SECRET_ACCESS_KEY"] = "testing"
    os.environ["AWS_SECURITY_TOKEN"] = "testing"
    os.environ["AWS_SESSION_TOKEN"] = "testing"
    os.environ["AWS_DEFAULT_REGION"] = "us-east-1"


@pytest.fixture(name="_aws_credentials")
def fixture_aws_credentials() -> Generator[None, None, None]:
    """Yield a mocked AWS Credentials for moto."""
    yield aws_credentials()  # type: ignore
    os.environ.pop("AWS_ACCESS_KEY_ID")
    os.environ.pop("AWS_SECRET_ACCESS_KEY")
    os.environ.pop("AWS_SECURITY_TOKEN")
    os.environ.pop("AWS_SESSION_TOKEN")
    os.environ.pop("AWS_DEFAULT_REGION")


@pytest.fixture(name="_s3")
def fixture_s3(_aws_credentials: None) -> Generator[boto3.client, None, None]:
    """Yield a mocked S3 client."""
    with mock_s3():
        yield boto3.client("s3", region_name="us-east-1")


@pytest.fixture(name="_glue")
def fixture_glue(_aws_credentials: None) -> Generator[boto3.client, None, None]:
    """Yield a mocked glue client."""
    with mock_glue():
        yield boto3.client("glue", region_name="us-east-1")


@pytest.fixture(name="_dynamodb")
def fixture_dynamodb(_aws_credentials: None) -> Generator[boto3.client, None, None]:
    """Yield a mocked DynamoDB client."""
    with mock_dynamodb():
        yield boto3.client("dynamodb", region_name="us-east-1")


@pytest.fixture
def adlfs_fsspec_fileio(request: pytest.FixtureRequest) -> Generator[FsspecFileIO, None, None]:
    from azure.storage.blob import BlobServiceClient

    azurite_url = request.config.getoption("--adlfs.endpoint")
    azurite_account_name = request.config.getoption("--adlfs.account-name")
    azurite_account_key = request.config.getoption("--adlfs.account-key")
    azurite_connection_string = f"DefaultEndpointsProtocol=http;AccountName={azurite_account_name};AccountKey={azurite_account_key};BlobEndpoint={azurite_url}/{azurite_account_name};"
    properties = {
        "adlfs.connection-string": azurite_connection_string,
        "adlfs.account-name": azurite_account_name,
    }

    bbs = BlobServiceClient.from_connection_string(conn_str=azurite_connection_string)
    bbs.create_container("tests")
    yield fsspec.FsspecFileIO(properties=properties)
    bbs.delete_container("tests")
    bbs.close()


@pytest.fixture(scope="session")
def empty_home_dir_path(tmp_path_factory: pytest.TempPathFactory) -> str:
    home_path = str(tmp_path_factory.mktemp("home"))
    return home_path


RANDOM_LENGTH = 20
NUM_TABLES = 2


@pytest.fixture()
def table_name() -> str:
    prefix = "my_iceberg_table-"
    random_tag = "".join(choice(string.ascii_letters) for _ in range(RANDOM_LENGTH))
    return (prefix + random_tag).lower()


@pytest.fixture()
def table_list(table_name: str) -> List[str]:
    return [f"{table_name}_{idx}" for idx in range(NUM_TABLES)]


@pytest.fixture()
def database_name() -> str:
    prefix = "my_iceberg_database-"
    random_tag = "".join(choice(string.ascii_letters) for _ in range(RANDOM_LENGTH))
    return (prefix + random_tag).lower()


@pytest.fixture()
def database_list(database_name: str) -> List[str]:
    return [f"{database_name}_{idx}" for idx in range(NUM_TABLES)]


BUCKET_NAME = "test_bucket"
TABLE_METADATA_LOCATION_REGEX = re.compile(
    r"""s3://test_bucket/my_iceberg_database-[a-z]{20}.db/
    my_iceberg_table-[a-z]{20}/metadata/
    00000-[a-f0-9]{8}-?[a-f0-9]{4}-?4[a-f0-9]{3}-?[89ab][a-f0-9]{3}-?[a-f0-9]{12}.metadata.json""",
    re.X,
)


@pytest.fixture(name="_bucket_initialize")
def fixture_s3_bucket(_s3) -> None:  # type: ignore
    _s3.create_bucket(Bucket=BUCKET_NAME)


def get_bucket_name() -> str:
    """Set the environment variable AWS_TEST_BUCKET for a default bucket to test."""
    bucket_name = os.getenv("AWS_TEST_BUCKET")
    if bucket_name is None:
        raise ValueError("Please specify a bucket to run the test by setting environment variable AWS_TEST_BUCKET")
    return bucket_name


def get_s3_path(bucket_name: str, database_name: Optional[str] = None, table_name: Optional[str] = None) -> str:
    result_path = f"s3://{bucket_name}"
    if database_name is not None:
        result_path += f"/{database_name}.db"

    if table_name is not None:
        result_path += f"/{table_name}"
    return result_path


@pytest.fixture(name="s3", scope="module")
def fixture_s3_client() -> boto3.client:
    yield boto3.client("s3")


def clean_up(test_catalog: Catalog) -> None:
    """Clean all databases and tables created during the integration test."""
    for database_tuple in test_catalog.list_namespaces():
        database_name = database_tuple[0]
        if "my_iceberg_database-" in database_name:
            for identifier in test_catalog.list_tables(database_name):
                test_catalog.purge_table(identifier)
            test_catalog.drop_namespace(database_name)


@pytest.fixture
def data_file(table_schema_simple: Schema, tmp_path: str) -> str:
    import pyarrow as pa
    from pyarrow import parquet as pq

    table = pa.table(
        {"foo": ["a", "b", "c"], "bar": [1, 2, 3], "baz": [True, False, None]},
        metadata={"iceberg.schema": table_schema_simple.model_dump_json()},
    )

    file_path = f"{tmp_path}/0000-data.parquet"
    pq.write_table(table=table, where=file_path)
    return file_path


@pytest.fixture
def example_task(data_file: str) -> FileScanTask:
    return FileScanTask(
        data_file=DataFile(file_path=data_file, file_format=FileFormat.PARQUET, file_size_in_bytes=1925),
    )


@pytest.fixture
def table_v1(example_table_metadata_v1: Dict[str, Any]) -> Table:
    table_metadata = TableMetadataV1(**example_table_metadata_v1)
    return Table(
        identifier=("database", "table"),
        metadata=table_metadata,
        metadata_location=f"{table_metadata.location}/uuid.metadata.json",
        io=load_file_io(),
        catalog=NoopCatalog("NoopCatalog"),
    )


@pytest.fixture
def table_v2(example_table_metadata_v2: Dict[str, Any]) -> Table:
    table_metadata = TableMetadataV2(**example_table_metadata_v2)
    return Table(
        identifier=("database", "table"),
        metadata=table_metadata,
        metadata_location=f"{table_metadata.location}/uuid.metadata.json",
        io=load_file_io(),
        catalog=NoopCatalog("NoopCatalog"),
    )


@pytest.fixture
def bound_reference_str() -> BoundReference[str]:
    return BoundReference(field=NestedField(1, "field", StringType(), required=False), accessor=Accessor(position=0, inner=None))<|MERGE_RESOLUTION|>--- conflicted
+++ resolved
@@ -354,7 +354,6 @@
     }
 
 
-<<<<<<< HEAD
 EXAMPLE_TABLE_METADATA_V1 = {
     "format-version": 1,
     "table-uuid": "d20125c8-7284-442c-9aea-15fee620737c",
@@ -379,7 +378,8 @@
 @pytest.fixture(scope="session")
 def example_table_metadata_v1() -> Dict[str, Any]:
     return EXAMPLE_TABLE_METADATA_V1
-=======
+
+
 EXAMPLE_TABLE_METADATA_WITH_SNAPSHOT_V1 = {
     "format-version": 1,
     "table-uuid": "b55d9dda-6561-423a-8bfc-787980ce421f",
@@ -505,7 +505,6 @@
 @pytest.fixture
 def example_table_metadata_no_snapshot_v1() -> Dict[str, Any]:
     return EXAMPLE_TABLE_METADATA_NO_SNAPSHOT_V1
->>>>>>> 2ca2bb04
 
 
 EXAMPLE_TABLE_METADATA_V2 = {
