# Licensed to the Apache Software Foundation (ASF) under one
# or more contributor license agreements.  See the NOTICE file
# distributed with this work for additional information
# regarding copyright ownership.  The ASF licenses this file
# to you under the Apache License, Version 2.0 (the
# "License"); you may not use this file except in compliance
# with the License.  You may obtain a copy of the License at
#
#   http://www.apache.org/licenses/LICENSE-2.0
#
# Unless required by applicable law or agreed to in writing,
# software distributed under the License is distributed on an
# "AS IS" BASIS, WITHOUT WARRANTIES OR CONDITIONS OF ANY
# KIND, either express or implied.  See the License for the
# specific language governing permissions and limitations
# under the License.
# pylint:disable=redefined-outer-name
"""This contains global pytest configurations.

Fixtures contained in this file will be automatically used if provided as an argument
to any pytest function.

In the case where the fixture must be used in a pytest.mark.parametrize decorator, the string representation can be used
and the built-in pytest fixture request should be used as an additional argument in the function. The fixture can then be
retrieved using `request.getfixturevalue(fixture_name)`.
"""

import os
import re
import socket
import string
import time
import uuid
from datetime import date, datetime, timezone
from pathlib import Path
from random import choice, randint
from tempfile import TemporaryDirectory
from typing import (
    TYPE_CHECKING,
    Any,
    Dict,
    Generator,
    List,
    Optional,
)

import boto3
import pytest
from moto import mock_aws

from pyiceberg import schema
from pyiceberg.catalog import Catalog, load_catalog
from pyiceberg.catalog.noop import NoopCatalog
from pyiceberg.expressions import BoundReference
from pyiceberg.io import (
    GCS_PROJECT_ID,
    GCS_SERVICE_HOST,
    GCS_TOKEN,
    GCS_TOKEN_EXPIRES_AT_MS,
    fsspec,
    load_file_io,
)
from pyiceberg.io.fsspec import FsspecFileIO
from pyiceberg.manifest import DataFile, FileFormat
from pyiceberg.schema import Accessor, Schema
from pyiceberg.serializers import ToOutputFile
from pyiceberg.table import FileScanTask, Table
from pyiceberg.table.metadata import TableMetadataV1, TableMetadataV2
from pyiceberg.types import (
    BinaryType,
    BooleanType,
    DateType,
    DecimalType,
    DoubleType,
    FixedType,
    FloatType,
    IntegerType,
    ListType,
    LongType,
    MapType,
    NestedField,
    StringType,
    StructType,
    TimestampType,
    TimestamptzType,
    TimeType,
    UUIDType,
)
from pyiceberg.utils.datetime import datetime_to_millis

if TYPE_CHECKING:
    import pyarrow as pa
    from moto.server import ThreadedMotoServer  # type: ignore
    from pyspark.sql import SparkSession

    from pyiceberg.io.pyarrow import PyArrowFileIO


def pytest_collection_modifyitems(items: List[pytest.Item]) -> None:
    for item in items:
        if not any(item.iter_markers()):
            item.add_marker("unmarked")


def pytest_addoption(parser: pytest.Parser) -> None:
    # S3 options
    parser.addoption(
        "--s3.endpoint", action="store", default="http://localhost:9000", help="The S3 endpoint URL for tests marked as s3"
    )
    parser.addoption("--s3.access-key-id", action="store", default="admin", help="The AWS access key ID for tests marked as s3")
    parser.addoption(
        "--s3.secret-access-key", action="store", default="password", help="The AWS secret access key ID for tests marked as s3"
    )
    # ADLS options
    # Azurite provides default account name and key.  Those can be customized using env variables.
    # For more information, see README file at https://github.com/azure/azurite#default-storage-account
    parser.addoption(
        "--adls.endpoint",
        action="store",
        default="http://127.0.0.1:10000",
        help="The ADLS endpoint URL for tests marked as adls",
    )
    parser.addoption(
        "--adls.account-name", action="store", default="devstoreaccount1", help="The ADLS account key for tests marked as adls"
    )
    parser.addoption(
        "--adls.account-key",
        action="store",
        default="Eby8vdM02xNOcqFlqUwJPLlmEtlCDXJ1OUzFT50uSRZ6IFsuFq2UVErCz4I6tq/K1SZFPTOtr/KBHBeksoGMGw==",
        help="The ADLS secret account key for tests marked as adls",
    )
    parser.addoption(
        "--gcs.endpoint", action="store", default="http://0.0.0.0:4443", help="The GCS endpoint URL for tests marked gcs"
    )
    parser.addoption(
        "--gcs.oauth2.token", action="store", default="anon", help="The GCS authentication method for tests marked gcs"
    )
    parser.addoption("--gcs.project-id", action="store", default="test", help="The GCP project for tests marked gcs")


@pytest.fixture(scope="session")
def table_schema_simple() -> Schema:
    return schema.Schema(
        NestedField(field_id=1, name="foo", field_type=StringType(), required=False),
        NestedField(field_id=2, name="bar", field_type=IntegerType(), required=True),
        NestedField(field_id=3, name="baz", field_type=BooleanType(), required=False),
        schema_id=1,
        identifier_field_ids=[2],
    )


@pytest.fixture(scope="session")
def table_schema_with_full_nested_fields() -> Schema:
    return schema.Schema(
        NestedField(
            field_id=1,
            name="foo",
            field_type=StringType(),
            required=False,
            doc="foo doc",
            initial_default="foo initial",
            write_default="foo write",
        ),
        NestedField(
            field_id=2, name="bar", field_type=IntegerType(), required=True, doc="bar doc", initial_default=42, write_default=43
        ),
        NestedField(
            field_id=3,
            name="baz",
            field_type=BooleanType(),
            required=False,
            doc="baz doc",
            initial_default=True,
            write_default=False,
        ),
        schema_id=1,
        identifier_field_ids=[2],
    )


@pytest.fixture(scope="session")
def table_schema_nested() -> Schema:
    return schema.Schema(
        NestedField(field_id=1, name="foo", field_type=StringType(), required=False),
        NestedField(field_id=2, name="bar", field_type=IntegerType(), required=True),
        NestedField(field_id=3, name="baz", field_type=BooleanType(), required=False),
        NestedField(
            field_id=4,
            name="qux",
            field_type=ListType(element_id=5, element_type=StringType(), element_required=True),
            required=True,
        ),
        NestedField(
            field_id=6,
            name="quux",
            field_type=MapType(
                key_id=7,
                key_type=StringType(),
                value_id=8,
                value_type=MapType(key_id=9, key_type=StringType(), value_id=10, value_type=IntegerType(), value_required=True),
                value_required=True,
            ),
            required=True,
        ),
        NestedField(
            field_id=11,
            name="location",
            field_type=ListType(
                element_id=12,
                element_type=StructType(
                    NestedField(field_id=13, name="latitude", field_type=FloatType(), required=False),
                    NestedField(field_id=14, name="longitude", field_type=FloatType(), required=False),
                ),
                element_required=True,
            ),
            required=True,
        ),
        NestedField(
            field_id=15,
            name="person",
            field_type=StructType(
                NestedField(field_id=16, name="name", field_type=StringType(), required=False),
                NestedField(field_id=17, name="age", field_type=IntegerType(), required=True),
            ),
            required=False,
        ),
        schema_id=1,
        identifier_field_ids=[2],
    )


@pytest.fixture(scope="session")
def table_schema_nested_with_struct_key_map() -> Schema:
    return schema.Schema(
        NestedField(field_id=1, name="foo", field_type=StringType(), required=True),
        NestedField(field_id=2, name="bar", field_type=IntegerType(), required=True),
        NestedField(field_id=3, name="baz", field_type=BooleanType(), required=False),
        NestedField(
            field_id=4,
            name="qux",
            field_type=ListType(element_id=5, element_type=StringType(), element_required=True),
            required=True,
        ),
        NestedField(
            field_id=6,
            name="quux",
            field_type=MapType(
                key_id=7,
                key_type=StringType(),
                value_id=8,
                value_type=MapType(key_id=9, key_type=StringType(), value_id=10, value_type=IntegerType(), value_required=True),
                value_required=True,
            ),
            required=True,
        ),
        NestedField(
            field_id=11,
            name="location",
            field_type=MapType(
                key_id=18,
                value_id=19,
                key_type=StructType(
                    NestedField(field_id=21, name="address", field_type=StringType(), required=True),
                    NestedField(field_id=22, name="city", field_type=StringType(), required=True),
                    NestedField(field_id=23, name="zip", field_type=IntegerType(), required=True),
                ),
                value_type=StructType(
                    NestedField(field_id=13, name="latitude", field_type=FloatType(), required=True),
                    NestedField(field_id=14, name="longitude", field_type=FloatType(), required=True),
                ),
                value_required=True,
            ),
            required=True,
        ),
        NestedField(
            field_id=15,
            name="person",
            field_type=StructType(
                NestedField(field_id=16, name="name", field_type=StringType(), required=False),
                NestedField(field_id=17, name="age", field_type=IntegerType(), required=True),
            ),
            required=False,
        ),
        NestedField(
            field_id=24,
            name="points",
            field_type=ListType(
                element_id=25,
                element_type=StructType(
                    NestedField(field_id=26, name="x", field_type=LongType(), required=True),
                    NestedField(field_id=27, name="y", field_type=LongType(), required=True),
                ),
                element_required=False,
            ),
            required=False,
        ),
        NestedField(field_id=28, name="float", field_type=FloatType(), required=True),
        NestedField(field_id=29, name="double", field_type=DoubleType(), required=True),
        schema_id=1,
        identifier_field_ids=[1],
    )


@pytest.fixture(scope="session")
def table_schema_with_all_types() -> Schema:
    return schema.Schema(
        NestedField(field_id=1, name="boolean", field_type=BooleanType(), required=True),
        NestedField(field_id=2, name="integer", field_type=IntegerType(), required=True),
        NestedField(field_id=3, name="long", field_type=LongType(), required=True),
        NestedField(field_id=4, name="float", field_type=FloatType(), required=True),
        NestedField(field_id=5, name="double", field_type=DoubleType(), required=True),
        NestedField(field_id=6, name="decimal", field_type=DecimalType(32, 3), required=True),
        NestedField(field_id=7, name="date", field_type=DateType(), required=True),
        NestedField(field_id=8, name="time", field_type=TimeType(), required=True),
        NestedField(field_id=9, name="timestamp", field_type=TimestampType(), required=True),
        NestedField(field_id=10, name="timestamptz", field_type=TimestamptzType(), required=True),
        NestedField(field_id=11, name="string", field_type=StringType(), required=True),
        NestedField(field_id=12, name="uuid", field_type=UUIDType(), required=True),
        NestedField(field_id=14, name="fixed", field_type=FixedType(12), required=True),
        NestedField(field_id=13, name="binary", field_type=BinaryType(), required=True),
        NestedField(
            field_id=15,
            name="list",
            field_type=ListType(element_id=16, element_type=StringType(), element_required=True),
            required=True,
        ),
        NestedField(
            field_id=17,
            name="map",
            field_type=MapType(
                key_id=18,
                key_type=StringType(),
                value_id=19,
                value_type=IntegerType(),
                value_required=True,
            ),
            required=True,
        ),
        NestedField(
            field_id=20,
            name="struct",
            field_type=StructType(
                NestedField(field_id=21, name="inner_string", field_type=StringType(), required=False),
                NestedField(field_id=22, name="inner_int", field_type=IntegerType(), required=True),
            ),
        ),
        schema_id=1,
        identifier_field_ids=[2],
    )


@pytest.fixture(scope="session")
def pyarrow_schema_simple_without_ids() -> "pa.Schema":
    import pyarrow as pa

    return pa.schema(
        [
            pa.field("foo", pa.string(), nullable=True),
            pa.field("bar", pa.int32(), nullable=False),
            pa.field("baz", pa.bool_(), nullable=True),
        ]
    )


@pytest.fixture(scope="session")
def pyarrow_schema_nested_without_ids() -> "pa.Schema":
    import pyarrow as pa

    return pa.schema(
        [
            pa.field("foo", pa.string(), nullable=False),
            pa.field("bar", pa.int32(), nullable=False),
            pa.field("baz", pa.bool_(), nullable=True),
            pa.field("qux", pa.list_(pa.string()), nullable=False),
            pa.field(
                "quux",
                pa.map_(
                    pa.string(),
                    pa.map_(pa.string(), pa.int32()),
                ),
                nullable=False,
            ),
            pa.field(
                "location",
                pa.list_(
                    pa.struct(
                        [
                            pa.field("latitude", pa.float32(), nullable=False),
                            pa.field("longitude", pa.float32(), nullable=False),
                        ]
                    ),
                ),
                nullable=False,
            ),
            pa.field(
                "person",
                pa.struct(
                    [
                        pa.field("name", pa.string(), nullable=True),
                        pa.field("age", pa.int32(), nullable=False),
                    ]
                ),
                nullable=True,
            ),
        ]
    )


@pytest.fixture(scope="session")
def iceberg_schema_simple() -> Schema:
    return Schema(
        NestedField(field_id=1, name="foo", field_type=StringType(), required=False),
        NestedField(field_id=2, name="bar", field_type=IntegerType(), required=True),
        NestedField(field_id=3, name="baz", field_type=BooleanType(), required=False),
    )


@pytest.fixture(scope="session")
def iceberg_schema_simple_no_ids() -> Schema:
    return Schema(
        NestedField(field_id=-1, name="foo", field_type=StringType(), required=False),
        NestedField(field_id=-1, name="bar", field_type=IntegerType(), required=True),
        NestedField(field_id=-1, name="baz", field_type=BooleanType(), required=False),
    )


@pytest.fixture(scope="session")
def iceberg_table_schema_simple() -> Schema:
    return Schema(
        NestedField(field_id=1, name="foo", field_type=StringType(), required=False),
        NestedField(field_id=2, name="bar", field_type=IntegerType(), required=True),
        NestedField(field_id=3, name="baz", field_type=BooleanType(), required=False),
        schema_id=0,
        identifier_field_ids=[],
    )


@pytest.fixture(scope="session")
def iceberg_schema_nested() -> Schema:
    return Schema(
        NestedField(field_id=1, name="foo", field_type=StringType(), required=True),
        NestedField(field_id=2, name="bar", field_type=IntegerType(), required=True),
        NestedField(field_id=3, name="baz", field_type=BooleanType(), required=False),
        NestedField(
            field_id=4,
            name="qux",
            field_type=ListType(element_id=5, element_type=StringType(), element_required=False),
            required=True,
        ),
        NestedField(
            field_id=6,
            name="quux",
            field_type=MapType(
                key_id=7,
                key_type=StringType(),
                value_id=8,
                value_type=MapType(key_id=9, key_type=StringType(), value_id=10, value_type=IntegerType(), value_required=False),
                value_required=False,
            ),
            required=True,
        ),
        NestedField(
            field_id=11,
            name="location",
            field_type=ListType(
                element_id=12,
                element_type=StructType(
                    NestedField(field_id=13, name="latitude", field_type=FloatType(), required=True),
                    NestedField(field_id=14, name="longitude", field_type=FloatType(), required=True),
                ),
                element_required=False,
            ),
            required=True,
        ),
        NestedField(
            field_id=15,
            name="person",
            field_type=StructType(
                NestedField(field_id=16, name="name", field_type=StringType(), required=False),
                NestedField(field_id=17, name="age", field_type=IntegerType(), required=True),
            ),
            required=False,
        ),
    )


@pytest.fixture(scope="session")
def iceberg_schema_nested_no_ids() -> Schema:
    return Schema(
        NestedField(field_id=-1, name="foo", field_type=StringType(), required=True),
        NestedField(field_id=-1, name="bar", field_type=IntegerType(), required=True),
        NestedField(field_id=-1, name="baz", field_type=BooleanType(), required=False),
        NestedField(
            field_id=-1,
            name="qux",
            field_type=ListType(element_id=-1, element_type=StringType(), element_required=False),
            required=True,
        ),
        NestedField(
            field_id=-1,
            name="quux",
            field_type=MapType(
                key_id=-1,
                key_type=StringType(),
                value_id=-1,
                value_type=MapType(key_id=-1, key_type=StringType(), value_id=-1, value_type=IntegerType(), value_required=False),
                value_required=False,
            ),
            required=True,
        ),
        NestedField(
            field_id=-1,
            name="location",
            field_type=ListType(
                element_id=-1,
                element_type=StructType(
                    NestedField(field_id=-1, name="latitude", field_type=FloatType(), required=True),
                    NestedField(field_id=-1, name="longitude", field_type=FloatType(), required=True),
                ),
                element_required=False,
            ),
            required=True,
        ),
        NestedField(
            field_id=-1,
            name="person",
            field_type=StructType(
                NestedField(field_id=-1, name="name", field_type=StringType(), required=False),
                NestedField(field_id=-1, name="age", field_type=IntegerType(), required=True),
            ),
            required=False,
        ),
    )


@pytest.fixture(scope="session")
def all_avro_types() -> Dict[str, Any]:
    return {
        "type": "record",
        "name": "all_avro_types",
        "fields": [
            {"name": "primitive_string", "type": "string", "field-id": 100},
            {"name": "primitive_int", "type": "int", "field-id": 200},
            {"name": "primitive_long", "type": "long", "field-id": 300},
            {"name": "primitive_float", "type": "float", "field-id": 400},
            {"name": "primitive_double", "type": "double", "field-id": 500},
            {"name": "primitive_bytes", "type": "bytes", "field-id": 600},
            {
                "type": "record",
                "name": "Person",
                "fields": [
                    {"name": "name", "type": "string", "field-id": 701},
                    {"name": "age", "type": "long", "field-id": 702},
                    {"name": "gender", "type": ["string", "null"], "field-id": 703},
                ],
                "field-id": 700,
            },
            {
                "name": "array_with_string",
                "type": {
                    "type": "array",
                    "items": "string",
                    "default": [],
                    "element-id": 801,
                },
                "field-id": 800,
            },
            {
                "name": "array_with_optional_string",
                "type": [
                    "null",
                    {
                        "type": "array",
                        "items": ["string", "null"],
                        "default": [],
                        "element-id": 901,
                    },
                ],
                "field-id": 900,
            },
            {
                "name": "array_with_optional_record",
                "type": [
                    "null",
                    {
                        "type": "array",
                        "items": [
                            "null",
                            {
                                "type": "record",
                                "name": "person",
                                "fields": [
                                    {"name": "name", "type": "string", "field-id": 1002},
                                    {"name": "age", "type": "long", "field-id": 1003},
                                    {"name": "gender", "type": ["string", "null"], "field-id": 1004},
                                ],
                            },
                        ],
                        "element-id": 1001,
                    },
                ],
                "field-id": 1000,
            },
            {
                "name": "map_with_longs",
                "type": {
                    "type": "map",
                    "values": "long",
                    "default": {},
                    "key-id": 1101,
                    "value-id": 1102,
                },
                "field-id": 1000,
            },
        ],
    }


EXAMPLE_TABLE_METADATA_V1 = {
    "format-version": 1,
    "table-uuid": "d20125c8-7284-442c-9aea-15fee620737c",
    "location": "s3://bucket/test/location",
    "last-updated-ms": 1602638573874,
    "last-column-id": 3,
    "schema": {
        "type": "struct",
        "fields": [
            {"id": 1, "name": "x", "required": True, "type": "long"},
            {"id": 2, "name": "y", "required": True, "type": "long", "doc": "comment"},
            {"id": 3, "name": "z", "required": True, "type": "long"},
        ],
    },
    "partition-spec": [{"name": "x", "transform": "identity", "source-id": 1, "field-id": 1000}],
    "properties": {},
    "current-snapshot-id": -1,
    "snapshots": [{"snapshot-id": 1925, "timestamp-ms": 1602638573822, "manifest-list": "s3://bucket/test/manifest-list"}],
}


@pytest.fixture(scope="session")
def example_table_metadata_v1() -> Dict[str, Any]:
    return EXAMPLE_TABLE_METADATA_V1


EXAMPLE_TABLE_METADATA_WITH_SNAPSHOT_V1 = {
    "format-version": 1,
    "table-uuid": "b55d9dda-6561-423a-8bfc-787980ce421f",
    "location": "s3://warehouse/database/table",
    "last-updated-ms": 1646787054459,
    "last-column-id": 2,
    "schema": {
        "type": "struct",
        "schema-id": 0,
        "fields": [
            {"id": 1, "name": "id", "required": False, "type": "int"},
            {"id": 2, "name": "data", "required": False, "type": "string"},
        ],
    },
    "current-schema-id": 0,
    "schemas": [
        {
            "type": "struct",
            "schema-id": 0,
            "fields": [
                {"id": 1, "name": "id", "required": False, "type": "int"},
                {"id": 2, "name": "data", "required": False, "type": "string"},
            ],
        }
    ],
    "partition-spec": [],
    "default-spec-id": 0,
    "partition-specs": [{"spec-id": 0, "fields": []}],
    "last-partition-id": 999,
    "default-sort-order-id": 0,
    "sort-orders": [{"order-id": 0, "fields": []}],
    "properties": {
        "owner": "bryan",
        "write.metadata.compression-codec": "gzip",
    },
    "current-snapshot-id": 3497810964824022504,
    "refs": {"main": {"snapshot-id": 3497810964824022504, "type": "branch"}},
    "snapshots": [
        {
            "snapshot-id": 3497810964824022504,
            "timestamp-ms": 1646787054459,
            "summary": {
                "operation": "append",
                "spark.app.id": "local-1646787004168",
                "added-data-files": "1",
                "added-records": "1",
                "added-files-size": "697",
                "changed-partition-count": "1",
                "total-records": "1",
                "total-files-size": "697",
                "total-data-files": "1",
                "total-delete-files": "0",
                "total-position-deletes": "0",
                "total-equality-deletes": "0",
            },
            "manifest-list": "s3://warehouse/database/table/metadata/snap-3497810964824022504-1-c4f68204-666b-4e50-a9df-b10c34bf6b82.avro",
            "schema-id": 0,
        }
    ],
    "snapshot-log": [{"timestamp-ms": 1646787054459, "snapshot-id": 3497810964824022504}],
    "metadata-log": [
        {
            "timestamp-ms": 1646787031514,
            "metadata-file": "s3://warehouse/database/table/metadata/00000-88484a1c-00e5-4a07-a787-c0e7aeffa805.gz.metadata.json",
        }
    ],
}


@pytest.fixture
def example_table_metadata_with_snapshot_v1() -> Dict[str, Any]:
    return EXAMPLE_TABLE_METADATA_WITH_SNAPSHOT_V1


EXAMPLE_TABLE_METADATA_NO_SNAPSHOT_V1 = {
    "format-version": 1,
    "table-uuid": "bf289591-dcc0-4234-ad4f-5c3eed811a29",
    "location": "s3://warehouse/database/table",
    "last-updated-ms": 1657810967051,
    "last-column-id": 3,
    "schema": {
        "type": "struct",
        "schema-id": 0,
        "identifier-field-ids": [2],
        "fields": [
            {"id": 1, "name": "foo", "required": False, "type": "string"},
            {"id": 2, "name": "bar", "required": True, "type": "int"},
            {"id": 3, "name": "baz", "required": False, "type": "boolean"},
        ],
    },
    "current-schema-id": 0,
    "schemas": [
        {
            "type": "struct",
            "schema-id": 0,
            "identifier-field-ids": [2],
            "fields": [
                {"id": 1, "name": "foo", "required": False, "type": "string"},
                {"id": 2, "name": "bar", "required": True, "type": "int"},
                {"id": 3, "name": "baz", "required": False, "type": "boolean"},
            ],
        }
    ],
    "partition-spec": [],
    "default-spec-id": 0,
    "last-partition-id": 999,
    "default-sort-order-id": 0,
    "sort-orders": [{"order-id": 0, "fields": []}],
    "properties": {
        "write.delete.parquet.compression-codec": "zstd",
        "write.metadata.compression-codec": "gzip",
        "write.summary.partition-limit": "100",
        "write.parquet.compression-codec": "zstd",
    },
    "current-snapshot-id": -1,
    "refs": {},
    "snapshots": [],
    "snapshot-log": [],
    "metadata-log": [],
}


@pytest.fixture
def example_table_metadata_no_snapshot_v1() -> Dict[str, Any]:
    return EXAMPLE_TABLE_METADATA_NO_SNAPSHOT_V1


@pytest.fixture
def example_table_metadata_v2_with_extensive_snapshots() -> Dict[str, Any]:
    def generate_snapshot(
        snapshot_id: int,
        parent_snapshot_id: Optional[int] = None,
        timestamp_ms: Optional[int] = None,
        sequence_number: int = 0,
    ) -> Dict[str, Any]:
        return {
            "snapshot-id": snapshot_id,
            "parent-snapshot-id": parent_snapshot_id,
            "timestamp-ms": timestamp_ms or int(time.time() * 1000),
            "sequence-number": sequence_number,
            "summary": {"operation": "append"},
            "manifest-list": f"s3://a/b/{snapshot_id}.avro",
        }

    snapshots = []
    snapshot_log = []
    initial_snapshot_id = 3051729675574597004

    for i in range(2000):
        snapshot_id = initial_snapshot_id + i
        parent_snapshot_id = snapshot_id - 1 if i > 0 else None
        timestamp_ms = int(time.time() * 1000) - randint(0, 1000000)
        snapshots.append(generate_snapshot(snapshot_id, parent_snapshot_id, timestamp_ms, i))
        snapshot_log.append({"snapshot-id": snapshot_id, "timestamp-ms": timestamp_ms})

    return {
        "format-version": 2,
        "table-uuid": "9c12d441-03fe-4693-9a96-a0705ddf69c1",
        "location": "s3://bucket/test/location",
        "last-sequence-number": 34,
        "last-updated-ms": 1602638573590,
        "last-column-id": 3,
        "current-schema-id": 1,
        "schemas": [
            {"type": "struct", "schema-id": 0, "fields": [{"id": 1, "name": "x", "required": True, "type": "long"}]},
            {
                "type": "struct",
                "schema-id": 1,
                "identifier-field-ids": [1, 2],
                "fields": [
                    {"id": 1, "name": "x", "required": True, "type": "long"},
                    {"id": 2, "name": "y", "required": True, "type": "long", "doc": "comment"},
                    {"id": 3, "name": "z", "required": True, "type": "long"},
                ],
            },
        ],
        "default-spec-id": 0,
        "partition-specs": [{"spec-id": 0, "fields": [{"name": "x", "transform": "identity", "source-id": 1, "field-id": 1000}]}],
        "last-partition-id": 1000,
        "default-sort-order-id": 3,
        "sort-orders": [
            {
                "order-id": 3,
                "fields": [
                    {"transform": "identity", "source-id": 2, "direction": "asc", "null-order": "nulls-first"},
                    {"transform": "bucket[4]", "source-id": 3, "direction": "desc", "null-order": "nulls-last"},
                ],
            }
        ],
        "properties": {"read.split.target.size": "134217728"},
        "current-snapshot-id": initial_snapshot_id + 1999,
        "snapshots": snapshots,
        "snapshot-log": snapshot_log,
        "metadata-log": [{"metadata-file": "s3://bucket/.../v1.json", "timestamp-ms": 1515100}],
        "refs": {"test": {"snapshot-id": initial_snapshot_id, "type": "tag", "max-ref-age-ms": 10000000}},
    }


EXAMPLE_TABLE_METADATA_V2 = {
    "format-version": 2,
    "table-uuid": "9c12d441-03fe-4693-9a96-a0705ddf69c1",
    "location": "s3://bucket/test/location",
    "last-sequence-number": 34,
    "last-updated-ms": 1602638573590,
    "last-column-id": 3,
    "current-schema-id": 1,
    "schemas": [
        {"type": "struct", "schema-id": 0, "fields": [{"id": 1, "name": "x", "required": True, "type": "long"}]},
        {
            "type": "struct",
            "schema-id": 1,
            "identifier-field-ids": [1, 2],
            "fields": [
                {"id": 1, "name": "x", "required": True, "type": "long"},
                {"id": 2, "name": "y", "required": True, "type": "long", "doc": "comment"},
                {"id": 3, "name": "z", "required": True, "type": "long"},
            ],
        },
    ],
    "default-spec-id": 0,
    "partition-specs": [{"spec-id": 0, "fields": [{"name": "x", "transform": "identity", "source-id": 1, "field-id": 1000}]}],
    "last-partition-id": 1000,
    "default-sort-order-id": 3,
    "sort-orders": [
        {
            "order-id": 3,
            "fields": [
                {"transform": "identity", "source-id": 2, "direction": "asc", "null-order": "nulls-first"},
                {"transform": "bucket[4]", "source-id": 3, "direction": "desc", "null-order": "nulls-last"},
            ],
        }
    ],
    "properties": {"read.split.target.size": "134217728"},
    "current-snapshot-id": 3055729675574597004,
    "snapshots": [
        {
            "snapshot-id": 3051729675574597004,
            "timestamp-ms": 1515100955770,
            "sequence-number": 0,
            "summary": {"operation": "append"},
            "manifest-list": "s3://a/b/1.avro",
        },
        {
            "snapshot-id": 3055729675574597004,
            "parent-snapshot-id": 3051729675574597004,
            "timestamp-ms": 1555100955770,
            "sequence-number": 1,
            "summary": {"operation": "append"},
            "manifest-list": "s3://a/b/2.avro",
            "schema-id": 1,
        },
    ],
    "snapshot-log": [
        {"snapshot-id": 3051729675574597004, "timestamp-ms": 1515100955770},
        {"snapshot-id": 3055729675574597004, "timestamp-ms": 1555100955770},
    ],
    "metadata-log": [{"metadata-file": "s3://bucket/.../v1.json", "timestamp-ms": 1515100}],
    "refs": {"test": {"snapshot-id": 3051729675574597004, "type": "tag", "max-ref-age-ms": 10000000}},
}

EXAMPLE_TABLE_METADATA_V3 = {
    "format-version": 3,
    "table-uuid": "9c12d441-03fe-4693-9a96-a0705ddf69c1",
    "location": "s3://bucket/test/location",
    "last-sequence-number": 34,
    "last-updated-ms": 1602638573590,
    "last-column-id": 3,
    "current-schema-id": 1,
    "schemas": [
        {"type": "struct", "schema-id": 0, "fields": [{"id": 1, "name": "x", "required": True, "type": "long"}]},
        {
            "type": "struct",
            "schema-id": 1,
            "identifier-field-ids": [1, 2],
            "fields": [
                {"id": 1, "name": "x", "required": True, "type": "long"},
                {"id": 2, "name": "y", "required": True, "type": "long", "doc": "comment"},
                {"id": 3, "name": "z", "required": True, "type": "long"},
                # TODO: Add unknown, timestamp(tz)_ns
<<<<<<< HEAD
                # {"id": 4, "name": "u", "required": True, "type": "unknown"},
                {"id": 5, "name": "ns", "required": True, "type": "timestamp_ns"},
                {"id": 6, "name": "nstz", "required": True, "type": "timestamptz_ns"},
=======
                {"id": 4, "name": "u", "required": True, "type": "unknown"},
                # {"id": 5, "name": "ns", "required": True, "type": "timestamp_ns"},
                # {"id": 6, "name": "nstz", "required": True, "type": "timestamptz_ns"},
>>>>>>> 1c0e2b04
            ],
        },
    ],
    "default-spec-id": 0,
    "partition-specs": [{"spec-id": 0, "fields": [{"name": "x", "transform": "identity", "source-ids": [1], "field-id": 1000}]}],
    "last-partition-id": 1000,
    "default-sort-order-id": 3,
    "sort-orders": [
        {
            "order-id": 3,
            "fields": [
                {"transform": "identity", "source-ids": [2], "direction": "asc", "null-order": "nulls-first"},
                {"transform": "bucket[4]", "source-ids": [3], "direction": "desc", "null-order": "nulls-last"},
            ],
        }
    ],
    "properties": {"read.split.target.size": "134217728"},
    "current-snapshot-id": 3055729675574597004,
    "snapshots": [
        {
            "snapshot-id": 3051729675574597004,
            "timestamp-ms": 1515100955770,
            "sequence-number": 0,
            "summary": {"operation": "append"},
            "manifest-list": "s3://a/b/1.avro",
        },
        {
            "snapshot-id": 3055729675574597004,
            "parent-snapshot-id": 3051729675574597004,
            "timestamp-ms": 1555100955770,
            "sequence-number": 1,
            "summary": {"operation": "append"},
            "manifest-list": "s3://a/b/2.avro",
            "schema-id": 1,
        },
    ],
    "snapshot-log": [
        {"snapshot-id": 3051729675574597004, "timestamp-ms": 1515100955770},
        {"snapshot-id": 3055729675574597004, "timestamp-ms": 1555100955770},
    ],
    "metadata-log": [{"metadata-file": "s3://bucket/.../v1.json", "timestamp-ms": 1515100}],
    "refs": {"test": {"snapshot-id": 3051729675574597004, "type": "tag", "max-ref-age-ms": 10000000}},
}

TABLE_METADATA_V2_WITH_FIXED_AND_DECIMAL_TYPES = {
    "format-version": 2,
    "table-uuid": "9c12d441-03fe-4693-9a96-a0705ddf69c1",
    "location": "s3://bucket/test/location",
    "last-sequence-number": 34,
    "last-updated-ms": 1602638573590,
    "last-column-id": 7,
    "current-schema-id": 1,
    "schemas": [
        {
            "type": "struct",
            "schema-id": 1,
            "identifier-field-ids": [1],
            "fields": [
                {"id": 1, "name": "x", "required": True, "type": "long"},
                {"id": 4, "name": "a", "required": True, "type": "decimal(16, 2)"},
                {"id": 5, "name": "b", "required": True, "type": "decimal(16, 8)"},
                {"id": 6, "name": "c", "required": True, "type": "fixed[16]"},
                {"id": 7, "name": "d", "required": True, "type": "fixed[18]"},
            ],
        }
    ],
    "default-spec-id": 0,
    "partition-specs": [{"spec-id": 0, "fields": [{"name": "x", "transform": "identity", "source-id": 1, "field-id": 1000}]}],
    "last-partition-id": 1000,
    "properties": {"read.split.target.size": "134217728"},
    "current-snapshot-id": 3055729675574597004,
    "snapshots": [
        {
            "snapshot-id": 3051729675574597004,
            "timestamp-ms": 1515100955770,
            "sequence-number": 0,
            "summary": {"operation": "append"},
            "manifest-list": "s3://a/b/1.avro",
        },
        {
            "snapshot-id": 3055729675574597004,
            "parent-snapshot-id": 3051729675574597004,
            "timestamp-ms": 1555100955770,
            "sequence-number": 1,
            "summary": {"operation": "append"},
            "manifest-list": "s3://a/b/2.avro",
            "schema-id": 1,
        },
    ],
    "snapshot-log": [
        {"snapshot-id": 3051729675574597004, "timestamp-ms": 1515100955770},
        {"snapshot-id": 3055729675574597004, "timestamp-ms": 1555100955770},
    ],
    "metadata-log": [{"metadata-file": "s3://bucket/.../v1.json", "timestamp-ms": 1515100}],
    "refs": {"test": {"snapshot-id": 3051729675574597004, "type": "tag", "max-ref-age-ms": 10000000}},
}

TABLE_METADATA_V2_WITH_STATISTICS = {
    "format-version": 2,
    "table-uuid": "9c12d441-03fe-4693-9a96-a0705ddf69c1",
    "location": "s3://bucket/test/location",
    "last-sequence-number": 34,
    "last-updated-ms": 1602638573590,
    "last-column-id": 3,
    "current-schema-id": 0,
    "schemas": [
        {
            "type": "struct",
            "schema-id": 0,
            "fields": [
                {
                    "id": 1,
                    "name": "x",
                    "required": True,
                    "type": "long",
                }
            ],
        }
    ],
    "default-spec-id": 0,
    "partition-specs": [{"spec-id": 0, "fields": []}],
    "last-partition-id": 1000,
    "default-sort-order-id": 0,
    "sort-orders": [{"order-id": 0, "fields": []}],
    "properties": {},
    "current-snapshot-id": 3055729675574597004,
    "snapshots": [
        {
            "snapshot-id": 3051729675574597004,
            "timestamp-ms": 1515100955770,
            "sequence-number": 0,
            "summary": {"operation": "append"},
            "manifest-list": "s3://a/b/1.avro",
        },
        {
            "snapshot-id": 3055729675574597004,
            "parent-snapshot-id": 3051729675574597004,
            "timestamp-ms": 1555100955770,
            "sequence-number": 1,
            "summary": {"operation": "append"},
            "manifest-list": "s3://a/b/2.avro",
            "schema-id": 1,
        },
    ],
    "statistics": [
        {
            "snapshot-id": 3051729675574597004,
            "statistics-path": "s3://a/b/stats.puffin",
            "file-size-in-bytes": 413,
            "file-footer-size-in-bytes": 42,
            "blob-metadata": [
                {
                    "type": "apache-datasketches-theta-v1",
                    "snapshot-id": 3051729675574597004,
                    "sequence-number": 1,
                    "fields": [1],
                }
            ],
        },
        {
            "snapshot-id": 3055729675574597004,
            "statistics-path": "s3://a/b/stats.puffin",
            "file-size-in-bytes": 413,
            "file-footer-size-in-bytes": 42,
            "blob-metadata": [
                {
                    "type": "deletion-vector-v1",
                    "snapshot-id": 3055729675574597004,
                    "sequence-number": 1,
                    "fields": [1],
                }
            ],
        },
    ],
    "snapshot-log": [],
    "metadata-log": [],
}


@pytest.fixture
def example_table_metadata_v2() -> Dict[str, Any]:
    return EXAMPLE_TABLE_METADATA_V2


@pytest.fixture
def table_metadata_v2_with_fixed_and_decimal_types() -> Dict[str, Any]:
    return TABLE_METADATA_V2_WITH_FIXED_AND_DECIMAL_TYPES


@pytest.fixture
def table_metadata_v2_with_statistics() -> Dict[str, Any]:
    return TABLE_METADATA_V2_WITH_STATISTICS


@pytest.fixture
def example_table_metadata_v3() -> Dict[str, Any]:
    return EXAMPLE_TABLE_METADATA_V3


@pytest.fixture(scope="session")
def metadata_location(tmp_path_factory: pytest.TempPathFactory) -> str:
    from pyiceberg.io.pyarrow import PyArrowFileIO

    metadata_location = str(tmp_path_factory.mktemp("metadata") / f"{uuid.uuid4()}.metadata.json")
    metadata = TableMetadataV2(**EXAMPLE_TABLE_METADATA_V2)
    ToOutputFile.table_metadata(metadata, PyArrowFileIO().new_output(location=metadata_location), overwrite=True)
    return metadata_location


@pytest.fixture(scope="session")
def metadata_location_gz(tmp_path_factory: pytest.TempPathFactory) -> str:
    from pyiceberg.io.pyarrow import PyArrowFileIO

    metadata_location = str(tmp_path_factory.mktemp("metadata") / f"{uuid.uuid4()}.gz.metadata.json")
    metadata = TableMetadataV2(**EXAMPLE_TABLE_METADATA_V2)
    ToOutputFile.table_metadata(metadata, PyArrowFileIO().new_output(location=metadata_location), overwrite=True)
    return metadata_location


manifest_entry_records = [
    {
        "status": 1,
        "snapshot_id": 8744736658442914487,
        "data_file": {
            "file_path": "/home/iceberg/warehouse/nyc/taxis_partitioned/data/VendorID=null/00000-633-d8a4223e-dc97-45a1-86e1-adaba6e8abd7-00001.parquet",
            "file_format": "PARQUET",
            "partition": {"VendorID": 1, "tpep_pickup_datetime": 1925},
            "record_count": 19513,
            "file_size_in_bytes": 388872,
            "block_size_in_bytes": 67108864,
            "column_sizes": [
                {"key": 1, "value": 53},
                {"key": 2, "value": 98153},
                {"key": 3, "value": 98693},
                {"key": 4, "value": 53},
                {"key": 5, "value": 53},
                {"key": 6, "value": 53},
                {"key": 7, "value": 17425},
                {"key": 8, "value": 18528},
                {"key": 9, "value": 53},
                {"key": 10, "value": 44788},
                {"key": 11, "value": 35571},
                {"key": 12, "value": 53},
                {"key": 13, "value": 1243},
                {"key": 14, "value": 2355},
                {"key": 15, "value": 12750},
                {"key": 16, "value": 4029},
                {"key": 17, "value": 110},
                {"key": 18, "value": 47194},
                {"key": 19, "value": 2948},
            ],
            "value_counts": [
                {"key": 1, "value": 19513},
                {"key": 2, "value": 19513},
                {"key": 3, "value": 19513},
                {"key": 4, "value": 19513},
                {"key": 5, "value": 19513},
                {"key": 6, "value": 19513},
                {"key": 7, "value": 19513},
                {"key": 8, "value": 19513},
                {"key": 9, "value": 19513},
                {"key": 10, "value": 19513},
                {"key": 11, "value": 19513},
                {"key": 12, "value": 19513},
                {"key": 13, "value": 19513},
                {"key": 14, "value": 19513},
                {"key": 15, "value": 19513},
                {"key": 16, "value": 19513},
                {"key": 17, "value": 19513},
                {"key": 18, "value": 19513},
                {"key": 19, "value": 19513},
            ],
            "null_value_counts": [
                {"key": 1, "value": 19513},
                {"key": 2, "value": 0},
                {"key": 3, "value": 0},
                {"key": 4, "value": 19513},
                {"key": 5, "value": 19513},
                {"key": 6, "value": 19513},
                {"key": 7, "value": 0},
                {"key": 8, "value": 0},
                {"key": 9, "value": 19513},
                {"key": 10, "value": 0},
                {"key": 11, "value": 0},
                {"key": 12, "value": 19513},
                {"key": 13, "value": 0},
                {"key": 14, "value": 0},
                {"key": 15, "value": 0},
                {"key": 16, "value": 0},
                {"key": 17, "value": 0},
                {"key": 18, "value": 0},
                {"key": 19, "value": 0},
            ],
            "nan_value_counts": [
                {"key": 16, "value": 0},
                {"key": 17, "value": 0},
                {"key": 18, "value": 0},
                {"key": 19, "value": 0},
                {"key": 10, "value": 0},
                {"key": 11, "value": 0},
                {"key": 12, "value": 0},
                {"key": 13, "value": 0},
                {"key": 14, "value": 0},
                {"key": 15, "value": 0},
            ],
            "lower_bounds": [
                {"key": 2, "value": b"2020-04-01 00:00"},
                {"key": 3, "value": b"2020-04-01 00:12"},
                {"key": 7, "value": b"\x03\x00\x00\x00"},
                {"key": 8, "value": b"\x01\x00\x00\x00"},
                {"key": 10, "value": b"\xf6(\\\x8f\xc2\x05S\xc0"},
                {"key": 11, "value": b"\x00\x00\x00\x00\x00\x00\x00\x00"},
                {"key": 13, "value": b"\x00\x00\x00\x00\x00\x00\x00\x00"},
                {"key": 14, "value": b"\x00\x00\x00\x00\x00\x00\xe0\xbf"},
                {"key": 15, "value": b")\\\x8f\xc2\xf5(\x08\xc0"},
                {"key": 16, "value": b"\x00\x00\x00\x00\x00\x00\x00\x00"},
                {"key": 17, "value": b"\x00\x00\x00\x00\x00\x00\x00\x00"},
                {"key": 18, "value": b"\xf6(\\\x8f\xc2\xc5S\xc0"},
                {"key": 19, "value": b"\x00\x00\x00\x00\x00\x00\x04\xc0"},
            ],
            "upper_bounds": [
                {"key": 2, "value": b"2020-04-30 23:5:"},
                {"key": 3, "value": b"2020-05-01 00:41"},
                {"key": 7, "value": b"\t\x01\x00\x00"},
                {"key": 8, "value": b"\t\x01\x00\x00"},
                {"key": 10, "value": b"\xcd\xcc\xcc\xcc\xcc,_@"},
                {"key": 11, "value": b"\x1f\x85\xebQ\\\xe2\xfe@"},
                {"key": 13, "value": b"\x00\x00\x00\x00\x00\x00\x12@"},
                {"key": 14, "value": b"\x00\x00\x00\x00\x00\x00\xe0?"},
                {"key": 15, "value": b"q=\n\xd7\xa3\xf01@"},
                {"key": 16, "value": b"\x00\x00\x00\x00\x00`B@"},
                {"key": 17, "value": b"333333\xd3?"},
                {"key": 18, "value": b"\x00\x00\x00\x00\x00\x18b@"},
                {"key": 19, "value": b"\x00\x00\x00\x00\x00\x00\x04@"},
            ],
            "key_metadata": None,
            "split_offsets": [4],
            "sort_order_id": 0,
        },
    },
    {
        "status": 1,
        "snapshot_id": 8744736658442914487,
        "data_file": {
            "file_path": "/home/iceberg/warehouse/nyc/taxis_partitioned/data/VendorID=1/00000-633-d8a4223e-dc97-45a1-86e1-adaba6e8abd7-00002.parquet",
            "file_format": "PARQUET",
            "partition": {"VendorID": 1, "tpep_pickup_datetime": None},
            "record_count": 95050,
            "file_size_in_bytes": 1265950,
            "block_size_in_bytes": 67108864,
            "column_sizes": [
                {"key": 1, "value": 318},
                {"key": 2, "value": 329806},
                {"key": 3, "value": 331632},
                {"key": 4, "value": 15343},
                {"key": 5, "value": 2351},
                {"key": 6, "value": 3389},
                {"key": 7, "value": 71269},
                {"key": 8, "value": 76429},
                {"key": 9, "value": 16383},
                {"key": 10, "value": 86992},
                {"key": 11, "value": 89608},
                {"key": 12, "value": 265},
                {"key": 13, "value": 19377},
                {"key": 14, "value": 1692},
                {"key": 15, "value": 76162},
                {"key": 16, "value": 4354},
                {"key": 17, "value": 759},
                {"key": 18, "value": 120650},
                {"key": 19, "value": 11804},
            ],
            "value_counts": [
                {"key": 1, "value": 95050},
                {"key": 2, "value": 95050},
                {"key": 3, "value": 95050},
                {"key": 4, "value": 95050},
                {"key": 5, "value": 95050},
                {"key": 6, "value": 95050},
                {"key": 7, "value": 95050},
                {"key": 8, "value": 95050},
                {"key": 9, "value": 95050},
                {"key": 10, "value": 95050},
                {"key": 11, "value": 95050},
                {"key": 12, "value": 95050},
                {"key": 13, "value": 95050},
                {"key": 14, "value": 95050},
                {"key": 15, "value": 95050},
                {"key": 16, "value": 95050},
                {"key": 17, "value": 95050},
                {"key": 18, "value": 95050},
                {"key": 19, "value": 95050},
            ],
            "null_value_counts": [
                {"key": 1, "value": 0},
                {"key": 2, "value": 0},
                {"key": 3, "value": 0},
                {"key": 4, "value": 0},
                {"key": 5, "value": 0},
                {"key": 6, "value": 0},
                {"key": 7, "value": 0},
                {"key": 8, "value": 0},
                {"key": 9, "value": 0},
                {"key": 10, "value": 0},
                {"key": 11, "value": 0},
                {"key": 12, "value": 95050},
                {"key": 13, "value": 0},
                {"key": 14, "value": 0},
                {"key": 15, "value": 0},
                {"key": 16, "value": 0},
                {"key": 17, "value": 0},
                {"key": 18, "value": 0},
                {"key": 19, "value": 0},
            ],
            "nan_value_counts": [
                {"key": 16, "value": 0},
                {"key": 17, "value": 0},
                {"key": 18, "value": 0},
                {"key": 19, "value": 0},
                {"key": 10, "value": 0},
                {"key": 11, "value": 0},
                {"key": 12, "value": 0},
                {"key": 13, "value": 0},
                {"key": 14, "value": 0},
                {"key": 15, "value": 0},
            ],
            "lower_bounds": [
                {"key": 1, "value": b"\x01\x00\x00\x00"},
                {"key": 2, "value": b"2020-04-01 00:00"},
                {"key": 3, "value": b"2020-04-01 00:03"},
                {"key": 4, "value": b"\x00\x00\x00\x00"},
                {"key": 5, "value": b"\x01\x00\x00\x00"},
                {"key": 6, "value": b"N"},
                {"key": 7, "value": b"\x01\x00\x00\x00"},
                {"key": 8, "value": b"\x01\x00\x00\x00"},
                {"key": 9, "value": b"\x01\x00\x00\x00"},
                {"key": 10, "value": b"\x00\x00\x00\x00\x00\x00\x00\x00"},
                {"key": 11, "value": b"\x00\x00\x00\x00\x00\x00\x00\x00"},
                {"key": 13, "value": b"\x00\x00\x00\x00\x00\x00\x00\x00"},
                {"key": 14, "value": b"\x00\x00\x00\x00\x00\x00\x00\x00"},
                {"key": 15, "value": b"\x00\x00\x00\x00\x00\x00\x00\x00"},
                {"key": 16, "value": b"\x00\x00\x00\x00\x00\x00\x00\x00"},
                {"key": 17, "value": b"\x00\x00\x00\x00\x00\x00\x00\x00"},
                {"key": 18, "value": b"\x00\x00\x00\x00\x00\x00\x00\x00"},
                {"key": 19, "value": b"\x00\x00\x00\x00\x00\x00\x00\x00"},
            ],
            "upper_bounds": [
                {"key": 1, "value": b"\x01\x00\x00\x00"},
                {"key": 2, "value": b"2020-04-30 23:5:"},
                {"key": 3, "value": b"2020-05-01 00:1:"},
                {"key": 4, "value": b"\x06\x00\x00\x00"},
                {"key": 5, "value": b"c\x00\x00\x00"},
                {"key": 6, "value": b"Y"},
                {"key": 7, "value": b"\t\x01\x00\x00"},
                {"key": 8, "value": b"\t\x01\x00\x00"},
                {"key": 9, "value": b"\x04\x00\x00\x00"},
                {"key": 10, "value": b"\\\x8f\xc2\xf5(8\x8c@"},
                {"key": 11, "value": b"\xcd\xcc\xcc\xcc\xcc,f@"},
                {"key": 13, "value": b"\x00\x00\x00\x00\x00\x00\x1c@"},
                {"key": 14, "value": b"\x9a\x99\x99\x99\x99\x99\xf1?"},
                {"key": 15, "value": b"\x00\x00\x00\x00\x00\x00Y@"},
                {"key": 16, "value": b"\x00\x00\x00\x00\x00\xb0X@"},
                {"key": 17, "value": b"333333\xd3?"},
                {"key": 18, "value": b"\xc3\xf5(\\\x8f:\x8c@"},
                {"key": 19, "value": b"\x00\x00\x00\x00\x00\x00\x04@"},
            ],
            "key_metadata": None,
            "split_offsets": [4],
            "sort_order_id": 0,
        },
    },
]

manifest_file_records_v1 = [
    {
        "manifest_path": "/home/iceberg/warehouse/nyc/taxis_partitioned/metadata/0125c686-8aa6-4502-bdcc-b6d17ca41a3b-m0.avro",
        "manifest_length": 7989,
        "partition_spec_id": 0,
        "added_snapshot_id": 9182715666859759686,
        "added_data_files_count": 3,
        "existing_data_files_count": 0,
        "deleted_data_files_count": 0,
        "partitions": [
            {"contains_null": True, "contains_nan": False, "lower_bound": b"\x01\x00\x00\x00", "upper_bound": b"\x02\x00\x00\x00"}
        ],
        "added_rows_count": 237993,
        "existing_rows_count": 0,
        "deleted_rows_count": 0,
    }
]

manifest_file_records_v2 = [
    {
        "manifest_path": "/home/iceberg/warehouse/nyc/taxis_partitioned/metadata/0125c686-8aa6-4502-bdcc-b6d17ca41a3b-m0.avro",
        "manifest_length": 7989,
        "partition_spec_id": 0,
        "content": 1,
        "sequence_number": 3,
        "min_sequence_number": 3,
        "added_snapshot_id": 9182715666859759686,
        "added_files_count": 3,
        "existing_files_count": 0,
        "deleted_files_count": 0,
        "added_rows_count": 237993,
        "existing_rows_count": 0,
        "deleted_rows_count": 0,
        "partitions": [
            {"contains_null": True, "contains_nan": False, "lower_bound": b"\x01\x00\x00\x00", "upper_bound": b"\x02\x00\x00\x00"}
        ],
        "key_metadata": b"\x19\x25",
    }
]


@pytest.fixture(scope="session")
def avro_schema_manifest_file_v1() -> Dict[str, Any]:
    return {
        "type": "record",
        "name": "manifest_file",
        "fields": [
            {"name": "manifest_path", "type": "string", "doc": "Location URI with FS scheme", "field-id": 500},
            {"name": "manifest_length", "type": "long", "doc": "Total file size in bytes", "field-id": 501},
            {"name": "partition_spec_id", "type": "int", "doc": "Spec ID used to write", "field-id": 502},
            {
                "name": "added_snapshot_id",
                "type": ["null", "long"],
                "doc": "Snapshot ID that added the manifest",
                "default": None,
                "field-id": 503,
            },
            {
                "name": "added_data_files_count",
                "type": ["null", "int"],
                "doc": "Added entry count",
                "default": None,
                "field-id": 504,
            },
            {
                "name": "existing_data_files_count",
                "type": ["null", "int"],
                "doc": "Existing entry count",
                "default": None,
                "field-id": 505,
            },
            {
                "name": "deleted_data_files_count",
                "type": ["null", "int"],
                "doc": "Deleted entry count",
                "default": None,
                "field-id": 506,
            },
            {
                "name": "partitions",
                "type": [
                    "null",
                    {
                        "type": "array",
                        "items": {
                            "type": "record",
                            "name": "r508",
                            "fields": [
                                {
                                    "name": "contains_null",
                                    "type": "boolean",
                                    "doc": "True if any file has a null partition value",
                                    "field-id": 509,
                                },
                                {
                                    "name": "contains_nan",
                                    "type": ["null", "boolean"],
                                    "doc": "True if any file has a nan partition value",
                                    "default": None,
                                    "field-id": 518,
                                },
                                {
                                    "name": "lower_bound",
                                    "type": ["null", "bytes"],
                                    "doc": "Partition lower bound for all files",
                                    "default": None,
                                    "field-id": 510,
                                },
                                {
                                    "name": "upper_bound",
                                    "type": ["null", "bytes"],
                                    "doc": "Partition upper bound for all files",
                                    "default": None,
                                    "field-id": 511,
                                },
                            ],
                        },
                        "element-id": 508,
                    },
                ],
                "doc": "Summary for each partition",
                "default": None,
                "field-id": 507,
            },
            {"name": "added_rows_count", "type": ["null", "long"], "doc": "Added rows count", "default": None, "field-id": 512},
            {
                "name": "existing_rows_count",
                "type": ["null", "long"],
                "doc": "Existing rows count",
                "default": None,
                "field-id": 513,
            },
            {
                "name": "deleted_rows_count",
                "type": ["null", "long"],
                "doc": "Deleted rows count",
                "default": None,
                "field-id": 514,
            },
        ],
    }


@pytest.fixture(scope="session")
def avro_schema_manifest_file_v2() -> Dict[str, Any]:
    return {
        "type": "record",
        "name": "manifest_file",
        "fields": [
            {"name": "manifest_path", "type": "string", "doc": "Location URI with FS scheme", "field-id": 500},
            {"name": "manifest_length", "type": "long", "doc": "Total file size in bytes", "field-id": 501},
            {"name": "partition_spec_id", "type": "int", "doc": "Spec ID used to write", "field-id": 502},
            {"name": "content", "type": "int", "doc": "Contents of the manifest: 0=data, 1=deletes", "field-id": 517},
            {
                "name": "sequence_number",
                "type": ["null", "long"],
                "doc": "Sequence number when the manifest was added",
                "field-id": 515,
            },
            {
                "name": "min_sequence_number",
                "type": ["null", "long"],
                "doc": "Lowest sequence number in the manifest",
                "field-id": 516,
            },
            {"name": "added_snapshot_id", "type": "long", "doc": "Snapshot ID that added the manifest", "field-id": 503},
            {"name": "added_files_count", "type": "int", "doc": "Added entry count", "field-id": 504},
            {"name": "existing_files_count", "type": "int", "doc": "Existing entry count", "field-id": 505},
            {"name": "deleted_files_count", "type": "int", "doc": "Deleted entry count", "field-id": 506},
            {"name": "added_rows_count", "type": "long", "doc": "Added rows count", "field-id": 512},
            {"name": "existing_rows_count", "type": "long", "doc": "Existing rows count", "field-id": 513},
            {"name": "deleted_rows_count", "type": "long", "doc": "Deleted rows count", "field-id": 514},
            {
                "name": "partitions",
                "type": [
                    "null",
                    {
                        "type": "array",
                        "items": {
                            "type": "record",
                            "name": "r508",
                            "fields": [
                                {
                                    "name": "contains_null",
                                    "type": "boolean",
                                    "doc": "True if any file has a null partition value",
                                    "field-id": 509,
                                },
                                {
                                    "name": "contains_nan",
                                    "type": ["null", "boolean"],
                                    "doc": "True if any file has a nan partition value",
                                    "default": None,
                                    "field-id": 518,
                                },
                                {
                                    "name": "lower_bound",
                                    "type": ["null", "bytes"],
                                    "doc": "Partition lower bound for all files",
                                    "default": None,
                                    "field-id": 510,
                                },
                                {
                                    "name": "upper_bound",
                                    "type": ["null", "bytes"],
                                    "doc": "Partition upper bound for all files",
                                    "default": None,
                                    "field-id": 511,
                                },
                            ],
                        },
                        "element-id": 508,
                    },
                ],
                "doc": "Summary for each partition",
                "default": None,
                "field-id": 507,
            },
        ],
    }


@pytest.fixture(scope="session")
def avro_schema_manifest_entry() -> Dict[str, Any]:
    return {
        "type": "record",
        "name": "manifest_entry",
        "fields": [
            {"name": "status", "type": "int", "field-id": 0},
            {"name": "snapshot_id", "type": ["null", "long"], "default": None, "field-id": 1},
            {
                "name": "data_file",
                "type": {
                    "type": "record",
                    "name": "r2",
                    "fields": [
                        {"name": "file_path", "type": "string", "doc": "Location URI with FS scheme", "field-id": 100},
                        {
                            "name": "file_format",
                            "type": "string",
                            "doc": "File format name: avro, orc, or parquet",
                            "field-id": 101,
                        },
                        {
                            "name": "partition",
                            "type": {
                                "type": "record",
                                "name": "r102",
                                "fields": [
                                    {"field-id": 1000, "default": None, "name": "VendorID", "type": ["null", "int"]},
                                    {
                                        "field-id": 1001,
                                        "default": None,
                                        "name": "tpep_pickup_datetime",
                                        "type": ["null", {"type": "int", "logicalType": "date"}],
                                    },
                                ],
                            },
                            "field-id": 102,
                        },
                        {"name": "record_count", "type": "long", "doc": "Number of records in the file", "field-id": 103},
                        {"name": "file_size_in_bytes", "type": "long", "doc": "Total file size in bytes", "field-id": 104},
                        {"name": "block_size_in_bytes", "type": "long", "field-id": 105},
                        {
                            "name": "column_sizes",
                            "type": [
                                "null",
                                {
                                    "type": "array",
                                    "items": {
                                        "type": "record",
                                        "name": "k117_v118",
                                        "fields": [
                                            {"name": "key", "type": "int", "field-id": 117},
                                            {"name": "value", "type": "long", "field-id": 118},
                                        ],
                                    },
                                    "logicalType": "map",
                                },
                            ],
                            "doc": "Map of column id to total size on disk",
                            "default": None,
                            "field-id": 108,
                        },
                        {
                            "name": "value_counts",
                            "type": [
                                "null",
                                {
                                    "type": "array",
                                    "items": {
                                        "type": "record",
                                        "name": "k119_v120",
                                        "fields": [
                                            {"name": "key", "type": "int", "field-id": 119},
                                            {"name": "value", "type": "long", "field-id": 120},
                                        ],
                                    },
                                    "logicalType": "map",
                                },
                            ],
                            "doc": "Map of column id to total count, including null and NaN",
                            "default": None,
                            "field-id": 109,
                        },
                        {
                            "name": "null_value_counts",
                            "type": [
                                "null",
                                {
                                    "type": "array",
                                    "items": {
                                        "type": "record",
                                        "name": "k121_v122",
                                        "fields": [
                                            {"name": "key", "type": "int", "field-id": 121},
                                            {"name": "value", "type": "long", "field-id": 122},
                                        ],
                                    },
                                    "logicalType": "map",
                                },
                            ],
                            "doc": "Map of column id to null value count",
                            "default": None,
                            "field-id": 110,
                        },
                        {
                            "name": "nan_value_counts",
                            "type": [
                                "null",
                                {
                                    "type": "array",
                                    "items": {
                                        "type": "record",
                                        "name": "k138_v139",
                                        "fields": [
                                            {"name": "key", "type": "int", "field-id": 138},
                                            {"name": "value", "type": "long", "field-id": 139},
                                        ],
                                    },
                                    "logicalType": "map",
                                },
                            ],
                            "doc": "Map of column id to number of NaN values in the column",
                            "default": None,
                            "field-id": 137,
                        },
                        {
                            "name": "lower_bounds",
                            "type": [
                                "null",
                                {
                                    "type": "array",
                                    "items": {
                                        "type": "record",
                                        "name": "k126_v127",
                                        "fields": [
                                            {"name": "key", "type": "int", "field-id": 126},
                                            {"name": "value", "type": "bytes", "field-id": 127},
                                        ],
                                    },
                                    "logicalType": "map",
                                },
                            ],
                            "doc": "Map of column id to lower bound",
                            "default": None,
                            "field-id": 125,
                        },
                        {
                            "name": "upper_bounds",
                            "type": [
                                "null",
                                {
                                    "type": "array",
                                    "items": {
                                        "type": "record",
                                        "name": "k129_v130",
                                        "fields": [
                                            {"name": "key", "type": "int", "field-id": 129},
                                            {"name": "value", "type": "bytes", "field-id": 130},
                                        ],
                                    },
                                    "logicalType": "map",
                                },
                            ],
                            "doc": "Map of column id to upper bound",
                            "default": None,
                            "field-id": 128,
                        },
                        {
                            "name": "key_metadata",
                            "type": ["null", "bytes"],
                            "doc": "Encryption key metadata blob",
                            "default": None,
                            "field-id": 131,
                        },
                        {
                            "name": "split_offsets",
                            "type": ["null", {"type": "array", "items": "long", "element-id": 133}],
                            "doc": "Splittable offsets",
                            "default": None,
                            "field-id": 132,
                        },
                        {
                            "name": "sort_order_id",
                            "type": ["null", "int"],
                            "doc": "Sort order ID",
                            "default": None,
                            "field-id": 140,
                        },
                    ],
                },
                "field-id": 2,
            },
        ],
    }


@pytest.fixture(scope="session")
def simple_struct() -> StructType:
    return StructType(
        NestedField(id=1, name="required_field", field_type=StringType(), required=True, doc="this is a doc"),
        NestedField(id=2, name="optional_field", field_type=IntegerType()),
    )


@pytest.fixture(scope="session")
def simple_list() -> ListType:
    return ListType(element_id=22, element=StringType(), element_required=True)


@pytest.fixture(scope="session")
def simple_map() -> MapType:
    return MapType(key_id=19, key_type=StringType(), value_id=25, value_type=DoubleType(), value_required=False)


@pytest.fixture(scope="session")
def generated_manifest_entry_file(avro_schema_manifest_entry: Dict[str, Any]) -> Generator[str, None, None]:
    from fastavro import parse_schema, writer

    parsed_schema = parse_schema(avro_schema_manifest_entry)

    with TemporaryDirectory() as tmpdir:
        tmp_avro_file = tmpdir + "/manifest.avro"
        with open(tmp_avro_file, "wb") as out:
            writer(out, parsed_schema, manifest_entry_records)
        yield tmp_avro_file


@pytest.fixture(scope="session")
def generated_manifest_file_file_v1(
    avro_schema_manifest_file_v1: Dict[str, Any], generated_manifest_entry_file: str
) -> Generator[str, None, None]:
    from fastavro import parse_schema, writer

    parsed_schema = parse_schema(avro_schema_manifest_file_v1)

    # Make sure that a valid manifest_path is set
    manifest_file_records_v1[0]["manifest_path"] = generated_manifest_entry_file

    with TemporaryDirectory() as tmpdir:
        tmp_avro_file = tmpdir + "/manifest.avro"
        with open(tmp_avro_file, "wb") as out:
            writer(out, parsed_schema, manifest_file_records_v1)
        yield tmp_avro_file


@pytest.fixture(scope="session")
def generated_manifest_file_file_v2(
    avro_schema_manifest_file_v2: Dict[str, Any], generated_manifest_entry_file: str
) -> Generator[str, None, None]:
    from fastavro import parse_schema, writer

    parsed_schema = parse_schema(avro_schema_manifest_file_v2)

    # Make sure that a valid manifest_path is set
    manifest_file_records_v2[0]["manifest_path"] = generated_manifest_entry_file

    with TemporaryDirectory() as tmpdir:
        tmp_avro_file = tmpdir + "/manifest.avro"
        with open(tmp_avro_file, "wb") as out:
            writer(out, parsed_schema, manifest_file_records_v2)
        yield tmp_avro_file


@pytest.fixture(scope="session")
def iceberg_manifest_entry_schema() -> Schema:
    return Schema(
        NestedField(field_id=0, name="status", field_type=IntegerType(), required=True),
        NestedField(field_id=1, name="snapshot_id", field_type=LongType(), required=False),
        NestedField(
            field_id=2,
            name="data_file",
            field_type=StructType(
                NestedField(
                    field_id=100,
                    name="file_path",
                    field_type=StringType(),
                    doc="Location URI with FS scheme",
                    required=True,
                ),
                NestedField(
                    field_id=101,
                    name="file_format",
                    field_type=StringType(),
                    doc="File format name: avro, orc, or parquet",
                    required=True,
                ),
                NestedField(
                    field_id=102,
                    name="partition",
                    field_type=StructType(
                        NestedField(
                            field_id=1000,
                            name="VendorID",
                            field_type=IntegerType(),
                            required=False,
                        ),
                        NestedField(
                            field_id=1001,
                            name="tpep_pickup_datetime",
                            field_type=DateType(),
                            required=False,
                        ),
                    ),
                    required=True,
                ),
                NestedField(
                    field_id=103,
                    name="record_count",
                    field_type=LongType(),
                    doc="Number of records in the file",
                    required=True,
                ),
                NestedField(
                    field_id=104,
                    name="file_size_in_bytes",
                    field_type=LongType(),
                    doc="Total file size in bytes",
                    required=True,
                ),
                NestedField(
                    field_id=105,
                    name="block_size_in_bytes",
                    field_type=LongType(),
                    required=True,
                ),
                NestedField(
                    field_id=108,
                    name="column_sizes",
                    field_type=MapType(
                        key_id=117,
                        key_type=IntegerType(),
                        value_id=118,
                        value_type=LongType(),
                        value_required=True,
                    ),
                    doc="Map of column id to total size on disk",
                    required=False,
                ),
                NestedField(
                    field_id=109,
                    name="value_counts",
                    field_type=MapType(
                        key_id=119,
                        key_type=IntegerType(),
                        value_id=120,
                        value_type=LongType(),
                        value_required=True,
                    ),
                    doc="Map of column id to total count, including null and NaN",
                    required=False,
                ),
                NestedField(
                    field_id=110,
                    name="null_value_counts",
                    field_type=MapType(
                        key_id=121,
                        key_type=IntegerType(),
                        value_id=122,
                        value_type=LongType(),
                        value_required=True,
                    ),
                    doc="Map of column id to null value count",
                    required=False,
                ),
                NestedField(
                    field_id=137,
                    name="nan_value_counts",
                    field_type=MapType(
                        key_id=138,
                        key_type=IntegerType(),
                        value_id=139,
                        value_type=LongType(),
                        value_required=True,
                    ),
                    doc="Map of column id to number of NaN values in the column",
                    required=False,
                ),
                NestedField(
                    field_id=125,
                    name="lower_bounds",
                    field_type=MapType(
                        key_id=126,
                        key_type=IntegerType(),
                        value_id=127,
                        value_type=BinaryType(),
                        value_required=True,
                    ),
                    doc="Map of column id to lower bound",
                    required=False,
                ),
                NestedField(
                    field_id=128,
                    name="upper_bounds",
                    field_type=MapType(
                        key_id=129,
                        key_type=IntegerType(),
                        value_id=130,
                        value_type=BinaryType(),
                        value_required=True,
                    ),
                    doc="Map of column id to upper bound",
                    required=False,
                ),
                NestedField(
                    field_id=131,
                    name="key_metadata",
                    field_type=BinaryType(),
                    doc="Encryption key metadata blob",
                    required=False,
                ),
                NestedField(
                    field_id=132,
                    name="split_offsets",
                    field_type=ListType(
                        element_id=133,
                        element_type=LongType(),
                        element_required=True,
                    ),
                    doc="Splittable offsets",
                    required=False,
                ),
                NestedField(
                    field_id=140,
                    name="sort_order_id",
                    field_type=IntegerType(),
                    doc="Sort order ID",
                    required=False,
                ),
            ),
            required=True,
        ),
        schema_id=1,
        identifier_field_ids=[],
    )


@pytest.fixture
def fsspec_fileio(request: pytest.FixtureRequest) -> FsspecFileIO:
    properties = {
        "s3.endpoint": request.config.getoption("--s3.endpoint"),
        "s3.access-key-id": request.config.getoption("--s3.access-key-id"),
        "s3.secret-access-key": request.config.getoption("--s3.secret-access-key"),
    }
    return fsspec.FsspecFileIO(properties=properties)


@pytest.fixture
def fsspec_fileio_gcs(request: pytest.FixtureRequest) -> FsspecFileIO:
    properties = {
        GCS_SERVICE_HOST: request.config.getoption("--gcs.endpoint"),
        GCS_TOKEN: request.config.getoption("--gcs.oauth2.token"),
        GCS_PROJECT_ID: request.config.getoption("--gcs.project-id"),
    }
    return fsspec.FsspecFileIO(properties=properties)


@pytest.fixture
def pyarrow_fileio_gcs(request: pytest.FixtureRequest) -> "PyArrowFileIO":
    from pyiceberg.io.pyarrow import PyArrowFileIO

    properties = {
        GCS_SERVICE_HOST: request.config.getoption("--gcs.endpoint"),
        GCS_TOKEN: request.config.getoption("--gcs.oauth2.token"),
        GCS_PROJECT_ID: request.config.getoption("--gcs.project-id"),
        GCS_TOKEN_EXPIRES_AT_MS: datetime_to_millis(datetime.now()) + 60 * 1000,
    }
    return PyArrowFileIO(properties=properties)


def aws_credentials() -> None:
    os.environ["AWS_ACCESS_KEY_ID"] = "testing"
    os.environ["AWS_SECRET_ACCESS_KEY"] = "testing"
    os.environ["AWS_SECURITY_TOKEN"] = "testing"
    os.environ["AWS_SESSION_TOKEN"] = "testing"
    os.environ["AWS_DEFAULT_REGION"] = "us-east-1"


@pytest.fixture(name="_aws_credentials")
def fixture_aws_credentials() -> Generator[None, None, None]:
    """Yield a mocked AWS Credentials for moto."""
    yield aws_credentials()  # type: ignore
    os.environ.pop("AWS_ACCESS_KEY_ID")
    os.environ.pop("AWS_SECRET_ACCESS_KEY")
    os.environ.pop("AWS_SECURITY_TOKEN")
    os.environ.pop("AWS_SESSION_TOKEN")
    os.environ.pop("AWS_DEFAULT_REGION")


@pytest.fixture(scope="session")
def moto_server() -> "ThreadedMotoServer":
    from moto.server import ThreadedMotoServer

    server = ThreadedMotoServer(ip_address="localhost", port=5001)

    # this will throw an exception if the port is already in use
    with socket.socket(socket.AF_INET, socket.SOCK_STREAM) as s:
        s.bind((server._ip_address, server._port))

    server.start()
    yield server
    server.stop()


@pytest.fixture(scope="session")
def moto_endpoint_url(moto_server: "ThreadedMotoServer") -> str:
    _url = f"http://{moto_server._ip_address}:{moto_server._port}"
    return _url


@pytest.fixture(name="_s3", scope="function")
def fixture_s3(_aws_credentials: None, moto_endpoint_url: str) -> Generator[boto3.client, None, None]:
    """Yield a mocked S3 client."""
    with mock_aws():
        yield boto3.client("s3", region_name="us-east-1", endpoint_url=moto_endpoint_url)


@pytest.fixture(name="_glue")
def fixture_glue(_aws_credentials: None) -> Generator[boto3.client, None, None]:
    """Yield a mocked glue client."""
    with mock_aws():
        yield boto3.client("glue", region_name="us-east-1")


@pytest.fixture(name="_dynamodb")
def fixture_dynamodb(_aws_credentials: None) -> Generator[boto3.client, None, None]:
    """Yield a mocked DynamoDB client."""
    with mock_aws():
        yield boto3.client("dynamodb", region_name="us-east-1")


@pytest.fixture
def adls_fsspec_fileio(request: pytest.FixtureRequest) -> Generator[FsspecFileIO, None, None]:
    from azure.storage.blob import BlobServiceClient

    azurite_url = request.config.getoption("--adls.endpoint")
    azurite_account_name = request.config.getoption("--adls.account-name")
    azurite_account_key = request.config.getoption("--adls.account-key")
    azurite_connection_string = f"DefaultEndpointsProtocol=http;AccountName={azurite_account_name};AccountKey={azurite_account_key};BlobEndpoint={azurite_url}/{azurite_account_name};"
    properties = {
        "adls.connection-string": azurite_connection_string,
        "adls.account-name": azurite_account_name,
    }

    bbs = BlobServiceClient.from_connection_string(conn_str=azurite_connection_string)
    bbs.create_container("tests")
    yield fsspec.FsspecFileIO(properties=properties)
    bbs.delete_container("tests")
    bbs.close()


@pytest.fixture(scope="session")
def empty_home_dir_path(tmp_path_factory: pytest.TempPathFactory) -> str:
    home_path = str(tmp_path_factory.mktemp("home"))
    return home_path


RANDOM_LENGTH = 20
NUM_TABLES = 2


@pytest.fixture()
def table_name() -> str:
    prefix = "my_iceberg_table-"
    random_tag = "".join(choice(string.ascii_letters) for _ in range(RANDOM_LENGTH))
    return (prefix + random_tag).lower()


@pytest.fixture()
def table_list(table_name: str) -> List[str]:
    return [f"{table_name}_{idx}" for idx in range(NUM_TABLES)]


@pytest.fixture()
def database_name() -> str:
    prefix = "my_iceberg_database-"
    random_tag = "".join(choice(string.ascii_letters) for _ in range(RANDOM_LENGTH))
    return (prefix + random_tag).lower()


@pytest.fixture()
def database_list(database_name: str) -> List[str]:
    return [f"{database_name}_{idx}" for idx in range(NUM_TABLES)]


@pytest.fixture()
def hierarchical_namespace_name() -> str:
    prefix = "my_iceberg_ns-"
    random_tag1 = "".join(choice(string.ascii_letters) for _ in range(RANDOM_LENGTH))
    random_tag2 = "".join(choice(string.ascii_letters) for _ in range(RANDOM_LENGTH))
    return ".".join([prefix + random_tag1, prefix + random_tag2]).lower()


@pytest.fixture()
def hierarchical_namespace_list(hierarchical_namespace_name: str) -> List[str]:
    return [f"{hierarchical_namespace_name}_{idx}" for idx in range(NUM_TABLES)]


BUCKET_NAME = "test_bucket"
TABLE_METADATA_LOCATION_REGEX = re.compile(
    r"""s3://test_bucket/my_iceberg_database-[a-z]{20}.db/
    my_iceberg_table-[a-z]{20}/metadata/
    [0-9]{5}-[a-f0-9]{8}-?[a-f0-9]{4}-?4[a-f0-9]{3}-?[89ab][a-f0-9]{3}-?[a-f0-9]{12}.metadata.json""",
    re.X,
)

UNIFIED_AWS_SESSION_PROPERTIES = {
    "client.access-key-id": "client.access-key-id",
    "client.secret-access-key": "client.secret-access-key",
    "client.region": "client.region",
    "client.session-token": "client.session-token",
}


@pytest.fixture(name="_bucket_initialize")
def fixture_s3_bucket(_s3) -> None:  # type: ignore
    _s3.create_bucket(Bucket=BUCKET_NAME)


def get_bucket_name() -> str:
    """Set the environment variable AWS_TEST_BUCKET for a default bucket to test."""
    bucket_name = os.getenv("AWS_TEST_BUCKET")
    if bucket_name is None:
        raise ValueError("Please specify a bucket to run the test by setting environment variable AWS_TEST_BUCKET")
    return bucket_name


def get_glue_endpoint() -> Optional[str]:
    """Set the optional environment variable AWS_TEST_GLUE_ENDPOINT for a glue endpoint to test."""
    return os.getenv("AWS_TEST_GLUE_ENDPOINT")


def get_s3_path(bucket_name: str, database_name: Optional[str] = None, table_name: Optional[str] = None) -> str:
    result_path = f"s3://{bucket_name}"
    if database_name is not None:
        result_path += f"/{database_name}.db"

    if table_name is not None:
        result_path += f"/{table_name}"
    return result_path


@pytest.fixture(name="s3", scope="module")
def fixture_s3_client() -> boto3.client:
    """Real S3 client for AWS Integration Tests."""
    yield boto3.client("s3")


def clean_up(test_catalog: Catalog) -> None:
    """Clean all databases and tables created during the integration test."""
    for database_tuple in test_catalog.list_namespaces():
        database_name = database_tuple[0]
        if "my_iceberg_database-" in database_name:
            for identifier in test_catalog.list_tables(database_name):
                test_catalog.purge_table(identifier)
            test_catalog.drop_namespace(database_name)


@pytest.fixture
def data_file(table_schema_simple: Schema, tmp_path: str) -> str:
    import pyarrow as pa
    from pyarrow import parquet as pq

    from pyiceberg.io.pyarrow import schema_to_pyarrow

    table = pa.table(
        {"foo": ["a", "b", "c"], "bar": [1, 2, 3], "baz": [True, False, None]},
        schema=schema_to_pyarrow(table_schema_simple),
    )

    file_path = f"{tmp_path}/0000-data.parquet"
    pq.write_table(table=table, where=file_path)
    return file_path


@pytest.fixture
def example_task(data_file: str) -> FileScanTask:
    return FileScanTask(
        data_file=DataFile(file_path=data_file, file_format=FileFormat.PARQUET, file_size_in_bytes=1925),
    )


@pytest.fixture(scope="session")
def warehouse(tmp_path_factory: pytest.TempPathFactory) -> Path:
    return tmp_path_factory.mktemp("test_sql")


@pytest.fixture
def table_v1(example_table_metadata_v1: Dict[str, Any]) -> Table:
    table_metadata = TableMetadataV1(**example_table_metadata_v1)
    return Table(
        identifier=("database", "table"),
        metadata=table_metadata,
        metadata_location=f"{table_metadata.location}/uuid.metadata.json",
        io=load_file_io(),
        catalog=NoopCatalog("NoopCatalog"),
    )


@pytest.fixture
def table_v2(example_table_metadata_v2: Dict[str, Any]) -> Table:
    table_metadata = TableMetadataV2(**example_table_metadata_v2)
    return Table(
        identifier=("database", "table"),
        metadata=table_metadata,
        metadata_location=f"{table_metadata.location}/uuid.metadata.json",
        io=load_file_io(),
        catalog=NoopCatalog("NoopCatalog"),
    )


@pytest.fixture
def table_v2_with_fixed_and_decimal_types(
    table_metadata_v2_with_fixed_and_decimal_types: Dict[str, Any],
) -> Table:
    table_metadata = TableMetadataV2(
        **table_metadata_v2_with_fixed_and_decimal_types,
    )
    return Table(
        identifier=("database", "table"),
        metadata=table_metadata,
        metadata_location=f"{table_metadata.location}/uuid.metadata.json",
        io=load_file_io(),
        catalog=NoopCatalog("NoopCatalog"),
    )


@pytest.fixture
def table_v2_with_extensive_snapshots(example_table_metadata_v2_with_extensive_snapshots: Dict[str, Any]) -> Table:
    table_metadata = TableMetadataV2(**example_table_metadata_v2_with_extensive_snapshots)
    return Table(
        identifier=("database", "table"),
        metadata=table_metadata,
        metadata_location=f"{table_metadata.location}/uuid.metadata.json",
        io=load_file_io(),
        catalog=NoopCatalog("NoopCatalog"),
    )


@pytest.fixture
def table_v2_with_statistics(table_metadata_v2_with_statistics: Dict[str, Any]) -> Table:
    table_metadata = TableMetadataV2(**table_metadata_v2_with_statistics)
    return Table(
        identifier=("database", "table"),
        metadata=table_metadata,
        metadata_location=f"{table_metadata.location}/uuid.metadata.json",
        io=load_file_io(),
        catalog=NoopCatalog("NoopCatalog"),
    )


@pytest.fixture
def bound_reference_str() -> BoundReference[str]:
    return BoundReference(field=NestedField(1, "field", StringType(), required=False), accessor=Accessor(position=0, inner=None))


@pytest.fixture
def bound_reference_binary() -> BoundReference[str]:
    return BoundReference(field=NestedField(1, "field", BinaryType(), required=False), accessor=Accessor(position=0, inner=None))


@pytest.fixture
def bound_reference_uuid() -> BoundReference[str]:
    return BoundReference(field=NestedField(1, "field", UUIDType(), required=False), accessor=Accessor(position=0, inner=None))


@pytest.fixture(scope="session")
def session_catalog() -> Catalog:
    return load_catalog(
        "local",
        **{
            "type": "rest",
            "uri": "http://localhost:8181",
            "s3.endpoint": "http://localhost:9000",
            "s3.access-key-id": "admin",
            "s3.secret-access-key": "password",
        },
    )


@pytest.fixture(scope="session")
def session_catalog_hive() -> Catalog:
    return load_catalog(
        "local",
        **{
            "type": "hive",
            "uri": "http://localhost:9083",
            "s3.endpoint": "http://localhost:9000",
            "s3.access-key-id": "admin",
            "s3.secret-access-key": "password",
        },
    )


@pytest.fixture(scope="session")
def spark() -> "SparkSession":
    import importlib.metadata

    from pyspark.sql import SparkSession

    # Remember to also update `dev/Dockerfile`
    spark_version = ".".join(importlib.metadata.version("pyspark").split(".")[:2])
    scala_version = "2.12"
    iceberg_version = "1.8.0"

    os.environ["PYSPARK_SUBMIT_ARGS"] = (
        f"--packages org.apache.iceberg:iceberg-spark-runtime-{spark_version}_{scala_version}:{iceberg_version},"
        f"org.apache.iceberg:iceberg-aws-bundle:{iceberg_version} pyspark-shell"
    )
    os.environ["AWS_REGION"] = "us-east-1"
    os.environ["AWS_ACCESS_KEY_ID"] = "admin"
    os.environ["AWS_SECRET_ACCESS_KEY"] = "password"

    spark = (
        SparkSession.builder.appName("PyIceberg integration test")
        .config("spark.sql.session.timeZone", "UTC")
        .config("spark.sql.shuffle.partitions", "1")
        .config("spark.default.parallelism", "1")
        .config("spark.sql.extensions", "org.apache.iceberg.spark.extensions.IcebergSparkSessionExtensions")
        .config("spark.sql.catalog.integration", "org.apache.iceberg.spark.SparkCatalog")
        .config("spark.sql.catalog.integration.catalog-impl", "org.apache.iceberg.rest.RESTCatalog")
        .config("spark.sql.catalog.integration.cache-enabled", "false")
        .config("spark.sql.catalog.integration.uri", "http://localhost:8181")
        .config("spark.sql.catalog.integration.io-impl", "org.apache.iceberg.aws.s3.S3FileIO")
        .config("spark.sql.catalog.integration.warehouse", "s3://warehouse/wh/")
        .config("spark.sql.catalog.integration.s3.endpoint", "http://localhost:9000")
        .config("spark.sql.catalog.integration.s3.path-style-access", "true")
        .config("spark.sql.defaultCatalog", "integration")
        .config("spark.sql.catalog.hive", "org.apache.iceberg.spark.SparkCatalog")
        .config("spark.sql.catalog.hive.type", "hive")
        .config("spark.sql.catalog.hive.uri", "http://localhost:9083")
        .config("spark.sql.catalog.hive.io-impl", "org.apache.iceberg.aws.s3.S3FileIO")
        .config("spark.sql.catalog.hive.warehouse", "s3://warehouse/hive/")
        .config("spark.sql.catalog.hive.s3.endpoint", "http://localhost:9000")
        .config("spark.sql.catalog.hive.s3.path-style-access", "true")
        .config("spark.sql.execution.arrow.pyspark.enabled", "true")
        .getOrCreate()
    )

    return spark


TEST_DATA_WITH_NULL = {
    "bool": [False, None, True],
    "string": ["a", None, "z"],
    # Go over the 16 bytes to kick in truncation
    "string_long": ["a" * 22, None, "z" * 22],
    "int": [1, None, 9],
    "long": [1, None, 9],
    "float": [0.0, None, 0.9],
    "double": [0.0, None, 0.9],
    # 'time': [1_000_000, None, 3_000_000],  # Example times: 1s, none, and 3s past midnight #Spark does not support time fields
    "timestamp": [datetime(2023, 1, 1, 19, 25, 00), None, datetime(2023, 3, 1, 19, 25, 00)],
    "timestamptz": [
        datetime(2023, 1, 1, 19, 25, 00, tzinfo=timezone.utc),
        None,
        datetime(2023, 3, 1, 19, 25, 00, tzinfo=timezone.utc),
    ],
    "date": [date(2023, 1, 1), None, date(2023, 3, 1)],
    # Not supported by Spark
    # 'time': [time(1, 22, 0), None, time(19, 25, 0)],
    # Not natively supported by Arrow
    # 'uuid': [uuid.UUID('00000000-0000-0000-0000-000000000000').bytes, None, uuid.UUID('11111111-1111-1111-1111-111111111111').bytes],
    "binary": [b"\01", None, b"\22"],
    "fixed": [
        uuid.UUID("00000000-0000-0000-0000-000000000000").bytes,
        None,
        uuid.UUID("11111111-1111-1111-1111-111111111111").bytes,
    ],
}


@pytest.fixture(scope="session")
def pa_schema() -> "pa.Schema":
    import pyarrow as pa

    return pa.schema(
        [
            ("bool", pa.bool_()),
            ("string", pa.large_string()),
            ("string_long", pa.large_string()),
            ("int", pa.int32()),
            ("long", pa.int64()),
            ("float", pa.float32()),
            ("double", pa.float64()),
            # Not supported by Spark
            # ("time", pa.time64('us')),
            ("timestamp", pa.timestamp(unit="us")),
            ("timestamptz", pa.timestamp(unit="us", tz="UTC")),
            ("date", pa.date32()),
            # Not supported by Spark
            # ("time", pa.time64("us")),
            # Not natively supported by Arrow
            # ("uuid", pa.fixed(16)),
            ("binary", pa.large_binary()),
            ("fixed", pa.binary(16)),
        ]
    )


@pytest.fixture(scope="session")
def arrow_table_with_null(pa_schema: "pa.Schema") -> "pa.Table":
    """Pyarrow table with all kinds of columns."""
    import pyarrow as pa

    return pa.Table.from_pydict(
        {
            "bool": [False, None, True],
            "string": ["a", None, "z"],
            # Go over the 16 bytes to kick in truncation
            "string_long": ["a" * 22, None, "z" * 22],
            "int": [1, None, 9],
            "long": [1, None, 9],
            "float": [0.0, None, 0.9],
            "double": [0.0, None, 0.9],
            # 'time': [1_000_000, None, 3_000_000],  # Example times: 1s, none, and 3s past midnight #Spark does not support time fields
            "timestamp": [datetime(2023, 1, 1, 19, 25, 00), None, datetime(2023, 3, 1, 19, 25, 00)],
            "timestamptz": [
                datetime(2023, 1, 1, 19, 25, 00, tzinfo=timezone.utc),
                None,
                datetime(2023, 3, 1, 19, 25, 00, tzinfo=timezone.utc),
            ],
            "date": [date(2023, 1, 1), None, date(2023, 3, 1)],
            # Not supported by Spark
            # 'time': [time(1, 22, 0), None, time(19, 25, 0)],
            # Not natively supported by Arrow
            # 'uuid': [uuid.UUID('00000000-0000-0000-0000-000000000000').bytes, None, uuid.UUID('11111111-1111-1111-1111-111111111111').bytes],
            "binary": [b"\01", None, b"\22"],
            "fixed": [
                uuid.UUID("00000000-0000-0000-0000-000000000000").bytes,
                None,
                uuid.UUID("11111111-1111-1111-1111-111111111111").bytes,
            ],
        },
        schema=pa_schema,
    )


@pytest.fixture(scope="session")
def arrow_table_without_data(pa_schema: "pa.Schema") -> "pa.Table":
    """Pyarrow table without data."""
    import pyarrow as pa

    return pa.Table.from_pylist([], schema=pa_schema)


@pytest.fixture(scope="session")
def arrow_table_with_only_nulls(pa_schema: "pa.Schema") -> "pa.Table":
    """Pyarrow table with only null values."""
    import pyarrow as pa

    return pa.Table.from_pylist([{}, {}], schema=pa_schema)


@pytest.fixture(scope="session")
def arrow_table_date_timestamps() -> "pa.Table":
    """Pyarrow table with only date, timestamp and timestamptz values."""
    import pyarrow as pa

    return pa.Table.from_pydict(
        {
            "date": [date(2023, 12, 31), date(2024, 1, 1), date(2024, 1, 31), date(2024, 2, 1), date(2024, 2, 1), None],
            "timestamp": [
                datetime(2023, 12, 31, 0, 0, 0),
                datetime(2024, 1, 1, 0, 0, 0),
                datetime(2024, 1, 31, 0, 0, 0),
                datetime(2024, 2, 1, 0, 0, 0),
                datetime(2024, 2, 1, 6, 0, 0),
                None,
            ],
            "timestamptz": [
                datetime(2023, 12, 31, 0, 0, 0, tzinfo=timezone.utc),
                datetime(2024, 1, 1, 0, 0, 0, tzinfo=timezone.utc),
                datetime(2024, 1, 31, 0, 0, 0, tzinfo=timezone.utc),
                datetime(2024, 2, 1, 0, 0, 0, tzinfo=timezone.utc),
                datetime(2024, 2, 1, 6, 0, 0, tzinfo=timezone.utc),
                None,
            ],
        },
        schema=pa.schema(
            [
                ("date", pa.date32()),
                ("timestamp", pa.timestamp(unit="us")),
                ("timestamptz", pa.timestamp(unit="us", tz="UTC")),
            ]
        ),
    )


@pytest.fixture(scope="session")
def table_date_timestamps_schema() -> Schema:
    """Iceberg table Schema with only date, timestamp and timestamptz values."""
    return Schema(
        NestedField(field_id=1, name="date", field_type=DateType(), required=False),
        NestedField(field_id=2, name="timestamp", field_type=TimestampType(), required=False),
        NestedField(field_id=3, name="timestamptz", field_type=TimestamptzType(), required=False),
    )


@pytest.fixture(scope="session")
def arrow_table_schema_with_all_timestamp_precisions() -> "pa.Schema":
    """Pyarrow Schema with all supported timestamp types."""
    import pyarrow as pa

    return pa.schema(
        [
            ("timestamp_s", pa.timestamp(unit="s")),
            ("timestamptz_s", pa.timestamp(unit="s", tz="UTC")),
            ("timestamp_ms", pa.timestamp(unit="ms")),
            ("timestamptz_ms", pa.timestamp(unit="ms", tz="UTC")),
            ("timestamp_us", pa.timestamp(unit="us")),
            ("timestamptz_us", pa.timestamp(unit="us", tz="UTC")),
            ("timestamp_ns", pa.timestamp(unit="ns")),
            ("timestamptz_ns", pa.timestamp(unit="ns", tz="UTC")),
            ("timestamptz_us_etc_utc", pa.timestamp(unit="us", tz="Etc/UTC")),
            ("timestamptz_ns_z", pa.timestamp(unit="ns", tz="Z")),
            ("timestamptz_s_0000", pa.timestamp(unit="s", tz="+00:00")),
        ]
    )


@pytest.fixture(scope="session")
def arrow_table_with_all_timestamp_precisions(arrow_table_schema_with_all_timestamp_precisions: "pa.Schema") -> "pa.Table":
    """Pyarrow table with all supported timestamp types."""
    import pandas as pd
    import pyarrow as pa

    test_data = pd.DataFrame(
        {
            "timestamp_s": [datetime(2023, 1, 1, 19, 25, 00), None, datetime(2023, 3, 1, 19, 25, 00)],
            "timestamptz_s": [
                datetime(2023, 1, 1, 19, 25, 00, tzinfo=timezone.utc),
                None,
                datetime(2023, 3, 1, 19, 25, 00, tzinfo=timezone.utc),
            ],
            "timestamp_ms": [datetime(2023, 1, 1, 19, 25, 00), None, datetime(2023, 3, 1, 19, 25, 00)],
            "timestamptz_ms": [
                datetime(2023, 1, 1, 19, 25, 00, tzinfo=timezone.utc),
                None,
                datetime(2023, 3, 1, 19, 25, 00, tzinfo=timezone.utc),
            ],
            "timestamp_us": [datetime(2023, 1, 1, 19, 25, 00), None, datetime(2023, 3, 1, 19, 25, 00)],
            "timestamptz_us": [
                datetime(2023, 1, 1, 19, 25, 00, tzinfo=timezone.utc),
                None,
                datetime(2023, 3, 1, 19, 25, 00, tzinfo=timezone.utc),
            ],
            "timestamp_ns": [
                pd.Timestamp(year=2024, month=7, day=11, hour=3, minute=30, second=0, microsecond=12, nanosecond=6),
                None,
                pd.Timestamp(year=2024, month=7, day=11, hour=3, minute=30, second=0, microsecond=12, nanosecond=7),
            ],
            "timestamptz_ns": [
                datetime(2023, 1, 1, 19, 25, 00, tzinfo=timezone.utc),
                None,
                datetime(2023, 3, 1, 19, 25, 00, tzinfo=timezone.utc),
            ],
            "timestamptz_us_etc_utc": [
                datetime(2023, 1, 1, 19, 25, 00, tzinfo=timezone.utc),
                None,
                datetime(2023, 3, 1, 19, 25, 00, tzinfo=timezone.utc),
            ],
            "timestamptz_ns_z": [
                pd.Timestamp(year=2024, month=7, day=11, hour=3, minute=30, second=0, microsecond=12, nanosecond=6, tz="UTC"),
                None,
                pd.Timestamp(year=2024, month=7, day=11, hour=3, minute=30, second=0, microsecond=12, nanosecond=7, tz="UTC"),
            ],
            "timestamptz_s_0000": [
                datetime(2023, 1, 1, 19, 25, 1, tzinfo=timezone.utc),
                None,
                datetime(2023, 3, 1, 19, 25, 1, tzinfo=timezone.utc),
            ],
        }
    )
    return pa.Table.from_pandas(test_data, schema=arrow_table_schema_with_all_timestamp_precisions)


@pytest.fixture(scope="session")
def arrow_table_schema_with_all_microseconds_timestamp_precisions() -> "pa.Schema":
    """Pyarrow Schema with all microseconds timestamp."""
    import pyarrow as pa

    return pa.schema(
        [
            ("timestamp_s", pa.timestamp(unit="us")),
            ("timestamptz_s", pa.timestamp(unit="us", tz="UTC")),
            ("timestamp_ms", pa.timestamp(unit="us")),
            ("timestamptz_ms", pa.timestamp(unit="us", tz="UTC")),
            ("timestamp_us", pa.timestamp(unit="us")),
            ("timestamptz_us", pa.timestamp(unit="us", tz="UTC")),
            ("timestamp_ns", pa.timestamp(unit="us")),
            ("timestamptz_ns", pa.timestamp(unit="us", tz="UTC")),
            ("timestamptz_us_etc_utc", pa.timestamp(unit="us", tz="UTC")),
            ("timestamptz_ns_z", pa.timestamp(unit="us", tz="UTC")),
            ("timestamptz_s_0000", pa.timestamp(unit="us", tz="UTC")),
        ]
    )


@pytest.fixture(scope="session")
def table_schema_with_all_microseconds_timestamp_precision() -> Schema:
    """Iceberg table Schema with only date, timestamp and timestamptz values."""
    return Schema(
        NestedField(field_id=1, name="timestamp_s", field_type=TimestampType(), required=False),
        NestedField(field_id=2, name="timestamptz_s", field_type=TimestamptzType(), required=False),
        NestedField(field_id=3, name="timestamp_ms", field_type=TimestampType(), required=False),
        NestedField(field_id=4, name="timestamptz_ms", field_type=TimestamptzType(), required=False),
        NestedField(field_id=5, name="timestamp_us", field_type=TimestampType(), required=False),
        NestedField(field_id=6, name="timestamptz_us", field_type=TimestamptzType(), required=False),
        NestedField(field_id=7, name="timestamp_ns", field_type=TimestampType(), required=False),
        NestedField(field_id=8, name="timestamptz_ns", field_type=TimestamptzType(), required=False),
        NestedField(field_id=9, name="timestamptz_us_etc_utc", field_type=TimestamptzType(), required=False),
        NestedField(field_id=10, name="timestamptz_ns_z", field_type=TimestamptzType(), required=False),
        NestedField(field_id=11, name="timestamptz_s_0000", field_type=TimestamptzType(), required=False),
    )


@pytest.fixture(scope="session")
def table_schema_with_promoted_types() -> Schema:
    """Iceberg table Schema with longs, doubles and uuid in simple and nested types."""
    return Schema(
        NestedField(field_id=1, name="long", field_type=LongType(), required=False),
        NestedField(
            field_id=2,
            name="list",
            field_type=ListType(element_id=4, element_type=LongType(), element_required=False),
            required=True,
        ),
        NestedField(
            field_id=3,
            name="map",
            field_type=MapType(
                key_id=5,
                key_type=StringType(),
                value_id=6,
                value_type=LongType(),
                value_required=False,
            ),
            required=True,
        ),
        NestedField(field_id=7, name="double", field_type=DoubleType(), required=False),
        NestedField(field_id=8, name="uuid", field_type=UUIDType(), required=False),
    )


@pytest.fixture(scope="session")
def pyarrow_schema_with_promoted_types() -> "pa.Schema":
    """Pyarrow Schema with longs, doubles and uuid in simple and nested types."""
    import pyarrow as pa

    return pa.schema(
        (
            pa.field("long", pa.int32(), nullable=True),  # can support upcasting integer to long
            pa.field("list", pa.list_(pa.int32()), nullable=False),  # can support upcasting integer to long
            pa.field("map", pa.map_(pa.string(), pa.int32()), nullable=False),  # can support upcasting integer to long
            pa.field("double", pa.float32(), nullable=True),  # can support upcasting float to double
            pa.field("uuid", pa.binary(length=16), nullable=True),  # can support upcasting float to double
        )
    )


@pytest.fixture(scope="session")
def pyarrow_table_with_promoted_types(pyarrow_schema_with_promoted_types: "pa.Schema") -> "pa.Table":
    """Pyarrow table with longs, doubles and uuid in simple and nested types."""
    import pyarrow as pa

    return pa.Table.from_pydict(
        {
            "long": [1, 9],
            "list": [[1, 1], [2, 2]],
            "map": [{"a": 1}, {"b": 2}],
            "double": [1.1, 9.2],
            "uuid": [b"qZx\xefNS@\x89\x9b\xf9:\xd0\xee\x9b\xf5E", b"\x97]\x87T^JDJ\x96\x97\xf4v\xe4\x03\x0c\xde"],
        },
        schema=pyarrow_schema_with_promoted_types,
    )<|MERGE_RESOLUTION|>--- conflicted
+++ resolved
@@ -920,16 +920,9 @@
                 {"id": 1, "name": "x", "required": True, "type": "long"},
                 {"id": 2, "name": "y", "required": True, "type": "long", "doc": "comment"},
                 {"id": 3, "name": "z", "required": True, "type": "long"},
-                # TODO: Add unknown, timestamp(tz)_ns
-<<<<<<< HEAD
-                # {"id": 4, "name": "u", "required": True, "type": "unknown"},
+                {"id": 4, "name": "u", "required": True, "type": "unknown"},
                 {"id": 5, "name": "ns", "required": True, "type": "timestamp_ns"},
                 {"id": 6, "name": "nstz", "required": True, "type": "timestamptz_ns"},
-=======
-                {"id": 4, "name": "u", "required": True, "type": "unknown"},
-                # {"id": 5, "name": "ns", "required": True, "type": "timestamp_ns"},
-                # {"id": 6, "name": "nstz", "required": True, "type": "timestamptz_ns"},
->>>>>>> 1c0e2b04
             ],
         },
     ],
