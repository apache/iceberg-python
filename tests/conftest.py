--- conflicted
+++ resolved
@@ -1862,24 +1862,16 @@
 
 @pytest.fixture(scope="session")
 def test_schema() -> Schema:
-<<<<<<< HEAD
-    return Schema(NestedField(1, "VendorID", IntegerType(), False), NestedField(2, "tpep_pickup_datetime", IntegerType(), False))
-=======
     return Schema(
         NestedField(1, "VendorID", IntegerType(), False), NestedField(2, "tpep_pickup_datetime", TimestampType(), False)
     )
->>>>>>> 00222a42
 
 
 @pytest.fixture(scope="session")
 def test_partition_spec() -> Schema:
     return PartitionSpec(
         PartitionField(1, 1000, IdentityTransform(), "VendorID"),
-<<<<<<< HEAD
-        PartitionField(2, 1001, DayTransform(), "tpep_pickup_datetime"),
-=======
         PartitionField(2, 1001, DayTransform(), "tpep_pickup_day"),
->>>>>>> 00222a42
     )
 
 
