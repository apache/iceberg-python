--- conflicted
+++ resolved
@@ -360,14 +360,11 @@
 @pytest.mark.parametrize("format_version", [1, 2])
 @pytest.mark.parametrize("compression", ["null", "deflate", "zstd"])
 def test_write_manifest(
-<<<<<<< HEAD
-    generated_manifest_file_file_v1: str, generated_manifest_file_file_v2: str, format_version: TableVersion, test_schema: Schema
-=======
     generated_manifest_file_file_v1: str,
     generated_manifest_file_file_v2: str,
     format_version: TableVersion,
+    test_schema: Schema,
     compression: AvroCompressionCodec,
->>>>>>> ad8263b1
 ) -> None:
     io = load_file_io()
     snapshot = Snapshot(
