# Licensed to the Apache Software Foundation (ASF) under one
# or more contributor license agreements.  See the NOTICE file
# distributed with this work for additional information
# regarding copyright ownership.  The ASF licenses this file
# to you under the Apache License, Version 2.0 (the
# "License"); you may not use this file except in compliance
# with the License.  You may obtain a copy of the License at
#
#   http://www.apache.org/licenses/LICENSE-2.0
#
# Unless required by applicable law or agreed to in writing,
# software distributed under the License is distributed on an
# "AS IS" BASIS, WITHOUT WARRANTIES OR CONDITIONS OF ANY
# KIND, either express or implied.  See the License for the
# specific language governing permissions and limitations
# under the License.
# pylint: disable=redefined-outer-name,arguments-renamed,fixme
from tempfile import TemporaryDirectory
<<<<<<< HEAD
from typing import Dict
=======
from unittest.mock import patch
>>>>>>> ea8ade28

import fastavro
import pytest

from pyiceberg.avro.codecs import AvroCompressionCodec
from pyiceberg.io import load_file_io
from pyiceberg.io.pyarrow import PyArrowFileIO
from pyiceberg.manifest import (
    DataFile,
    DataFileContent,
    FileFormat,
    ManifestContent,
    ManifestEntryStatus,
    ManifestFile,
    PartitionFieldSummary,
    _manifest_cache,
    read_manifest_list,
    write_manifest,
    write_manifest_list,
)
from pyiceberg.partitioning import UNPARTITIONED_PARTITION_SPEC, PartitionSpec
from pyiceberg.schema import Schema
from pyiceberg.table.snapshots import Operation, Snapshot, Summary
from pyiceberg.typedef import Record, TableVersion
from pyiceberg.types import IntegerType, NestedField


@pytest.fixture(autouse=True)
def clear_global_manifests_cache() -> None:
    # Clear the global cache before each test
    _manifest_cache.clear()


def _verify_metadata_with_fastavro(avro_file: str, expected_metadata: dict[str, str]) -> None:
    with open(avro_file, "rb") as f:
        reader = fastavro.reader(f)
        metadata = reader.metadata
        for k, v in expected_metadata.items():
            assert k in metadata
            assert metadata[k] == v


@pytest.mark.skip("Fix in https://github.com/apache/iceberg-rust/pull/1705")
def test_read_manifest_entry(generated_manifest_entry_file: str) -> None:
    manifest = ManifestFile.from_args(
        manifest_path=generated_manifest_entry_file,
        manifest_length=0,
        partition_spec_id=0,
        added_snapshot_id=0,
        sequence_number=0,
        partitions=[],
    )
    manifest_entries = manifest.fetch_manifest_entry(PyArrowFileIO())
    manifest_entry = manifest_entries[0]

    assert manifest_entry.status == ManifestEntryStatus.ADDED
    assert manifest_entry.snapshot_id == 8744736658442914487
    assert manifest_entry.sequence_number == 0
    assert isinstance(manifest_entry.data_file, DataFile)

    data_file = manifest_entry.data_file

    assert data_file.content == DataFileContent.DATA
    assert (
        data_file.file_path
        == "/home/iceberg/warehouse/nyc/taxis_partitioned/data/VendorID=null/00000-633-d8a4223e-dc97-45a1-86e1-adaba6e8abd7-00001.parquet"
    )
    assert data_file.file_format == FileFormat.PARQUET
    assert repr(data_file.partition) == "Record[1, 1925]"
    assert data_file.record_count == 19513
    assert data_file.file_size_in_bytes == 388872
    assert data_file.column_sizes == {
        1: 53,
        2: 98153,
        3: 98693,
        4: 53,
        5: 53,
        6: 53,
        7: 17425,
        8: 18528,
        9: 53,
        10: 44788,
        11: 35571,
        12: 53,
        13: 1243,
        14: 2355,
        15: 12750,
        16: 4029,
        17: 110,
        18: 47194,
        19: 2948,
    }
    assert data_file.value_counts == {
        1: 19513,
        2: 19513,
        3: 19513,
        4: 19513,
        5: 19513,
        6: 19513,
        7: 19513,
        8: 19513,
        9: 19513,
        10: 19513,
        11: 19513,
        12: 19513,
        13: 19513,
        14: 19513,
        15: 19513,
        16: 19513,
        17: 19513,
        18: 19513,
        19: 19513,
    }
    assert data_file.null_value_counts == {
        1: 19513,
        2: 0,
        3: 0,
        4: 19513,
        5: 19513,
        6: 19513,
        7: 0,
        8: 0,
        9: 19513,
        10: 0,
        11: 0,
        12: 19513,
        13: 0,
        14: 0,
        15: 0,
        16: 0,
        17: 0,
        18: 0,
        19: 0,
    }
    assert data_file.nan_value_counts == {16: 0, 17: 0, 18: 0, 19: 0, 10: 0, 11: 0, 12: 0, 13: 0, 14: 0, 15: 0}
    assert data_file.lower_bounds == {
        2: b"\x01\x00\x00\x00\x00\x00\x00\x00",
    }
    assert data_file.upper_bounds == {
        2: b"\x06\x00\x00\x00\x00\x00\x00\x00",
    }
    assert data_file.key_metadata is None
    assert data_file.split_offsets == [4]
    assert data_file.equality_ids is None
    assert data_file.sort_order_id == 0


def test_read_manifest_list(generated_manifest_file_file_v1: str) -> None:
    input_file = PyArrowFileIO().new_input(generated_manifest_file_file_v1)
    manifest_list = list(read_manifest_list(input_file))[0]

    assert manifest_list.manifest_length == 7989
    assert manifest_list.partition_spec_id == 0
    assert manifest_list.added_snapshot_id == 9182715666859759686
    assert manifest_list.added_files_count == 3
    assert manifest_list.existing_files_count == 0
    assert manifest_list.deleted_files_count == 0

    assert isinstance(manifest_list.partitions, list)

    partitions_summary = manifest_list.partitions[0]
    assert isinstance(partitions_summary, PartitionFieldSummary)

    assert partitions_summary.contains_null is True
    assert partitions_summary.contains_nan is False
    assert partitions_summary.lower_bound == b"\x01\x00\x00\x00"
    assert partitions_summary.upper_bound == b"\x02\x00\x00\x00"

    assert manifest_list.added_rows_count == 237993
    assert manifest_list.existing_rows_count == 0
    assert manifest_list.deleted_rows_count == 0


def test_read_manifest_v1(generated_manifest_file_file_v1: str) -> None:
    io = load_file_io()

    snapshot = Snapshot(
        snapshot_id=25,
        parent_snapshot_id=19,
        timestamp_ms=1602638573590,
        manifest_list=generated_manifest_file_file_v1,
        summary=Summary(Operation.APPEND),
        schema_id=3,
    )
    manifest_list = snapshot.manifests(io)[0]

    assert manifest_list.manifest_length == 7989
    assert manifest_list.partition_spec_id == 0
    assert manifest_list.content == ManifestContent.DATA
    assert manifest_list.sequence_number == 0
    assert manifest_list.min_sequence_number == 0
    assert manifest_list.added_snapshot_id == 9182715666859759686
    assert manifest_list.added_files_count == 3
    assert manifest_list.existing_files_count == 0
    assert manifest_list.deleted_files_count == 0
    assert manifest_list.added_rows_count == 237993
    assert manifest_list.existing_rows_count == 0
    assert manifest_list.deleted_rows_count == 0
    assert manifest_list.key_metadata is None

    assert isinstance(manifest_list.partitions, list)

    partition = manifest_list.partitions[0]

    assert isinstance(partition, PartitionFieldSummary)

    assert partition.contains_null is True
    assert partition.contains_nan is False
    assert partition.lower_bound == b"\x01\x00\x00\x00"
    assert partition.upper_bound == b"\x02\x00\x00\x00"

    entries = manifest_list.fetch_manifest_entry(io)

    assert isinstance(entries, list)

    entry = entries[0]

    assert entry.sequence_number == 0
    assert entry.file_sequence_number == 0
    assert entry.snapshot_id == 8744736658442914487
    assert entry.status == ManifestEntryStatus.ADDED


def test_read_manifest_v2(generated_manifest_file_file_v2: str) -> None:
    io = load_file_io()

    snapshot = Snapshot(
        snapshot_id=25,
        parent_snapshot_id=19,
        timestamp_ms=1602638573590,
        manifest_list=generated_manifest_file_file_v2,
        summary=Summary(Operation.APPEND),
        schema_id=3,
    )
    manifest_list = snapshot.manifests(io)[0]

    assert manifest_list.manifest_length == 7989
    assert manifest_list.partition_spec_id == 0
    assert manifest_list.content == ManifestContent.DELETES
    assert manifest_list.sequence_number == 3
    assert manifest_list.min_sequence_number == 3
    assert manifest_list.added_snapshot_id == 9182715666859759686
    assert manifest_list.added_files_count == 3
    assert manifest_list.existing_files_count == 0
    assert manifest_list.deleted_files_count == 0
    assert manifest_list.added_rows_count == 237993
    assert manifest_list.existing_rows_count == 0
    assert manifest_list.deleted_rows_count == 0
    assert manifest_list.key_metadata is None

    assert isinstance(manifest_list.partitions, list)

    partition = manifest_list.partitions[0]

    assert isinstance(partition, PartitionFieldSummary)

    assert partition.contains_null is True
    assert partition.contains_nan is False
    assert partition.lower_bound == b"\x01\x00\x00\x00"
    assert partition.upper_bound == b"\x02\x00\x00\x00"

    entries = manifest_list.fetch_manifest_entry(io)

    assert isinstance(entries, list)

    entry = entries[0]

    assert entry.sequence_number == 0
    assert entry.file_sequence_number == 0
    assert entry.snapshot_id == 8744736658442914487
    assert entry.status == ManifestEntryStatus.ADDED


def test_write_empty_manifest() -> None:
    io = load_file_io()
    test_schema = Schema(NestedField(1, "foo", IntegerType(), False))
    with TemporaryDirectory() as tmpdir:
        tmp_avro_file = tmpdir + "/test_write_manifest.avro"

        with pytest.raises(ValueError, match="An empty manifest file has been written"):
            with write_manifest(
                format_version=1,
                spec=UNPARTITIONED_PARTITION_SPEC,
                schema=test_schema,
                output_file=io.new_output(tmp_avro_file),
                snapshot_id=8744736658442914487,
                avro_compression="deflate",
            ) as _:
                pass


@pytest.mark.parametrize("format_version", [1, 2])
@pytest.mark.parametrize("compression", ["null", "deflate"])
# Added in https://github.com/apache/iceberg-rust/pull/1692
# @pytest.mark.parametrize("compression", ["null", "deflate", "zstd"])
def test_write_manifest(
    generated_manifest_file_file_v1: str,
    generated_manifest_file_file_v2: str,
    format_version: TableVersion,
    test_schema: Schema,
    test_partition_spec: PartitionSpec,
    compression: AvroCompressionCodec,
) -> None:
    io = load_file_io()
    snapshot = Snapshot(
        snapshot_id=25,
        parent_snapshot_id=19,
        timestamp_ms=1602638573590,
        manifest_list=generated_manifest_file_file_v1 if format_version == 1 else generated_manifest_file_file_v2,
        summary=Summary(Operation.APPEND),
        schema_id=3,
    )
    demo_manifest_file = snapshot.manifests(io)[0]
    manifest_entries = demo_manifest_file.fetch_manifest_entry(io)
    with TemporaryDirectory() as tmpdir:
        tmp_avro_file = tmpdir + "/test_write_manifest.avro"
        output = io.new_output(tmp_avro_file)
        with write_manifest(
            format_version=format_version,
            spec=test_partition_spec,
            schema=test_schema,
            output_file=output,
            snapshot_id=8744736658442914487,
            avro_compression=compression,
        ) as writer:
            for entry in manifest_entries:
                writer.add_entry(entry)
            new_manifest = writer.to_manifest_file()
            with pytest.raises(RuntimeError):
                # It is already closed
                writer.add_entry(manifest_entries[0])

        expected_metadata = {
            "schema": test_schema.model_dump_json(),
            "partition-spec": """[{"source-id":1,"field-id":1000,"transform":"identity","name":"VendorID"},{"source-id":2,"field-id":1001,"transform":"day","name":"tpep_pickup_day"}]""",
            "partition-spec-id": str(demo_manifest_file.partition_spec_id),
            "format-version": str(format_version),
        }
        _verify_metadata_with_fastavro(
            tmp_avro_file,
            expected_metadata,
        )
        new_manifest_entries = new_manifest.fetch_manifest_entry(io)

        manifest_entry = new_manifest_entries[0]

        assert manifest_entry.status == ManifestEntryStatus.ADDED
        assert manifest_entry.snapshot_id == 8744736658442914487
        assert manifest_entry.sequence_number == 0 if format_version == 1 else 3
        assert isinstance(manifest_entry.data_file, DataFile)

        data_file = manifest_entry.data_file

        assert data_file.content == DataFileContent.DATA
        assert (
            data_file.file_path
            == "/home/iceberg/warehouse/nyc/taxis_partitioned/data/VendorID=null/00000-633-d8a4223e-dc97-45a1-86e1-adaba6e8abd7-00001.parquet"
        )
        assert data_file.file_format == FileFormat.PARQUET
        assert data_file.partition == Record(1, 1925)
        assert data_file.record_count == 19513
        assert data_file.file_size_in_bytes == 388872
        assert data_file.column_sizes == {
            1: 53,
            2: 98153,
            3: 98693,
            4: 53,
            5: 53,
            6: 53,
            7: 17425,
            8: 18528,
            9: 53,
            10: 44788,
            11: 35571,
            12: 53,
            13: 1243,
            14: 2355,
            15: 12750,
            16: 4029,
            17: 110,
            18: 47194,
            19: 2948,
        }
        assert data_file.value_counts == {
            1: 19513,
            2: 19513,
            3: 19513,
            4: 19513,
            5: 19513,
            6: 19513,
            7: 19513,
            8: 19513,
            9: 19513,
            10: 19513,
            11: 19513,
            12: 19513,
            13: 19513,
            14: 19513,
            15: 19513,
            16: 19513,
            17: 19513,
            18: 19513,
            19: 19513,
        }
        assert data_file.null_value_counts == {
            1: 19513,
            2: 0,
            3: 0,
            4: 19513,
            5: 19513,
            6: 19513,
            7: 0,
            8: 0,
            9: 19513,
            10: 0,
            11: 0,
            12: 19513,
            13: 0,
            14: 0,
            15: 0,
            16: 0,
            17: 0,
            18: 0,
            19: 0,
        }
        assert data_file.nan_value_counts == {16: 0, 17: 0, 18: 0, 19: 0, 10: 0, 11: 0, 12: 0, 13: 0, 14: 0, 15: 0}
        assert data_file.lower_bounds == {
            2: b"\x01\x00\x00\x00\x00\x00\x00\x00",
        }
        assert data_file.upper_bounds == {
            2: b"\x06\x00\x00\x00\x00\x00\x00\x00",
        }
        assert data_file.key_metadata is None
        assert data_file.split_offsets == [4]
        assert data_file.equality_ids is None
        assert data_file.sort_order_id == 0


@pytest.mark.parametrize("format_version", [1, 2])
@pytest.mark.parametrize("parent_snapshot_id", [19, None])
@pytest.mark.parametrize("compression", ["null", "deflate"])
def test_write_manifest_list(
    generated_manifest_file_file_v1: str,
    generated_manifest_file_file_v2: str,
    format_version: TableVersion,
    parent_snapshot_id: int | None,
    compression: AvroCompressionCodec,
) -> None:
    io = load_file_io()

    snapshot = Snapshot(
        snapshot_id=25,
        parent_snapshot_id=parent_snapshot_id,
        timestamp_ms=1602638573590,
        manifest_list=generated_manifest_file_file_v1 if format_version == 1 else generated_manifest_file_file_v2,
        summary=Summary(Operation.APPEND),
        schema_id=3,
    )

    demo_manifest_list = snapshot.manifests(io)
    with TemporaryDirectory() as tmp_dir:
        path = tmp_dir + "/manifest-list.avro"
        output = io.new_output(path)
        with write_manifest_list(
            format_version=format_version,
            output_file=output,
            snapshot_id=25,
            parent_snapshot_id=parent_snapshot_id,
            sequence_number=0,
            avro_compression=compression,
        ) as writer:
            writer.add_manifests(demo_manifest_list)
        new_manifest_list = list(read_manifest_list(io.new_input(path)))

        if parent_snapshot_id:
            expected_metadata = {"snapshot-id": "25", "parent-snapshot-id": "19", "format-version": str(format_version)}
        else:
            expected_metadata = {"snapshot-id": "25", "parent-snapshot-id": "null", "format-version": str(format_version)}

        if format_version == 2:
            expected_metadata["sequence-number"] = "0"
        _verify_metadata_with_fastavro(path, expected_metadata)

        manifest_file = new_manifest_list[0]

        assert manifest_file.manifest_length == 7989
        assert manifest_file.partition_spec_id == 0
        assert manifest_file.content == ManifestContent.DATA if format_version == 1 else ManifestContent.DELETES
        assert manifest_file.sequence_number == 0 if format_version == 1 else 3
        assert manifest_file.min_sequence_number == 0 if format_version == 1 else 3
        assert manifest_file.added_snapshot_id == 9182715666859759686
        assert manifest_file.added_files_count == 3
        assert manifest_file.existing_files_count == 0
        assert manifest_file.deleted_files_count == 0
        assert manifest_file.added_rows_count == 237993
        assert manifest_file.existing_rows_count == 0
        assert manifest_file.deleted_rows_count == 0
        assert manifest_file.key_metadata is None

        assert isinstance(manifest_file.partitions, list)

        partition = manifest_file.partitions[0]

        assert isinstance(partition, PartitionFieldSummary)

        assert partition.contains_null is True
        assert partition.contains_nan is False
        assert partition.lower_bound == b"\x01\x00\x00\x00"
        assert partition.upper_bound == b"\x02\x00\x00\x00"

        entries = manifest_file.fetch_manifest_entry(io)

        assert isinstance(entries, list)

        assert len(entries) == 2

        entry = entries[0]

        assert entry.sequence_number == 0 if format_version == 1 else 3
        assert entry.file_sequence_number == 0 if format_version == 1 else 3
        assert entry.snapshot_id == 8744736658442914487
        assert entry.status == ManifestEntryStatus.ADDED


@pytest.mark.parametrize(
    "raw_file_format,expected_file_format",
    [
        ("avro", FileFormat("AVRO")),
        ("AVRO", FileFormat("AVRO")),
        ("parquet", FileFormat("PARQUET")),
        ("PARQUET", FileFormat("PARQUET")),
        ("orc", FileFormat("ORC")),
        ("ORC", FileFormat("ORC")),
        ("NOT_EXISTS", None),
    ],
)
def test_file_format_case_insensitive(raw_file_format: str, expected_file_format: FileFormat) -> None:
    if expected_file_format:
        parsed_file_format = FileFormat(raw_file_format)
        assert parsed_file_format == expected_file_format, (
            f"File format {raw_file_format}: {parsed_file_format} != {expected_file_format}"
        )
    else:
        with pytest.raises(ValueError):
            _ = FileFormat(raw_file_format)<|MERGE_RESOLUTION|>--- conflicted
+++ resolved
@@ -16,11 +16,6 @@
 # under the License.
 # pylint: disable=redefined-outer-name,arguments-renamed,fixme
 from tempfile import TemporaryDirectory
-<<<<<<< HEAD
-from typing import Dict
-=======
-from unittest.mock import patch
->>>>>>> ea8ade28
 
 import fastavro
 import pytest
