--- conflicted
+++ resolved
@@ -48,11 +48,7 @@
 @pytest.fixture(autouse=True)
 def clear_global_manifests_cache() -> None:
     # Clear the global cache before each test
-<<<<<<< HEAD
-    _manifests.cache_clear()
-=======
     _manifest_cache.clear()
->>>>>>> e7590446
 
 
 def _verify_metadata_with_fastavro(avro_file: str, expected_metadata: Dict[str, str]) -> None:
