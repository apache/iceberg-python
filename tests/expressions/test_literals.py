--- conflicted
+++ resolved
@@ -760,10 +760,6 @@
 def test_invalid_string_conversions() -> None:
     assert_invalid_conversions(
         literal("abc"),
-<<<<<<< HEAD
-=======
-        [FixedType(1), BinaryType()],
->>>>>>> be528ae2
     )
 
 
